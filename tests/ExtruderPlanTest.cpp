// Copyright (c) 2022 Ultimaker B.V.
// CuraEngine is released under the terms of the AGPLv3 or higher.

#include "LayerPlan.h" //Code under test.
#include <gtest/gtest.h>
#include <numeric> //For calculating averages.

// NOLINTBEGIN(*-magic-numbers)
namespace cura
{
/*!
 * A fixture containing some sets of GCodePaths to test with.
 */
// NOLINTBEGIN(misc-non-private-member-variables-in-classes)
class ExtruderPlanTestPathCollection
{
public:
    /*!
     * One path with 5 vertices printing a 1000x1000 micron square starting from
     * 0,0.
     */
    std::vector<GCodePath> square;

    /*!
     * Three lines side by side, with two travel moves in between.
     */
    std::vector<GCodePath> lines;

    /*!
     * Three lines side by side with travel moves in between, but adjusted flow.
     *
     * The first line gets 120% flow.
     * The second line gets 80% flow.
     * The third line gets 40% flow.
     */
    std::vector<GCodePath> decreasing_flow;

    /*!
     * Three lines side by side with their speed factors adjusted.
     *
     * The first line gets 120% speed.
     * The second line gets 80% speed.
     * The third line gets 40% speed.
     */
    std::vector<GCodePath> decreasing_speed;

    /*!
     * A series of paths with variable line width.
     *
     * This one has no travel moves in between.
     * The last path gets a width of 0.
     */
    std::vector<GCodePath> variable_width;

    /*!
     * Configuration to print extruded paths with in the fixture.
     *
     * This config is referred to via pointer, so changing it will immediately
     * change it for all extruded paths.
     */
    GCodePathConfig extrusion_config;

    /*!
     * Configuration to print travel paths with in the fixture.
     *
     * This config is referred to via pointer, so changing it will immediately
     * change it for all travel paths.
     */
    GCodePathConfig travel_config;

    ExtruderPlanTestPathCollection()
        : extrusion_config(PrintFeatureType::OuterWall, 400, 100, 1.0_r, GCodePathConfig::SpeedDerivatives(50, 1000, 10))
        , travel_config(PrintFeatureType::MoveCombing, 0, 100, 0.0_r, GCodePathConfig::SpeedDerivatives(120, 5000, 30))
    {
        const SliceMeshStorage* mesh = nullptr;
        constexpr Ratio flow_1 = 1.0_r;
        constexpr Ratio width_1 = 1.0_r;
        constexpr bool no_spiralize = false;
        constexpr Ratio speed_1 = 1.0_r;
<<<<<<< HEAD
        square.assign({ GCodePath(extrusion_config, mesh_id, SpaceFillType::PolyLines, flow_1, width_1, no_spiralize, speed_1) });
        square.back().points = { Point(0, 0), Point(1000, 0), Point(1000, 1000), Point(0, 1000), Point(0, 0) };

        lines.assign({ GCodePath(extrusion_config, mesh_id, SpaceFillType::Lines, flow_1, width_1, no_spiralize, speed_1),
                       GCodePath(travel_config, mesh_id, SpaceFillType::Lines, flow_1, width_1, no_spiralize, speed_1),
                       GCodePath(extrusion_config, mesh_id, SpaceFillType::Lines, flow_1, width_1, no_spiralize, speed_1),
                       GCodePath(travel_config, mesh_id, SpaceFillType::Lines, flow_1, width_1, no_spiralize, speed_1),
                       GCodePath(extrusion_config, mesh_id, SpaceFillType::Lines, flow_1, width_1, no_spiralize, speed_1) });
        lines[0].points = { Point(0, 0), Point(1000, 0) };
        lines[1].points = { Point(1000, 0), Point(1000, 400) };
        lines[2].points = { Point(1000, 400), Point(0, 400) };
        lines[3].points = { Point(0, 400), Point(0, 800) };
        lines[4].points = { Point(0, 800), Point(1000, 800) };
=======
        square.assign({GCodePath(extrusion_config, mesh, SpaceFillType::PolyLines, flow_1, no_spiralize, speed_1)});
        square.back().points = {
            Point(0, 0),
            Point(1000, 0),
            Point(1000, 1000),
            Point(0, 1000),
            Point(0, 0)
        };

        lines.assign({
            GCodePath(extrusion_config, mesh, SpaceFillType::Lines, flow_1, no_spiralize, speed_1),
            GCodePath(travel_config, mesh, SpaceFillType::Lines, flow_1, no_spiralize, speed_1),
            GCodePath(extrusion_config, mesh, SpaceFillType::Lines, flow_1, no_spiralize, speed_1),
            GCodePath(travel_config, mesh, SpaceFillType::Lines, flow_1, no_spiralize, speed_1),
            GCodePath(extrusion_config, mesh, SpaceFillType::Lines, flow_1, no_spiralize, speed_1)
        });
        lines[0].points = {Point(0, 0), Point(1000, 0)};
        lines[1].points = {Point(1000, 0), Point(1000, 400)};
        lines[2].points = {Point(1000, 400), Point(0, 400)};
        lines[3].points = {Point(0, 400), Point(0, 800)};
        lines[4].points = {Point(0, 800), Point(1000, 800)};
>>>>>>> 1b1ee5fc

        constexpr Ratio flow_12 = 1.2_r;
        constexpr Ratio flow_08 = 0.8_r;
        constexpr Ratio flow_04 = 0.4_r;
<<<<<<< HEAD
        decreasing_flow.assign({ GCodePath(extrusion_config, mesh_id, SpaceFillType::Lines, flow_12, width_1, no_spiralize, speed_1),
                                 GCodePath(travel_config, mesh_id, SpaceFillType::Lines, flow_1, width_1, no_spiralize, speed_1),
                                 GCodePath(extrusion_config, mesh_id, SpaceFillType::Lines, flow_08, width_1, no_spiralize, speed_1),
                                 GCodePath(travel_config, mesh_id, SpaceFillType::Lines, flow_1, width_1, no_spiralize, speed_1),
                                 GCodePath(extrusion_config, mesh_id, SpaceFillType::Lines, flow_04, width_1, no_spiralize, speed_1) });
        decreasing_flow[0].points = { Point(0, 0), Point(1000, 0) };
        decreasing_flow[1].points = { Point(1000, 0), Point(1000, 400) };
        decreasing_flow[2].points = { Point(1000, 400), Point(0, 400) };
        decreasing_flow[3].points = { Point(0, 400), Point(0, 800) };
        decreasing_flow[4].points = { Point(0, 800), Point(1000, 800) };
=======
        decreasing_flow.assign({
            GCodePath(extrusion_config, mesh, SpaceFillType::Lines, flow_12, no_spiralize, speed_1),
            GCodePath(travel_config, mesh, SpaceFillType::Lines, flow_1, no_spiralize, speed_1),
            GCodePath(extrusion_config, mesh, SpaceFillType::Lines, flow_08, no_spiralize, speed_1),
            GCodePath(travel_config, mesh, SpaceFillType::Lines, flow_1, no_spiralize, speed_1),
            GCodePath(extrusion_config, mesh, SpaceFillType::Lines, flow_04, no_spiralize, speed_1)
        });
        decreasing_flow[0].points = {Point(0, 0), Point(1000, 0)};
        decreasing_flow[1].points = {Point(1000, 0), Point(1000, 400)};
        decreasing_flow[2].points = {Point(1000, 400), Point(0, 400)};
        decreasing_flow[3].points = {Point(0, 400), Point(0, 800)};
        decreasing_flow[4].points = {Point(0, 800), Point(1000, 800)};
>>>>>>> 1b1ee5fc

        constexpr Ratio speed_12 = 1.2_r;
        constexpr Ratio speed_08 = 0.8_r;
        constexpr Ratio speed_04 = 0.4_r;
<<<<<<< HEAD
        decreasing_speed.assign({ GCodePath(extrusion_config, mesh_id, SpaceFillType::Lines, flow_1, width_1, no_spiralize, speed_12),
                                  GCodePath(travel_config, mesh_id, SpaceFillType::Lines, flow_1, width_1, no_spiralize, speed_1),
                                  GCodePath(extrusion_config, mesh_id, SpaceFillType::Lines, flow_1, width_1, no_spiralize, speed_08),
                                  GCodePath(travel_config, mesh_id, SpaceFillType::Lines, flow_1, width_1, no_spiralize, speed_1),
                                  GCodePath(extrusion_config, mesh_id, SpaceFillType::Lines, flow_1, width_1, no_spiralize, speed_04) });
        decreasing_speed[0].points = { Point(0, 0), Point(1000, 0) };
        decreasing_speed[1].points = { Point(1000, 0), Point(1000, 400) };
        decreasing_speed[2].points = { Point(1000, 400), Point(0, 400) };
        decreasing_speed[3].points = { Point(0, 400), Point(0, 800) };
        decreasing_speed[4].points = { Point(0, 800), Point(1000, 800) };

        variable_width.assign({
            GCodePath(extrusion_config, mesh_id, SpaceFillType::Lines, flow_1, width_1, no_spiralize, speed_1),
            GCodePath(extrusion_config, mesh_id, SpaceFillType::Lines, flow_1, 0.8_r, no_spiralize, speed_1),
            GCodePath(extrusion_config, mesh_id, SpaceFillType::Lines, flow_1, 0.6_r, no_spiralize, speed_1),
            GCodePath(extrusion_config, mesh_id, SpaceFillType::Lines, flow_1, 0.4_r, no_spiralize, speed_1),
            GCodePath(extrusion_config, mesh_id, SpaceFillType::Lines, flow_1, 0.2_r, no_spiralize, speed_1),
            GCodePath(extrusion_config, mesh_id, SpaceFillType::Lines, flow_1, 0.0_r, no_spiralize, speed_1),
=======
        decreasing_speed.assign({
            GCodePath(extrusion_config, mesh, SpaceFillType::Lines, flow_1, no_spiralize, speed_12),
            GCodePath(travel_config, mesh, SpaceFillType::Lines, flow_1, no_spiralize, speed_1),
            GCodePath(extrusion_config, mesh, SpaceFillType::Lines, flow_1, no_spiralize, speed_08),
            GCodePath(travel_config, mesh, SpaceFillType::Lines, flow_1, no_spiralize, speed_1),
            GCodePath(extrusion_config, mesh, SpaceFillType::Lines, flow_1, no_spiralize, speed_04)
        });
        decreasing_speed[0].points = {Point(0, 0), Point(1000, 0)};
        decreasing_speed[1].points = {Point(1000, 0), Point(1000, 400)};
        decreasing_speed[2].points = {Point(1000, 400), Point(0, 400)};
        decreasing_speed[3].points = {Point(0, 400), Point(0, 800)};
        decreasing_speed[4].points = {Point(0, 800), Point(1000, 800)};

        variable_width.assign({
            GCodePath(extrusion_config, mesh, SpaceFillType::Lines, flow_1, no_spiralize, speed_1),
            GCodePath(extrusion_config, mesh, SpaceFillType::Lines, 0.8_r, no_spiralize, speed_1),
            GCodePath(extrusion_config, mesh, SpaceFillType::Lines, 0.6_r, no_spiralize, speed_1),
            GCodePath(extrusion_config, mesh, SpaceFillType::Lines, 0.4_r, no_spiralize, speed_1),
            GCodePath(extrusion_config, mesh, SpaceFillType::Lines, 0.2_r, no_spiralize, speed_1),
            GCodePath(extrusion_config, mesh, SpaceFillType::Lines, 0.0_r, no_spiralize, speed_1),
>>>>>>> 1b1ee5fc
        });
        variable_width[0].points = { Point(0, 0), Point(1000, 0) };
        variable_width[1].points = { Point(1000, 0), Point(2000, 0) };
        variable_width[2].points = { Point(2000, 0), Point(3000, 0) };
        variable_width[3].points = { Point(3000, 0), Point(4000, 0) };
        variable_width[4].points = { Point(4000, 0), Point(5000, 0) };
        variable_width[5].points = { Point(5000, 0), Point(6000, 0) };
    }
};
// NOLINTEND(misc-non-private-member-variables-in-classes)

static ExtruderPlanTestPathCollection path_collection;

/*!
 * Tests in this class get parameterized with a vector of GCodePaths to put in
 * the extruder plan, and an extruder plan to put it in.
 */
class ExtruderPlanPathsParameterizedTest : public testing::TestWithParam<std::vector<GCodePath>>
{
public:
    /*!
     * An extruder plan that can be used as a victim for testing.
     */
    ExtruderPlan extruder_plan;

    /*!
     * Flow rate error margins allowed.
     *
     * Floating point arithmetic introduces minute errors which are irrelevant.
     * As long as it's within a millionth, no extruder will be able to render
     * the difference.
     */
    static constexpr double error_margin = 0.000001;

    ExtruderPlanPathsParameterizedTest()
        : extruder_plan(
            /*extruder=*/0,
            /*layer_nr=*/50,
            /*is_initial_layer=*/false,
            /*is_raft_layer=*/false,
            /*layer_thickness=*/100,
            FanSpeedLayerTimeSettings(),
            RetractionConfig())
    {
    }

    /*!
     * Helper method to calculate the flow rate of a path in mm3 per second,
     * minus the influence of flow rate and ignoring any user specified speed
     * alteration other than the back pressure compensation.
     * \param path The path to calculate the flow rate of.
     * \return The flow rate, in cubic millimeters per second.
     */
    [[nodiscard]] static double calculatePathWidth(const GCodePath& path)
    {
        return path.getExtrusionMM3perMM() / path.config->getFlowRatio() / path.flow * path.config->getSpeed() * path.speed_back_pressure_factor;
    }

    [[nodiscard]] static bool shouldCountPath(const GCodePath& path)
    {
        return path.flow > 0.0 && path.width_factor > 0.0 && path.config->getFlowRatio() > 0.0 && path.config->getLineWidth() > 0 && ! path.config->isTravelPath() && ! path.config->isBridgePath();
    }
};

INSTANTIATE_TEST_SUITE_P(ExtruderPlanTestInstantiation,
                         ExtruderPlanPathsParameterizedTest,
                         testing::Values(path_collection.square, path_collection.lines, path_collection.decreasing_flow, path_collection.decreasing_speed, path_collection.variable_width));

/*!
 * A fixture for general test cases involving extruder plans.
 *
 * This fixture provides a test extruder plan, without any paths, to test with.
 */
class ExtruderPlanTest : public testing::Test
{
public:
    /*!
     * An extruder plan that can be used as a victim for testing.
     */
    ExtruderPlan extruder_plan;

    ExtruderPlanTest()
        : extruder_plan(
            /*extruder=*/0,
            /*layer_nr=*/50,
            /*is_initial_layer=*/false,
            /*is_raft_layer=*/false,
            /*layer_thickness=*/100,
            FanSpeedLayerTimeSettings(),
            RetractionConfig())
    {
    }
};

/*!
 * Tests that paths remain unmodified if applying back pressure compensation
 * with factor 0.
 */
TEST_P(ExtruderPlanPathsParameterizedTest, BackPressureCompensationZeroIsUncompensated)
{
    extruder_plan.paths = GetParam();
    std::vector<Ratio> original_widths;
    std::vector<Ratio> original_speeds;
    for (const GCodePath& path : extruder_plan.paths)
    {
        original_widths.push_back(path.width_factor);
        original_speeds.push_back(path.speed_factor);
    }

    extruder_plan.applyBackPressureCompensation(0.0_r);

    ASSERT_EQ(extruder_plan.paths.size(), original_widths.size()) << "Number of paths may not have changed.";
    for (size_t i = 0; i < extruder_plan.paths.size(); ++i)
    {
        EXPECT_NEAR(original_widths[i], extruder_plan.paths[i].width_factor, error_margin) << "The width did not change. Back pressure compensation doesn't adjust line width.";
        EXPECT_NEAR(original_speeds[i], extruder_plan.paths[i].speed_factor, error_margin) << "The speed factor did not change, since the compensation factor was 0.";
    }
}

/*!
 * Tests that a factor of 1 causes the back pressure compensation to be
 * completely equalizing the flow rate.
 */
TEST_P(ExtruderPlanPathsParameterizedTest, BackPressureCompensationFull)
{
    extruder_plan.paths = GetParam();
    extruder_plan.applyBackPressureCompensation(1.0_r);

    auto first_extrusion = std::find_if(extruder_plan.paths.begin(), extruder_plan.paths.end(), [&](GCodePath& path) { return shouldCountPath(path); });
    if (first_extrusion == extruder_plan.paths.end()) // Only travel moves in this plan.
    {
        return;
    }
    // All flow rates must be equal to this one.
    const double first_flow_mm3_per_sec = calculatePathWidth(*first_extrusion);

    for (GCodePath& path : extruder_plan.paths)
    {
        if (! shouldCountPath(path))
        {
            continue; // Ignore travel moves.
        }
        const double flow_mm3_per_sec = calculatePathWidth(path);
        EXPECT_NEAR(flow_mm3_per_sec, first_flow_mm3_per_sec, error_margin) << "Every path must have a flow rate equal to the first, since the flow changes were completely compensated for.";
    }
}

/*!
 * Tests that a factor of 0.5 halves the differences in flow rate.
 */
TEST_P(ExtruderPlanPathsParameterizedTest, BackPressureCompensationHalf)
{
    extruder_plan.paths = GetParam();

    // Calculate what the flow rates were originally.
    std::vector<double> original_flows;
    for (GCodePath& path : extruder_plan.paths)
    {
        if (! shouldCountPath(path))
        {
            continue; // Ignore travel moves.
        }
        original_flows.push_back(calculatePathWidth(path));
    }
    const auto original_average = std::accumulate(original_flows.begin(), original_flows.end(), 0.0L) / original_flows.size();

    // Apply the back pressure compensation with 50% factor!
    extruder_plan.applyBackPressureCompensation(0.5_r);

    // Calculate the new flow rates.
    std::vector<double> new_flows;
    for (GCodePath& path : extruder_plan.paths)
    {
        if (! shouldCountPath(path))
        {
            continue; // Ignore travel moves.
        }
        new_flows.push_back(calculatePathWidth(path));
    }
    const auto new_average = std::accumulate(new_flows.begin(), new_flows.end(), 0.0L) / new_flows.size();
    // Note that the new average doesn't necessarily need to be the same average! It is most likely a higher average in real-world
    // scenarios.

    // Test that the deviation from the average was halved.
    ASSERT_EQ(original_flows.size(), new_flows.size()) << "We need to have the same number of extrusion moves.";
    for (size_t i = 0; i < new_flows.size(); ++i)
    {
        EXPECT_NEAR((original_flows[i] - original_average) / 2.0, new_flows[i] - new_average, error_margin) << "The differences in flow rate needs to be approximately halved, within margin of rounding errors.";
    }
}

/*!
 * Tests back pressure compensation on an extruder plan that is completely
 * empty.
 */
TEST_F(ExtruderPlanTest, BackPressureCompensationEmptyPlan)
{
    // The extruder plan starts off empty. So immediately try applying back-pressure compensation.
    extruder_plan.applyBackPressureCompensation(0.5_r);

    EXPECT_TRUE(extruder_plan.paths.empty()) << "The paths in the extruder plan should remain empty. Also it shouldn't crash.";
}
} // namespace cura
// NOLINTEND(*-magic-numbers)<|MERGE_RESOLUTION|>--- conflicted
+++ resolved
@@ -77,23 +77,9 @@
         constexpr Ratio width_1 = 1.0_r;
         constexpr bool no_spiralize = false;
         constexpr Ratio speed_1 = 1.0_r;
-<<<<<<< HEAD
-        square.assign({ GCodePath(extrusion_config, mesh_id, SpaceFillType::PolyLines, flow_1, width_1, no_spiralize, speed_1) });
-        square.back().points = { Point(0, 0), Point(1000, 0), Point(1000, 1000), Point(0, 1000), Point(0, 0) };
-
-        lines.assign({ GCodePath(extrusion_config, mesh_id, SpaceFillType::Lines, flow_1, width_1, no_spiralize, speed_1),
-                       GCodePath(travel_config, mesh_id, SpaceFillType::Lines, flow_1, width_1, no_spiralize, speed_1),
-                       GCodePath(extrusion_config, mesh_id, SpaceFillType::Lines, flow_1, width_1, no_spiralize, speed_1),
-                       GCodePath(travel_config, mesh_id, SpaceFillType::Lines, flow_1, width_1, no_spiralize, speed_1),
-                       GCodePath(extrusion_config, mesh_id, SpaceFillType::Lines, flow_1, width_1, no_spiralize, speed_1) });
-        lines[0].points = { Point(0, 0), Point(1000, 0) };
-        lines[1].points = { Point(1000, 0), Point(1000, 400) };
-        lines[2].points = { Point(1000, 400), Point(0, 400) };
-        lines[3].points = { Point(0, 400), Point(0, 800) };
-        lines[4].points = { Point(0, 800), Point(1000, 800) };
-=======
-        square.assign({GCodePath(extrusion_config, mesh, SpaceFillType::PolyLines, flow_1, no_spiralize, speed_1)});
-        square.back().points = {
+        square.assign({ GCodePath(extrusion_config, mesh, SpaceFillType::PolyLines, flow_1, no_spiralize, speed_1) });
+        square.back().points =
+        {
             Point(0, 0),
             Point(1000, 0),
             Point(1000, 1000),
@@ -101,93 +87,62 @@
             Point(0, 0)
         };
 
-        lines.assign({
+        lines.assign
+        ({
             GCodePath(extrusion_config, mesh, SpaceFillType::Lines, flow_1, no_spiralize, speed_1),
             GCodePath(travel_config, mesh, SpaceFillType::Lines, flow_1, no_spiralize, speed_1),
             GCodePath(extrusion_config, mesh, SpaceFillType::Lines, flow_1, no_spiralize, speed_1),
             GCodePath(travel_config, mesh, SpaceFillType::Lines, flow_1, no_spiralize, speed_1),
             GCodePath(extrusion_config, mesh, SpaceFillType::Lines, flow_1, no_spiralize, speed_1)
         });
-        lines[0].points = {Point(0, 0), Point(1000, 0)};
-        lines[1].points = {Point(1000, 0), Point(1000, 400)};
-        lines[2].points = {Point(1000, 400), Point(0, 400)};
-        lines[3].points = {Point(0, 400), Point(0, 800)};
-        lines[4].points = {Point(0, 800), Point(1000, 800)};
->>>>>>> 1b1ee5fc
+        lines[0].points = { Point(0, 0), Point(1000, 0) };
+        lines[1].points = { Point(1000, 0), Point(1000, 400) };
+        lines[2].points = { Point(1000, 400), Point(0, 400) };
+        lines[3].points = { Point(0, 400), Point(0, 800) };
+        lines[4].points = { Point(0, 800), Point(1000, 800) };
 
         constexpr Ratio flow_12 = 1.2_r;
         constexpr Ratio flow_08 = 0.8_r;
         constexpr Ratio flow_04 = 0.4_r;
-<<<<<<< HEAD
-        decreasing_flow.assign({ GCodePath(extrusion_config, mesh_id, SpaceFillType::Lines, flow_12, width_1, no_spiralize, speed_1),
-                                 GCodePath(travel_config, mesh_id, SpaceFillType::Lines, flow_1, width_1, no_spiralize, speed_1),
-                                 GCodePath(extrusion_config, mesh_id, SpaceFillType::Lines, flow_08, width_1, no_spiralize, speed_1),
-                                 GCodePath(travel_config, mesh_id, SpaceFillType::Lines, flow_1, width_1, no_spiralize, speed_1),
-                                 GCodePath(extrusion_config, mesh_id, SpaceFillType::Lines, flow_04, width_1, no_spiralize, speed_1) });
+        decreasing_flow.assign
+        ({
+            GCodePath(extrusion_config, mesh, SpaceFillType::Lines, flow_12, no_spiralize, speed_1),
+            GCodePath(travel_config, mesh, SpaceFillType::Lines, flow_1, no_spiralize, speed_1),
+            GCodePath(extrusion_config, mesh, SpaceFillType::Lines, flow_08, no_spiralize, speed_1),
+            GCodePath(travel_config, mesh, SpaceFillType::Lines, flow_1, no_spiralize, speed_1),
+            GCodePath(extrusion_config, mesh, SpaceFillType::Lines, flow_04, no_spiralize, speed_1)
+        });
         decreasing_flow[0].points = { Point(0, 0), Point(1000, 0) };
         decreasing_flow[1].points = { Point(1000, 0), Point(1000, 400) };
         decreasing_flow[2].points = { Point(1000, 400), Point(0, 400) };
         decreasing_flow[3].points = { Point(0, 400), Point(0, 800) };
         decreasing_flow[4].points = { Point(0, 800), Point(1000, 800) };
-=======
-        decreasing_flow.assign({
-            GCodePath(extrusion_config, mesh, SpaceFillType::Lines, flow_12, no_spiralize, speed_1),
-            GCodePath(travel_config, mesh, SpaceFillType::Lines, flow_1, no_spiralize, speed_1),
-            GCodePath(extrusion_config, mesh, SpaceFillType::Lines, flow_08, no_spiralize, speed_1),
-            GCodePath(travel_config, mesh, SpaceFillType::Lines, flow_1, no_spiralize, speed_1),
-            GCodePath(extrusion_config, mesh, SpaceFillType::Lines, flow_04, no_spiralize, speed_1)
-        });
-        decreasing_flow[0].points = {Point(0, 0), Point(1000, 0)};
-        decreasing_flow[1].points = {Point(1000, 0), Point(1000, 400)};
-        decreasing_flow[2].points = {Point(1000, 400), Point(0, 400)};
-        decreasing_flow[3].points = {Point(0, 400), Point(0, 800)};
-        decreasing_flow[4].points = {Point(0, 800), Point(1000, 800)};
->>>>>>> 1b1ee5fc
 
         constexpr Ratio speed_12 = 1.2_r;
         constexpr Ratio speed_08 = 0.8_r;
         constexpr Ratio speed_04 = 0.4_r;
-<<<<<<< HEAD
-        decreasing_speed.assign({ GCodePath(extrusion_config, mesh_id, SpaceFillType::Lines, flow_1, width_1, no_spiralize, speed_12),
-                                  GCodePath(travel_config, mesh_id, SpaceFillType::Lines, flow_1, width_1, no_spiralize, speed_1),
-                                  GCodePath(extrusion_config, mesh_id, SpaceFillType::Lines, flow_1, width_1, no_spiralize, speed_08),
-                                  GCodePath(travel_config, mesh_id, SpaceFillType::Lines, flow_1, width_1, no_spiralize, speed_1),
-                                  GCodePath(extrusion_config, mesh_id, SpaceFillType::Lines, flow_1, width_1, no_spiralize, speed_04) });
+        decreasing_speed.assign
+        ({
+            GCodePath(extrusion_config, mesh, SpaceFillType::Lines, flow_1, no_spiralize, speed_12),
+            GCodePath(travel_config, mesh, SpaceFillType::Lines, flow_1, no_spiralize, speed_1),
+            GCodePath(extrusion_config, mesh, SpaceFillType::Lines, flow_1, no_spiralize, speed_08),
+            GCodePath(travel_config, mesh, SpaceFillType::Lines, flow_1, no_spiralize, speed_1),
+            GCodePath(extrusion_config, mesh, SpaceFillType::Lines, flow_1, no_spiralize, speed_04)
+        });
         decreasing_speed[0].points = { Point(0, 0), Point(1000, 0) };
         decreasing_speed[1].points = { Point(1000, 0), Point(1000, 400) };
         decreasing_speed[2].points = { Point(1000, 400), Point(0, 400) };
         decreasing_speed[3].points = { Point(0, 400), Point(0, 800) };
         decreasing_speed[4].points = { Point(0, 800), Point(1000, 800) };
 
-        variable_width.assign({
-            GCodePath(extrusion_config, mesh_id, SpaceFillType::Lines, flow_1, width_1, no_spiralize, speed_1),
-            GCodePath(extrusion_config, mesh_id, SpaceFillType::Lines, flow_1, 0.8_r, no_spiralize, speed_1),
-            GCodePath(extrusion_config, mesh_id, SpaceFillType::Lines, flow_1, 0.6_r, no_spiralize, speed_1),
-            GCodePath(extrusion_config, mesh_id, SpaceFillType::Lines, flow_1, 0.4_r, no_spiralize, speed_1),
-            GCodePath(extrusion_config, mesh_id, SpaceFillType::Lines, flow_1, 0.2_r, no_spiralize, speed_1),
-            GCodePath(extrusion_config, mesh_id, SpaceFillType::Lines, flow_1, 0.0_r, no_spiralize, speed_1),
-=======
-        decreasing_speed.assign({
-            GCodePath(extrusion_config, mesh, SpaceFillType::Lines, flow_1, no_spiralize, speed_12),
-            GCodePath(travel_config, mesh, SpaceFillType::Lines, flow_1, no_spiralize, speed_1),
-            GCodePath(extrusion_config, mesh, SpaceFillType::Lines, flow_1, no_spiralize, speed_08),
-            GCodePath(travel_config, mesh, SpaceFillType::Lines, flow_1, no_spiralize, speed_1),
-            GCodePath(extrusion_config, mesh, SpaceFillType::Lines, flow_1, no_spiralize, speed_04)
-        });
-        decreasing_speed[0].points = {Point(0, 0), Point(1000, 0)};
-        decreasing_speed[1].points = {Point(1000, 0), Point(1000, 400)};
-        decreasing_speed[2].points = {Point(1000, 400), Point(0, 400)};
-        decreasing_speed[3].points = {Point(0, 400), Point(0, 800)};
-        decreasing_speed[4].points = {Point(0, 800), Point(1000, 800)};
-
-        variable_width.assign({
+        variable_width.assign
+        ({
             GCodePath(extrusion_config, mesh, SpaceFillType::Lines, flow_1, no_spiralize, speed_1),
             GCodePath(extrusion_config, mesh, SpaceFillType::Lines, 0.8_r, no_spiralize, speed_1),
             GCodePath(extrusion_config, mesh, SpaceFillType::Lines, 0.6_r, no_spiralize, speed_1),
             GCodePath(extrusion_config, mesh, SpaceFillType::Lines, 0.4_r, no_spiralize, speed_1),
             GCodePath(extrusion_config, mesh, SpaceFillType::Lines, 0.2_r, no_spiralize, speed_1),
             GCodePath(extrusion_config, mesh, SpaceFillType::Lines, 0.0_r, no_spiralize, speed_1),
->>>>>>> 1b1ee5fc
         });
         variable_width[0].points = { Point(0, 0), Point(1000, 0) };
         variable_width[1].points = { Point(1000, 0), Point(2000, 0) };
