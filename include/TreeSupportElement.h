// CuraEngine is released under the terms of the AGPLv3 or higher.
#ifndef TREESUPPORTELEMENT_H
#define TREESUPPORTELEMENT_H

#include <map>
#include <unordered_map>

#include <boost/container_hash/hash.hpp>

#include "TreeModelVolumes.h"
#include "TreeSupportBaseCircle.h"
#include "TreeSupportEnums.h"
#include "settings/types/LayerIndex.h"
#include "utils/Coord_t.h"
#include "utils/polygon.h"
<<<<<<< HEAD

#include <boost/container_hash/hash.hpp>
#include <map>
#include <unordered_map>
=======
>>>>>>> 90aea70b

namespace cura
{

struct AreaIncreaseSettings
{
    AreaIncreaseSettings()
<<<<<<< HEAD
        : type(AvoidanceType::FAST)
        , increase_speed(0)
        , increase_radius(false)
        , no_error(false)
        , use_min_distance(false)
        , move(false)
=======
        : type_(AvoidanceType::FAST)
        , increase_speed_(0)
        , increase_radius_(false)
        , no_error_(false)
        , use_min_distance_(false)
        , move_(false)
>>>>>>> 90aea70b
    {
    }

    AreaIncreaseSettings(AvoidanceType type, coord_t increase_speed, bool increase_radius, bool simplify, bool use_min_distance, bool move)
<<<<<<< HEAD
        : type(type)
        , increase_speed(increase_speed)
        , increase_radius(increase_radius)
        , no_error(simplify)
        , use_min_distance(use_min_distance)
        , move(move)
=======
        : type_(type)
        , increase_speed_(increase_speed)
        , increase_radius_(increase_radius)
        , no_error_(simplify)
        , use_min_distance_(use_min_distance)
        , move_(move)
>>>>>>> 90aea70b
    {
    }

    AvoidanceType type_;
    coord_t increase_speed_;
    bool increase_radius_;
    bool no_error_;
    bool use_min_distance_;
    bool move_;

    bool operator==(const AreaIncreaseSettings& other) const
    {
<<<<<<< HEAD
        return increase_radius == other.increase_radius && increase_speed == other.increase_speed && type == other.type && no_error == other.no_error
            && use_min_distance == other.use_min_distance && move == other.move;
=======
        return increase_radius_ == other.increase_radius_ && increase_speed_ == other.increase_speed_ && type_ == other.type_ && no_error_ == other.no_error_
            && use_min_distance_ == other.use_min_distance_ && move_ == other.move_;
>>>>>>> 90aea70b
    }
};

struct TreeSupportElement
{
    TreeSupportElement(
        coord_t distance_to_top,
        size_t target_height,
        Point2LL target_position,
        bool to_buildplate,
        bool to_model_gracious,
        bool use_min_xy_dist,
        size_t dont_move_until,
        bool supports_roof,
        bool can_use_safe_radius,
        bool force_tips_to_roof,
        bool skip_ovalisation,
        bool influence_area_limit_active,
        coord_t influence_area_limit_range)
<<<<<<< HEAD
        : target_height(target_height)
        , target_position(target_position)
        , next_position(target_position)
        , next_height(target_height)
        , effective_radius_height(distance_to_top)
        , to_buildplate(to_buildplate)
        , distance_to_top(distance_to_top)
        , area(nullptr)
        , result_on_layer(target_position)
        , increased_to_model_radius(0)
        , to_model_gracious(to_model_gracious)
        , buildplate_radius_increases(0)
        , use_min_xy_dist(use_min_xy_dist)
        , supports_roof(supports_roof)
        , dont_move_until(dont_move_until)
        , can_use_safe_radius(can_use_safe_radius)
        , last_area_increase(AreaIncreaseSettings(AvoidanceType::FAST, 0, false, false, false, false))
        , missing_roof_layers(force_tips_to_roof ? dont_move_until : 0)
        , skip_ovalisation(skip_ovalisation)
        , all_tips({ target_position })
        , influence_area_limit_active(influence_area_limit_active)
        , influence_area_limit_range(influence_area_limit_range)
=======
        : target_height_(target_height)
        , target_position_(target_position)
        , next_position_(target_position)
        , next_height_(target_height)
        , effective_radius_height_(distance_to_top)
        , to_buildplate_(to_buildplate)
        , distance_to_top_(distance_to_top)
        , area_(nullptr)
        , result_on_layer_(target_position)
        , increased_to_model_radius_(0)
        , to_model_gracious_(to_model_gracious)
        , buildplate_radius_increases_(0)
        , use_min_xy_dist_(use_min_xy_dist)
        , supports_roof_(supports_roof)
        , dont_move_until_(dont_move_until)
        , can_use_safe_radius_(can_use_safe_radius)
        , last_area_increase_(AreaIncreaseSettings(AvoidanceType::FAST, 0, false, false, false, false))
        , missing_roof_layers_(force_tips_to_roof ? dont_move_until : 0)
        , skip_ovalisation_(skip_ovalisation)
        , all_tips_({ target_position })
        , influence_area_limit_active_(influence_area_limit_active)
        , influence_area_limit_range_(influence_area_limit_range)
>>>>>>> 90aea70b
    {
        RecreateInfluenceLimitArea();
    }

    TreeSupportElement(const TreeSupportElement& elem, Polygons* newArea = nullptr)
        : // copy constructor with possibility to set a new area
<<<<<<< HEAD
        target_height(elem.target_height)
        , target_position(elem.target_position)
        , next_position(elem.next_position)
        , next_height(elem.next_height)
        , effective_radius_height(elem.effective_radius_height)
        , to_buildplate(elem.to_buildplate)
        , distance_to_top(elem.distance_to_top)
        , area(newArea != nullptr ? newArea : elem.area)
        , result_on_layer(elem.result_on_layer)
        , increased_to_model_radius(elem.increased_to_model_radius)
        , to_model_gracious(elem.to_model_gracious)
        , buildplate_radius_increases(elem.buildplate_radius_increases)
        , use_min_xy_dist(elem.use_min_xy_dist)
        , supports_roof(elem.supports_roof)
        , dont_move_until(elem.dont_move_until)
        , can_use_safe_radius(elem.can_use_safe_radius)
        , last_area_increase(elem.last_area_increase)
        , missing_roof_layers(elem.missing_roof_layers)
        , skip_ovalisation(elem.skip_ovalisation)
        , all_tips(elem.all_tips)
        , influence_area_limit_area(elem.influence_area_limit_area)
        , influence_area_limit_range(elem.influence_area_limit_range)
        , influence_area_limit_active(elem.influence_area_limit_active)
=======
        target_height_(elem.target_height_)
        , target_position_(elem.target_position_)
        , next_position_(elem.next_position_)
        , next_height_(elem.next_height_)
        , effective_radius_height_(elem.effective_radius_height_)
        , to_buildplate_(elem.to_buildplate_)
        , distance_to_top_(elem.distance_to_top_)
        , area_(newArea != nullptr ? newArea : elem.area_)
        , result_on_layer_(elem.result_on_layer_)
        , increased_to_model_radius_(elem.increased_to_model_radius_)
        , to_model_gracious_(elem.to_model_gracious_)
        , buildplate_radius_increases_(elem.buildplate_radius_increases_)
        , use_min_xy_dist_(elem.use_min_xy_dist_)
        , supports_roof_(elem.supports_roof_)
        , dont_move_until_(elem.dont_move_until_)
        , can_use_safe_radius_(elem.can_use_safe_radius_)
        , last_area_increase_(elem.last_area_increase_)
        , missing_roof_layers_(elem.missing_roof_layers_)
        , skip_ovalisation_(elem.skip_ovalisation_)
        , all_tips_(elem.all_tips_)
        , influence_area_limit_active_(elem.influence_area_limit_active_)
        , influence_area_limit_range_(elem.influence_area_limit_range_)
        , influence_area_limit_area_(elem.influence_area_limit_area_)
>>>>>>> 90aea70b
    {
        parents_.insert(parents_.begin(), elem.parents_.begin(), elem.parents_.end());
    }

    /*!
     * \brief Create a new Element for one layer below the element of the pointer supplied.
     */
    TreeSupportElement(TreeSupportElement* element_above)
<<<<<<< HEAD
        : target_height(element_above->target_height)
        , target_position(element_above->target_position)
        , next_position(element_above->next_position)
        , next_height(element_above->next_height)
        , effective_radius_height(element_above->effective_radius_height)
        , to_buildplate(element_above->to_buildplate)
        , distance_to_top(element_above->distance_to_top + 1)
        , area(element_above->area)
        , result_on_layer(Point(-1, -1))
        , // set to invalid as we are a new node on a new layer
        increased_to_model_radius(element_above->increased_to_model_radius)
        , to_model_gracious(element_above->to_model_gracious)
        , buildplate_radius_increases(element_above->buildplate_radius_increases)
        , use_min_xy_dist(element_above->use_min_xy_dist)
        , supports_roof(element_above->supports_roof)
        , dont_move_until(element_above->dont_move_until)
        , can_use_safe_radius(element_above->can_use_safe_radius)
        , last_area_increase(element_above->last_area_increase)
        , missing_roof_layers(element_above->missing_roof_layers)
        , skip_ovalisation(false)
        , all_tips(element_above->all_tips)
        , influence_area_limit_area(element_above->influence_area_limit_area)
        , influence_area_limit_range(element_above->influence_area_limit_range)
        , influence_area_limit_active(element_above->influence_area_limit_active)
=======
        : target_height_(element_above->target_height_)
        , target_position_(element_above->target_position_)
        , next_position_(element_above->next_position_)
        , next_height_(element_above->next_height_)
        , effective_radius_height_(element_above->effective_radius_height_)
        , to_buildplate_(element_above->to_buildplate_)
        , distance_to_top_(element_above->distance_to_top_ + 1)
        , area_(element_above->area_)
        , result_on_layer_(Point2LL(-1, -1))
        , // set to invalid as we are a new node on a new layer
        increased_to_model_radius_(element_above->increased_to_model_radius_)
        , to_model_gracious_(element_above->to_model_gracious_)
        , buildplate_radius_increases_(element_above->buildplate_radius_increases_)
        , use_min_xy_dist_(element_above->use_min_xy_dist_)
        , supports_roof_(element_above->supports_roof_)
        , dont_move_until_(element_above->dont_move_until_)
        , can_use_safe_radius_(element_above->can_use_safe_radius_)
        , last_area_increase_(element_above->last_area_increase_)
        , missing_roof_layers_(element_above->missing_roof_layers_)
        , skip_ovalisation_(false)
        , all_tips_(element_above->all_tips_)
        , influence_area_limit_active_(element_above->influence_area_limit_active_)
        , influence_area_limit_range_(element_above->influence_area_limit_range_)
        , influence_area_limit_area_(element_above->influence_area_limit_area_)
>>>>>>> 90aea70b
    {
        parents_ = { element_above };
    }

    // ONLY to be called in merge as it assumes a few assurances made by it.
    TreeSupportElement(
        const TreeSupportElement& first,
        const TreeSupportElement& second,
        size_t next_height,
        Point2LL next_position,
        coord_t increased_to_model_radius,
        const std::function<coord_t(size_t, double)>& getRadius,
        double diameter_scale_bp_radius,
        coord_t branch_radius,
        double diameter_angle_scale_factor)
<<<<<<< HEAD
        : next_position(next_position)
        , next_height(next_height)
        , area(nullptr)
        , increased_to_model_radius(increased_to_model_radius)
        , use_min_xy_dist(first.use_min_xy_dist || second.use_min_xy_dist)
        , supports_roof(first.supports_roof || second.supports_roof)
        , dont_move_until(std::max(first.dont_move_until, second.dont_move_until))
        , can_use_safe_radius(first.can_use_safe_radius || second.can_use_safe_radius)
        , missing_roof_layers(std::min(first.missing_roof_layers, second.missing_roof_layers))
        , skip_ovalisation(false)
=======
        : next_position_(next_position)
        , next_height_(next_height)
        , area_(nullptr)
        , increased_to_model_radius_(increased_to_model_radius)
        , use_min_xy_dist_(first.use_min_xy_dist_ || second.use_min_xy_dist_)
        , supports_roof_(first.supports_roof_ || second.supports_roof_)
        , dont_move_until_(std::max(first.dont_move_until_, second.dont_move_until_))
        , can_use_safe_radius_(first.can_use_safe_radius_ || second.can_use_safe_radius_)
        , missing_roof_layers_(std::min(first.missing_roof_layers_, second.missing_roof_layers_))
        , skip_ovalisation_(false)
>>>>>>> 90aea70b
    {
        if (first.target_height_ > second.target_height_)
        {
            target_height_ = first.target_height_;
            target_position_ = first.target_position_;
        }
        else
        {
            target_height_ = second.target_height_;
            target_position_ = second.target_position_;
        }
        effective_radius_height_ = std::max(first.effective_radius_height_, second.effective_radius_height_);
        distance_to_top_ = std::max(first.distance_to_top_, second.distance_to_top_);

        to_buildplate_ = first.to_buildplate_ && second.to_buildplate_;
        to_model_gracious_ = first.to_model_gracious_ && second.to_model_gracious_; // valid as we do not merge non-gracious with gracious

        AddParents(first.parents_);
        AddParents(second.parents_);

        buildplate_radius_increases_ = 0;
        if (diameter_scale_bp_radius > 0)
        {
            const coord_t foot_increase_radius = std::abs(
<<<<<<< HEAD
                std::max(getRadius(second.effective_radius_height, second.buildplate_radius_increases), getRadius(first.effective_radius_height, first.buildplate_radius_increases))
                - getRadius(effective_radius_height, buildplate_radius_increases));
=======
                std::max(
                    getRadius(second.effective_radius_height_, second.buildplate_radius_increases_),
                    getRadius(first.effective_radius_height_, first.buildplate_radius_increases_))
                - getRadius(effective_radius_height_, buildplate_radius_increases_));
>>>>>>> 90aea70b
            // 'buildplate_radius_increases' has to be recalculated, as when a smaller tree with a larger buildplate_radius_increases merge with a larger branch,
            //   the buildplate_radius_increases may have to be lower as otherwise the radius suddenly increases. This results often in a non integer value.
            buildplate_radius_increases_ = foot_increase_radius / (branch_radius * (diameter_scale_bp_radius - diameter_angle_scale_factor));
        }

        // set last settings to the best out of both parents. If this is wrong, it will only cause a small performance penalty instead of weird behavior.
<<<<<<< HEAD
        last_area_increase = AreaIncreaseSettings(
            std::min(first.last_area_increase.type, second.last_area_increase.type),
            std::min(first.last_area_increase.increase_speed, second.last_area_increase.increase_speed),
            first.last_area_increase.increase_radius || second.last_area_increase.increase_radius,
            first.last_area_increase.no_error || second.last_area_increase.no_error,
            first.last_area_increase.use_min_distance && second.last_area_increase.use_min_distance,
            first.last_area_increase.move || second.last_area_increase.move);

        all_tips = first.all_tips;
        all_tips.insert(all_tips.end(), second.all_tips.begin(), second.all_tips.end());
        influence_area_limit_range = std::max(first.influence_area_limit_range, second.influence_area_limit_range);
        influence_area_limit_active = first.influence_area_limit_active || second.influence_area_limit_active;
        RecreateInfluenceLimitArea();
        if (first.to_buildplate != second.to_buildplate)
=======
        last_area_increase_ = AreaIncreaseSettings(
            std::min(first.last_area_increase_.type_, second.last_area_increase_.type_),
            std::min(first.last_area_increase_.increase_speed_, second.last_area_increase_.increase_speed_),
            first.last_area_increase_.increase_radius_ || second.last_area_increase_.increase_radius_,
            first.last_area_increase_.no_error_ || second.last_area_increase_.no_error_,
            first.last_area_increase_.use_min_distance_ && second.last_area_increase_.use_min_distance_,
            first.last_area_increase_.move_ || second.last_area_increase_.move_);

        all_tips_ = first.all_tips_;
        all_tips_.insert(all_tips_.end(), second.all_tips_.begin(), second.all_tips_.end());
        influence_area_limit_range_ = std::max(first.influence_area_limit_range_, second.influence_area_limit_range_);
        influence_area_limit_active_ = first.influence_area_limit_active_ || second.influence_area_limit_active_;
        RecreateInfluenceLimitArea();
        if (first.to_buildplate_ != second.to_buildplate_)
>>>>>>> 90aea70b
        {
            setToBuildplateForAllParents(to_buildplate_);
        }
    }

    /*!
     * \brief The layer this support elements wants reach
     */
    LayerIndex target_height_;

    /*!
     * \brief The position this support elements wants to support on layer=target_height
     */
    Point2LL target_position_;

    /*!
     * \brief The next position this support elements wants to reach. NOTE: This is mainly a suggestion regarding direction inside the influence area.
     */
    Point2LL next_position_;


    /*!
     * \brief The next height this support elements wants to reach
     */
    LayerIndex next_height_;

    /*!
     * \brief The Effective distance to top of this element regarding radius increases and collision calculations.
     */

    size_t effective_radius_height_;

    /*!
     * \brief The element trys to reach the buildplate
     */

    bool to_buildplate_;

    /*!
     * \brief All elements in the layer above the current one that are supported by this element
     */
    std::vector<TreeSupportElement*> parents_;

    /*!
     * \brief The amount of layers this element is below the topmost layer of this branch.
     */
    size_t distance_to_top_;

    /*!
     * \brief The resulting influence area.
     * Will only be set in the results of createLayerPathing, and will be nullptr inside!
     */
    Polygons* area_;

    /*!
     * \brief The resulting center point around which a circle will be drawn later.
     * Will be set by setPointsOnAreas
     */
    Point2LL result_on_layer_ = Point2LL(-1, -1);
    /*!
     * \brief The amount of extra radius we got from merging branches that could have reached the buildplate, but merged with ones that can not.
     */
    coord_t increased_to_model_radius_; // how much to model we increased only relevant for merging
    /*!
     * \brief Will the branch be able to rest completely on a flat surface, be it buildplate or model ?
     */
    bool to_model_gracious_;

    /*!
     * \brief Counter about the times the radius was increased to reach the bp_radius. Can be fractions for merge reasons.
     */
    double buildplate_radius_increases_;

    /*!
     * \brief Whether the min_xy_distance can be used to get avoidance or similar. Will only be true if support_xy_overrides_z=Z overrides X/Y.
     */
    bool use_min_xy_dist_;

    /*!
     * \brief True if this Element or any parent provides support to a support roof.
     */
    bool supports_roof_;

    /*!
     * \brief The element trys not to move until this dtt is reached, is set to 0 if the element had to move.
     */
    size_t dont_move_until_;

    /*!
     * \brief An influence area is considered safe when it can use the holefree avoidance <=> It will not have to encounter holes on its way downward.
     */
    bool can_use_safe_radius_;

    /*!
     * \brief Settings used to increase the influence area to its current state.
     */
    AreaIncreaseSettings last_area_increase_;

    /*!
     * \brief Amount of roof layers that were not yet added, because the branch needed to move.
     */
    size_t missing_roof_layers_;

    /*!
     * \brief Skip the ovalisation to parent and children when generating the final circles.
     */
    bool skip_ovalisation_;

    /*!
     * \brief The coordinates of all tips supported by this branch.
     */
    std::vector<Point2LL> all_tips_;

    /*!
     * \brief Whether the range of an influence area is limited
     */
    bool influence_area_limit_active_;

    /*!
     * \brief Maximum distance (x/y) the influence area should be from each tip.
     */
    coord_t influence_area_limit_range_;

    /*!
     * \brief Area that influence area has to be inside to conform to influence_area_limit_range.
     */
    Polygons influence_area_limit_area_;

    /*!
     * \brief Additional locations that the tip should reach
     */
    std::vector<Point2LL> additional_ovalization_targets_;


    bool operator==(const TreeSupportElement& other) const
    {
        return target_position_ == other.target_position_ && target_height_ == other.target_height_;
    }

    bool operator<(const TreeSupportElement& other) const // true if me < other
    {
        return ! (*this == other) && ! (*this > other);
    }

    bool operator>(const TreeSupportElement& other) const
    {
        // Doesn't really have to make sense, only required for ordering in maps to ensure deterministic behavior.
        if (*this == other)
        {
            return false;
        }
        if (other.target_height_ != target_height_)
        {
            return other.target_height_ < target_height_;
        }
        return other.target_position_.X == target_position_.X ? other.target_position_.Y < target_position_.Y : other.target_position_.X < target_position_.X;
    }

    void AddParents(const std::vector<TreeSupportElement*>& adding)
    {
        for (TreeSupportElement* ptr : adding)
        {
            parents_.emplace_back(ptr);
        }
    }

    void RecreateInfluenceLimitArea()
    {
        if (influence_area_limit_active_)
        {
            influence_area_limit_area_.clear();

            for (Point2LL p : all_tips_)
            {
                Polygon circle;
                for (Point2LL corner : TreeSupportBaseCircle::getBaseCircle())
                {
                    circle.add(p + corner * influence_area_limit_range_ / double(TreeSupportBaseCircle::base_radius));
                }
                if (influence_area_limit_area_.empty())
                {
                    influence_area_limit_area_ = circle.offset(0);
                }
                else
                {
                    influence_area_limit_area_ = influence_area_limit_area_.intersection(circle.offset(0));
                }
            }
        }
    }
    void setToBuildplateForAllParents(bool new_value)
    {
<<<<<<< HEAD
        to_buildplate = new_value;
        std::vector<TreeSupportElement*> grandparents{ parents };
=======
        to_buildplate_ = new_value;
        std::vector<TreeSupportElement*> grandparents{ parents_ };
>>>>>>> 90aea70b
        while (! grandparents.empty())
        {
            std::vector<TreeSupportElement*> next_parents;
            for (TreeSupportElement* grandparent : grandparents)
            {
<<<<<<< HEAD
                next_parents.insert(next_parents.end(), grandparent->parents.begin(), grandparent->parents.end());
                grandparent->to_buildplate = new_value;
=======
                next_parents.insert(next_parents.end(), grandparent->parents_.begin(), grandparent->parents_.end());
                grandparent->to_buildplate_ = new_value;
>>>>>>> 90aea70b
            }
            grandparents = next_parents;
        }
    }

    inline bool isResultOnLayerSet() const
    {
        return result_on_layer_ != Point2LL(-1, -1);
    }
};

} // namespace cura

namespace std
{
template<>
struct hash<cura::TreeSupportElement>
{
    size_t operator()(const cura::TreeSupportElement& node) const
    {
        size_t hash_node = hash<cura::Point2LL>()(node.target_position_);
        boost::hash_combine(hash_node, size_t(node.target_height_));
        return hash_node;
    }
};
} // namespace std
#endif /* TREESUPPORTELEMENT_H */<|MERGE_RESOLUTION|>--- conflicted
+++ resolved
@@ -13,13 +13,6 @@
 #include "settings/types/LayerIndex.h"
 #include "utils/Coord_t.h"
 #include "utils/polygon.h"
-<<<<<<< HEAD
-
-#include <boost/container_hash/hash.hpp>
-#include <map>
-#include <unordered_map>
-=======
->>>>>>> 90aea70b
 
 namespace cura
 {
@@ -27,40 +20,22 @@
 struct AreaIncreaseSettings
 {
     AreaIncreaseSettings()
-<<<<<<< HEAD
-        : type(AvoidanceType::FAST)
-        , increase_speed(0)
-        , increase_radius(false)
-        , no_error(false)
-        , use_min_distance(false)
-        , move(false)
-=======
         : type_(AvoidanceType::FAST)
         , increase_speed_(0)
         , increase_radius_(false)
         , no_error_(false)
         , use_min_distance_(false)
         , move_(false)
->>>>>>> 90aea70b
     {
     }
 
     AreaIncreaseSettings(AvoidanceType type, coord_t increase_speed, bool increase_radius, bool simplify, bool use_min_distance, bool move)
-<<<<<<< HEAD
-        : type(type)
-        , increase_speed(increase_speed)
-        , increase_radius(increase_radius)
-        , no_error(simplify)
-        , use_min_distance(use_min_distance)
-        , move(move)
-=======
         : type_(type)
         , increase_speed_(increase_speed)
         , increase_radius_(increase_radius)
         , no_error_(simplify)
         , use_min_distance_(use_min_distance)
         , move_(move)
->>>>>>> 90aea70b
     {
     }
 
@@ -73,13 +48,8 @@
 
     bool operator==(const AreaIncreaseSettings& other) const
     {
-<<<<<<< HEAD
-        return increase_radius == other.increase_radius && increase_speed == other.increase_speed && type == other.type && no_error == other.no_error
-            && use_min_distance == other.use_min_distance && move == other.move;
-=======
         return increase_radius_ == other.increase_radius_ && increase_speed_ == other.increase_speed_ && type_ == other.type_ && no_error_ == other.no_error_
             && use_min_distance_ == other.use_min_distance_ && move_ == other.move_;
->>>>>>> 90aea70b
     }
 };
 
@@ -99,30 +69,6 @@
         bool skip_ovalisation,
         bool influence_area_limit_active,
         coord_t influence_area_limit_range)
-<<<<<<< HEAD
-        : target_height(target_height)
-        , target_position(target_position)
-        , next_position(target_position)
-        , next_height(target_height)
-        , effective_radius_height(distance_to_top)
-        , to_buildplate(to_buildplate)
-        , distance_to_top(distance_to_top)
-        , area(nullptr)
-        , result_on_layer(target_position)
-        , increased_to_model_radius(0)
-        , to_model_gracious(to_model_gracious)
-        , buildplate_radius_increases(0)
-        , use_min_xy_dist(use_min_xy_dist)
-        , supports_roof(supports_roof)
-        , dont_move_until(dont_move_until)
-        , can_use_safe_radius(can_use_safe_radius)
-        , last_area_increase(AreaIncreaseSettings(AvoidanceType::FAST, 0, false, false, false, false))
-        , missing_roof_layers(force_tips_to_roof ? dont_move_until : 0)
-        , skip_ovalisation(skip_ovalisation)
-        , all_tips({ target_position })
-        , influence_area_limit_active(influence_area_limit_active)
-        , influence_area_limit_range(influence_area_limit_range)
-=======
         : target_height_(target_height)
         , target_position_(target_position)
         , next_position_(target_position)
@@ -145,38 +91,12 @@
         , all_tips_({ target_position })
         , influence_area_limit_active_(influence_area_limit_active)
         , influence_area_limit_range_(influence_area_limit_range)
->>>>>>> 90aea70b
     {
         RecreateInfluenceLimitArea();
     }
 
     TreeSupportElement(const TreeSupportElement& elem, Polygons* newArea = nullptr)
         : // copy constructor with possibility to set a new area
-<<<<<<< HEAD
-        target_height(elem.target_height)
-        , target_position(elem.target_position)
-        , next_position(elem.next_position)
-        , next_height(elem.next_height)
-        , effective_radius_height(elem.effective_radius_height)
-        , to_buildplate(elem.to_buildplate)
-        , distance_to_top(elem.distance_to_top)
-        , area(newArea != nullptr ? newArea : elem.area)
-        , result_on_layer(elem.result_on_layer)
-        , increased_to_model_radius(elem.increased_to_model_radius)
-        , to_model_gracious(elem.to_model_gracious)
-        , buildplate_radius_increases(elem.buildplate_radius_increases)
-        , use_min_xy_dist(elem.use_min_xy_dist)
-        , supports_roof(elem.supports_roof)
-        , dont_move_until(elem.dont_move_until)
-        , can_use_safe_radius(elem.can_use_safe_radius)
-        , last_area_increase(elem.last_area_increase)
-        , missing_roof_layers(elem.missing_roof_layers)
-        , skip_ovalisation(elem.skip_ovalisation)
-        , all_tips(elem.all_tips)
-        , influence_area_limit_area(elem.influence_area_limit_area)
-        , influence_area_limit_range(elem.influence_area_limit_range)
-        , influence_area_limit_active(elem.influence_area_limit_active)
-=======
         target_height_(elem.target_height_)
         , target_position_(elem.target_position_)
         , next_position_(elem.next_position_)
@@ -200,7 +120,6 @@
         , influence_area_limit_active_(elem.influence_area_limit_active_)
         , influence_area_limit_range_(elem.influence_area_limit_range_)
         , influence_area_limit_area_(elem.influence_area_limit_area_)
->>>>>>> 90aea70b
     {
         parents_.insert(parents_.begin(), elem.parents_.begin(), elem.parents_.end());
     }
@@ -209,32 +128,6 @@
      * \brief Create a new Element for one layer below the element of the pointer supplied.
      */
     TreeSupportElement(TreeSupportElement* element_above)
-<<<<<<< HEAD
-        : target_height(element_above->target_height)
-        , target_position(element_above->target_position)
-        , next_position(element_above->next_position)
-        , next_height(element_above->next_height)
-        , effective_radius_height(element_above->effective_radius_height)
-        , to_buildplate(element_above->to_buildplate)
-        , distance_to_top(element_above->distance_to_top + 1)
-        , area(element_above->area)
-        , result_on_layer(Point(-1, -1))
-        , // set to invalid as we are a new node on a new layer
-        increased_to_model_radius(element_above->increased_to_model_radius)
-        , to_model_gracious(element_above->to_model_gracious)
-        , buildplate_radius_increases(element_above->buildplate_radius_increases)
-        , use_min_xy_dist(element_above->use_min_xy_dist)
-        , supports_roof(element_above->supports_roof)
-        , dont_move_until(element_above->dont_move_until)
-        , can_use_safe_radius(element_above->can_use_safe_radius)
-        , last_area_increase(element_above->last_area_increase)
-        , missing_roof_layers(element_above->missing_roof_layers)
-        , skip_ovalisation(false)
-        , all_tips(element_above->all_tips)
-        , influence_area_limit_area(element_above->influence_area_limit_area)
-        , influence_area_limit_range(element_above->influence_area_limit_range)
-        , influence_area_limit_active(element_above->influence_area_limit_active)
-=======
         : target_height_(element_above->target_height_)
         , target_position_(element_above->target_position_)
         , next_position_(element_above->next_position_)
@@ -259,7 +152,6 @@
         , influence_area_limit_active_(element_above->influence_area_limit_active_)
         , influence_area_limit_range_(element_above->influence_area_limit_range_)
         , influence_area_limit_area_(element_above->influence_area_limit_area_)
->>>>>>> 90aea70b
     {
         parents_ = { element_above };
     }
@@ -275,18 +167,6 @@
         double diameter_scale_bp_radius,
         coord_t branch_radius,
         double diameter_angle_scale_factor)
-<<<<<<< HEAD
-        : next_position(next_position)
-        , next_height(next_height)
-        , area(nullptr)
-        , increased_to_model_radius(increased_to_model_radius)
-        , use_min_xy_dist(first.use_min_xy_dist || second.use_min_xy_dist)
-        , supports_roof(first.supports_roof || second.supports_roof)
-        , dont_move_until(std::max(first.dont_move_until, second.dont_move_until))
-        , can_use_safe_radius(first.can_use_safe_radius || second.can_use_safe_radius)
-        , missing_roof_layers(std::min(first.missing_roof_layers, second.missing_roof_layers))
-        , skip_ovalisation(false)
-=======
         : next_position_(next_position)
         , next_height_(next_height)
         , area_(nullptr)
@@ -297,7 +177,6 @@
         , can_use_safe_radius_(first.can_use_safe_radius_ || second.can_use_safe_radius_)
         , missing_roof_layers_(std::min(first.missing_roof_layers_, second.missing_roof_layers_))
         , skip_ovalisation_(false)
->>>>>>> 90aea70b
     {
         if (first.target_height_ > second.target_height_)
         {
@@ -322,37 +201,16 @@
         if (diameter_scale_bp_radius > 0)
         {
             const coord_t foot_increase_radius = std::abs(
-<<<<<<< HEAD
-                std::max(getRadius(second.effective_radius_height, second.buildplate_radius_increases), getRadius(first.effective_radius_height, first.buildplate_radius_increases))
-                - getRadius(effective_radius_height, buildplate_radius_increases));
-=======
                 std::max(
                     getRadius(second.effective_radius_height_, second.buildplate_radius_increases_),
                     getRadius(first.effective_radius_height_, first.buildplate_radius_increases_))
                 - getRadius(effective_radius_height_, buildplate_radius_increases_));
->>>>>>> 90aea70b
             // 'buildplate_radius_increases' has to be recalculated, as when a smaller tree with a larger buildplate_radius_increases merge with a larger branch,
             //   the buildplate_radius_increases may have to be lower as otherwise the radius suddenly increases. This results often in a non integer value.
             buildplate_radius_increases_ = foot_increase_radius / (branch_radius * (diameter_scale_bp_radius - diameter_angle_scale_factor));
         }
 
         // set last settings to the best out of both parents. If this is wrong, it will only cause a small performance penalty instead of weird behavior.
-<<<<<<< HEAD
-        last_area_increase = AreaIncreaseSettings(
-            std::min(first.last_area_increase.type, second.last_area_increase.type),
-            std::min(first.last_area_increase.increase_speed, second.last_area_increase.increase_speed),
-            first.last_area_increase.increase_radius || second.last_area_increase.increase_radius,
-            first.last_area_increase.no_error || second.last_area_increase.no_error,
-            first.last_area_increase.use_min_distance && second.last_area_increase.use_min_distance,
-            first.last_area_increase.move || second.last_area_increase.move);
-
-        all_tips = first.all_tips;
-        all_tips.insert(all_tips.end(), second.all_tips.begin(), second.all_tips.end());
-        influence_area_limit_range = std::max(first.influence_area_limit_range, second.influence_area_limit_range);
-        influence_area_limit_active = first.influence_area_limit_active || second.influence_area_limit_active;
-        RecreateInfluenceLimitArea();
-        if (first.to_buildplate != second.to_buildplate)
-=======
         last_area_increase_ = AreaIncreaseSettings(
             std::min(first.last_area_increase_.type_, second.last_area_increase_.type_),
             std::min(first.last_area_increase_.increase_speed_, second.last_area_increase_.increase_speed_),
@@ -367,7 +225,6 @@
         influence_area_limit_active_ = first.influence_area_limit_active_ || second.influence_area_limit_active_;
         RecreateInfluenceLimitArea();
         if (first.to_buildplate_ != second.to_buildplate_)
->>>>>>> 90aea70b
         {
             setToBuildplateForAllParents(to_buildplate_);
         }
@@ -560,25 +417,15 @@
     }
     void setToBuildplateForAllParents(bool new_value)
     {
-<<<<<<< HEAD
-        to_buildplate = new_value;
-        std::vector<TreeSupportElement*> grandparents{ parents };
-=======
         to_buildplate_ = new_value;
         std::vector<TreeSupportElement*> grandparents{ parents_ };
->>>>>>> 90aea70b
         while (! grandparents.empty())
         {
             std::vector<TreeSupportElement*> next_parents;
             for (TreeSupportElement* grandparent : grandparents)
             {
-<<<<<<< HEAD
-                next_parents.insert(next_parents.end(), grandparent->parents.begin(), grandparent->parents.end());
-                grandparent->to_buildplate = new_value;
-=======
                 next_parents.insert(next_parents.end(), grandparent->parents_.begin(), grandparent->parents_.end());
                 grandparent->to_buildplate_ = new_value;
->>>>>>> 90aea70b
             }
             grandparents = next_parents;
         }
