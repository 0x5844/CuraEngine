// Copyright (c) 2023 UltiMaker
// CuraEngine is released under the terms of the AGPLv3 or higher

#ifndef GCODE_WRITER_H
#define GCODE_WRITER_H

#include "FanSpeedLayerTime.h"
#include "LayerPlanBuffer.h"
#include "gcodeExport.h"
<<<<<<< HEAD
=======
#include "settings/MeshPathConfigs.h"
>>>>>>> aa60cddc
#include "settings/PathConfigStorage.h" //For the MeshPathConfigs subclass.
#include "utils/ExtrusionLine.h" //Processing variable-width paths.
#include "utils/NoCopy.h"

#include <fstream>
#include <optional>

namespace cura
{

class AngleDegrees;
class Polygons;
class SkinPart;
class SliceDataStorage;
class SliceMeshStorage;
class SliceLayer;
class SliceLayerPart;
class TimeKeeper;

/*!
 * Secondary stage in Fused Filament Fabrication processing: The generated polygons are used in the gcode generation.
 * Some polygons in the SliceDataStorage signify areas which are to be filled with parallel lines,
 * while other polygons signify the contours which should be printed.
 *
 * The main function of this class is FffGcodeWriter::writeGCode().
 */
class FffGcodeWriter : public NoCopy
{
    friend class FffProcessor; // Because FffProcessor exposes finalize (TODO)
private:
    coord_t max_object_height; //!< The maximal height of all previously sliced meshgroups, used to avoid collision when moving to the next meshgroup to print.

    /*
     * Buffer for all layer plans (of type LayerPlan)
     *
     * The layer plans are buffered so that we can start heating up a nozzle several layers before it needs to be used.
     * Another reason is to perform Auto Temperature.
     */
    LayerPlanBuffer layer_plan_buffer;

    /*!
     * The class holding the current state of the gcode being written.
     *
     * It holds information such as the last written position etc.
     */
    GCodeExport gcode;

    /*!
     * The gcode file to write to when using CuraEngine as command line tool.
     */
    std::ofstream output_file;

    /*!
     * For each raft/filler layer, the extruders to be used in that layer in the order in which they are going to be used.
     * The first number is the first raft layer. Indexing is shifted compared to normal negative layer numbers for raft/filler layers.
     */
    std::vector<std::vector<size_t>> extruder_order_per_layer_negative_layers;

    std::vector<std::vector<size_t>> extruder_order_per_layer; //!< For each layer, the extruders to be used in that layer in the order in which they are going to be used

    std::vector<std::vector<size_t>> mesh_order_per_extruder; //!< For each extruder, the order of the meshes (first element is first mesh to be printed)

    std::vector<std::vector<bool>> extruder_prime_required_by_layer; //!< For each layer, indicates which extruders actually require to be primed

    /*!
     * For each extruder on which layer the prime will be planned,
     * or a large negative number if it's already planned outside of \ref FffGcodeWriter::processLayer
     *
     * Depending on whether we need to prime on the first layer, or anywhere in the print,
     * the layer numbers are all zero (or less in case of raft)
     * or they are the first layer at which the extruder is needed
     */
    LayerIndex extruder_prime_layer_nr[MAX_EXTRUDERS];

    std::vector<FanSpeedLayerTimeSettings> fan_speed_layer_time_settings_per_extruder; //!< The settings used relating to minimal layer time
                                                                                       //!< and fan speeds. Configured for each extruder.

    std::string slice_uuid; //!< The UUID of the current slice.

public:
    /*
     * \brief Construct a g-code writer.
     *
     * This sets the initial state of the printer correctly in itself, so that
     * it's ready for writing.
     */
    FffGcodeWriter();

    /*!
     * Set the target to write gcode to: to a file.
     *
     * Used when CuraEngine is used as command line tool.
     *
     * \param filename The filename of the file to which to write the gcode.
     */
    bool setTargetFile(const char* filename);

    /*!
     * Set the target to write gcode to: an output stream.
     *
     * Used when CuraEngine is NOT used as command line tool.
     *
     * \param stream The stream to write gcode to.
     */
    void setTargetStream(std::ostream* stream);

    /*!
     * Get the total extruded volume for a specific extruder in mm^3
     *
     * Retractions and unretractions don't contribute to this.
     *
     * \param extruder_nr The extruder number for which to get the total netto extruded volume
     * \return total filament printed in mm^3
     */
    double getTotalFilamentUsed(int extruder_nr);

    /*!
     * Get the total estimated print time in seconds for each feature
     *
     * \return total print time in seconds for each feature
     */
    std::vector<Duration> getTotalPrintTimePerFeature();

    /*!
     * Write all the gcode for the current meshgroup.
     * This is the primary function of this class.
     *
     * \param[in] storage The data storage from which to get the polygons to print and the areas to fill.
     * \param timeKeeper The stop watch to see how long it takes for each of the stages in the slicing process.
     */
    void writeGCode(SliceDataStorage& storage, TimeKeeper& timeKeeper);

private:
    /*!
     * \brief Set the FffGcodeWriter::fan_speed_layer_time_settings by
     * retrieving all settings from the global/per-meshgroup settings.
     */
    void setConfigFanSpeedLayerTime();

    /*!
     * Set the retraction and wipe config globally, per extruder and per mesh.
     *
     * \param[out] storage The data storage to which to save the configurations
     */
    void setConfigRetractionAndWipe(SliceDataStorage& storage);

    /*!
     * Get the extruder with which to start the print.
     *
     * Generally this is the extruder of the adhesion type in use, but in case
     * the platform adhesion type is none, the support extruder is used. If
     * support is also disabled, the extruder with lowest number which is used
     * on the first layer is used as initial extruder.
     *
     * \param[in] storage where to get settings from.
     */
    size_t getStartExtruder(const SliceDataStorage& storage);

    /*!
     * Set the infill angles and skin angles in the SliceDataStorage.
     *
     * These lists of angles are cycled through to get the infill angle of a specific layer.
     *
     * \param mesh The mesh for which to determine the infill and skin angles.
     */
    void setInfillAndSkinAngles(SliceMeshStorage& mesh);

    /*!
     * Set the support and interface infill angles in the SliceDataStorage.
     *
     * Default angles depend on which pattern it's using and in certain patterns it
     * alternates between layers.
     *
     * These lists of angles are cycled through to get the support infill angle of a specific layer.
     *
     * \param storage The storage for which to determine the support infill angles.
     */
    void setSupportAngles(SliceDataStorage& storage);

    /*!
     * Move up and over the already printed meshgroups to print the next meshgroup.
     *
     * \param[in] storage where the slice data is stored.
     */
    void processNextMeshGroupCode(const SliceDataStorage& storage);

    /*!
     * Add raft layer plans onto the FffGcodeWriter::layer_plan_buffer
     *
     * \param[in,out] storage where the slice data is stored.
     */
    void processRaft(const SliceDataStorage& storage);

    /*!
     * Convert the polygon data of a layer into a layer plan on the FffGcodeWriter::layer_plan_buffer
     *
     * In case of negative layer numbers, create layers only containing the data from
     * the helper parts (support etc) to fill up the gap between the raft and the model.
     *
     * \param[in] storage where the slice data is stored.
     * \param layer_nr The index of the layer to write the gcode of.
     * \param total_layers The total number of layers.
     * \return The layer plans
     */
    LayerPlan& processLayer(const SliceDataStorage& storage, LayerIndex layer_nr, const size_t total_layers) const;

    /*!
     * This function checks whether prime blob should happen for any extruder on the first layer.
     * Priming will always happen, but the actual priming may or may not include a prime blob.
     *
     * Technically, this function checks whether any extruder needs to be primed (with a prime blob)
     * separately just before they are used.
     *
     * \return whether any extruder need to be primed separately just before they are used
     */
    bool getExtruderNeedPrimeBlobDuringFirstLayer(const SliceDataStorage& storage, const size_t extruder_nr) const;

    /*!
     * Add the skirt or the brim to the layer plan \p gcodeLayer if it hasn't already been added yet.
     *
     * This function should be called for only one layer;
     * calling it for multiple layers results in the skirt/brim being printed on multiple layers.
     *
     * \param storage where the slice data is stored.
     * \param gcodeLayer The initial planning of the g-code of the layer.
     * \param extruder_nr The extruder train for which to process the skirt or
     * brim.
     * \param layer_nr The index of the layer to write the gcode of.
     */
    void processSkirtBrim(const SliceDataStorage& storage, LayerPlan& gcodeLayer, unsigned int extruder_nr, LayerIndex layer_nr) const;

    /*!
     * Adds the ooze shield to the layer plan \p gcodeLayer.
     *
     * \param[in] storage where the slice data is stored.
     * \param gcodeLayer The initial planning of the gcode of the layer.
     */
    void processOozeShield(const SliceDataStorage& storage, LayerPlan& gcodeLayer) const;

    /*!
     * Adds the draft protection screen to the layer plan \p gcodeLayer.
     *
     * \param[in] storage where the slice data is stored.
     * \param gcodeLayer The initial planning of the gcode of the layer.
     */
    void processDraftShield(const SliceDataStorage& storage, LayerPlan& gcodeLayer) const;

    /*!
     * Calculate in which order to plan the extruders for each layer
     * Store the order of extruders for each layer in extruder_order_per_layer for normal layers
     * and the order of extruders for raft/filler layers in extruder_order_per_layer_negative_layers.
     *
     * Only extruders which are (most probably) going to be used are planned
     *
     * \note At the planning stage we only have information on areas, not how those are filled.
     * If an area is too small to be filled with anything it will still get specified as being used with the extruder for that area.
     *
     * Computes \ref FffGcodeWriter::extruder_order_per_layer and \ref FffGcodeWriter::extruder_order_per_layer_negative_layers
     *
     * \param[in] storage where the slice data is stored.
     */
    void calculateExtruderOrderPerLayer(const SliceDataStorage& storage);

    /*!
     * Calculate on which layer we should be priming for each extruder.
     *
     * The extruders are primed on the lowest layer at which they are used.
     * \param storage Slice data storage containing information on which layers
     * each extruder is used.
     */
    void calculatePrimeLayerPerExtruder(const SliceDataStorage& storage);

    /*!
     * Gets a list of extruders that are used on the given layer, but excluding the given starting extruder.
     * When it's on the first layer, the prime blob will also be taken into account.
     *
     * \note At the planning stage we only have information on areas, not how those are filled.
     * If an area is too small to be filled with anything it will still get specified as being used with the extruder for that area.
     *
     * \param[in] storage where the slice data is stored.
     * \param current_extruder The current extruder with which we last printed
     * \return The order of extruders for a layer beginning with \p current_extruder
     */
    std::vector<size_t> getUsedExtrudersOnLayerExcludingStartingExtruder(const SliceDataStorage& storage, const size_t start_extruder, const LayerIndex& layer_nr) const;

    /*!
     * Calculate in which order to plan the meshes of a specific extruder
     * Each mesh which has some feature printed with the extruder is included in this order.
     * One mesh can occur in the mesh order of multiple extruders.
     *
     * \param[in] storage where the slice data is stored.
     * \param extruder_nr The extruder for which to determine the order
     * \return A vector of mesh indices ordered on print order for that extruder.
     */
    std::vector<size_t> calculateMeshOrder(const SliceDataStorage& storage, const size_t extruder_nr) const;

    /*!
     * Add a single layer from a single mesh-volume to the layer plan \p gcodeLayer in mesh surface mode.
     *
     * \param[in] storage where the slice data is stored.
     * \param mesh The mesh to add to the layer plan \p gcodeLayer.
     * \param mesh_config the line config with which to print a print feature
     * \param gcodeLayer The initial planning of the gcode of the layer.
     */
<<<<<<< HEAD
    void addMeshLayerToGCode_meshSurfaceMode(
        const SliceDataStorage& storage,
        const SliceMeshStorage& mesh,
        const PathConfigStorage::MeshPathConfigs& mesh_config,
        LayerPlan& gcodeLayer) const;
=======
    void addMeshLayerToGCode_meshSurfaceMode(const SliceDataStorage& storage, const SliceMeshStorage& mesh, const MeshPathConfigs& mesh_config, LayerPlan& gcodeLayer) const;
>>>>>>> aa60cddc

    /*!
     * Add the open polylines from a single layer from a single mesh-volume to the layer plan \p gcodeLayer for mesh the surface modes.
     *
     * \param[in] storage where the slice data is stored.
     * \param mesh The mesh for which to add to the layer plan \p gcodeLayer.
     * \param mesh_config the line config with which to print a print feature
     * \param gcodeLayer The initial planning of the gcode of the layer.
     */
<<<<<<< HEAD
    void addMeshOpenPolyLinesToGCode(const SliceMeshStorage& mesh, const PathConfigStorage::MeshPathConfigs& mesh_config, LayerPlan& gcode_layer) const;
=======
    void addMeshOpenPolyLinesToGCode(const SliceMeshStorage& mesh, const MeshPathConfigs& mesh_config, LayerPlan& gcode_layer) const;
>>>>>>> aa60cddc

    /*!
     * Add all features of a given extruder from a single layer from a single mesh-volume to the layer plan \p gcode_layer.
     *
     * This adds all features (e.g. walls, skin etc.) of this \p mesh to the gcode which are printed using \p extruder_nr
     *
     * \param[in] storage where the slice data is stored.
     * \param mesh The mesh to add to the layer plan \p gcode_layer.
     * \param extruder_nr The extruder for which to print all features of the mesh which should be printed with this extruder
     * \param mesh_config the line config with which to print a print feature
     * \param gcode_layer The initial planning of the gcode of the layer.
     */
<<<<<<< HEAD
    void addMeshLayerToGCode(
        const SliceDataStorage& storage,
        const SliceMeshStorage& mesh,
        const size_t extruder_nr,
        const PathConfigStorage::MeshPathConfigs& mesh_config,
        LayerPlan& gcode_layer) const;
=======
    void addMeshLayerToGCode(const SliceDataStorage& storage, const SliceMeshStorage& mesh, const size_t extruder_nr, const MeshPathConfigs& mesh_config, LayerPlan& gcode_layer)
        const;
>>>>>>> aa60cddc

    /*!
     * Add all features of the given extruder from a single part from a given layer of a mesh-volume to the layer plan \p gcode_layer.
     * This only adds the features which are printed with \p extruder_nr.
     *
     * \param[in] storage where the slice data is stored.
     * \param storage Storage to get global settings from.
     * \param mesh The mesh to add to the layer plan \p gcode_layer.
     * \param extruder_nr The extruder for which to print all features of the mesh which should be printed with this extruder
     * \param mesh_config the line config with which to print a print feature
     * \param part The part to add
     * \param gcode_layer The initial planning of the gcode of the layer.
     */
    void addMeshPartToGCode(
        const SliceDataStorage& storage,
        const SliceMeshStorage& mesh,
        const size_t extruder_nr,
<<<<<<< HEAD
        const PathConfigStorage::MeshPathConfigs& mesh_config,
=======
        const MeshPathConfigs& mesh_config,
>>>>>>> aa60cddc
        const SliceLayerPart& part,
        LayerPlan& gcode_layer) const;

    /*!
     * \brief Add infill for a given part in a layer plan.
     *
     * \param gcodeLayer The initial planning of the gcode of the layer.
     * \param mesh The mesh for which to add to the layer plan \p gcodeLayer.
     * \param extruder_nr The extruder for which to print all features of the
     * mesh which should be printed with this extruder.
     * \param mesh_config the line config with which to print a print feature.
     * \param part The part for which to create gcode.
     * \return Whether this function added anything to the layer plan.
     */
    bool processInfill(
        const SliceDataStorage& storage,
        LayerPlan& gcodeLayer,
        const SliceMeshStorage& mesh,
        const size_t extruder_nr,
<<<<<<< HEAD
        const PathConfigStorage::MeshPathConfigs& mesh_config,
=======
        const MeshPathConfigs& mesh_config,
>>>>>>> aa60cddc
        const SliceLayerPart& part) const;

    /*!
     * \brief Add thicker (multiple layers) sparse infill for a given part in a
     * layer plan.
     *
     * \param gcodeLayer The initial planning of the gcode of the layer.
     * \param mesh The mesh for which to add to the layer plan \p gcodeLayer.
     * \param extruder_nr The extruder for which to print all features of the
     * mesh which should be printed with this extruder.
     * \param mesh_config The line config with which to print a print feature.
     * \param part The part for which to create gcode.
     * \return Whether this function added anything to the layer plan.
     */
    bool processMultiLayerInfill(
        const SliceDataStorage& storage,
        LayerPlan& gcodeLayer,
        const SliceMeshStorage& mesh,
        const size_t extruder_nr,
<<<<<<< HEAD
        const PathConfigStorage::MeshPathConfigs& mesh_config,
=======
        const MeshPathConfigs& mesh_config,
>>>>>>> aa60cddc
        const SliceLayerPart& part) const;

    /*!
     * \brief Add normal sparse infill for a given part in a layer.
     * \param gcodeLayer The initial planning of the gcode of the layer.
     * \param mesh The mesh for which to add to the layer plan \p gcodeLayer.
     * \param extruder_nr The extruder for which to print all features of the
     * mesh which should be printed with this extruder
     * \param mesh_config The line config with which to print a print feature.
     * \param part The part for which to create gcode.
     * \return Whether this function added anything to the layer plan.
     */
    bool processSingleLayerInfill(
        const SliceDataStorage& storage,
        LayerPlan& gcodeLayer,
        const SliceMeshStorage& mesh,
        const size_t extruder_nr,
<<<<<<< HEAD
        const PathConfigStorage::MeshPathConfigs& mesh_config,
=======
        const MeshPathConfigs& mesh_config,
>>>>>>> aa60cddc
        const SliceLayerPart& part) const;

    /*!
     * Generate the insets for the walls of a given layer part.
     * \param[in] storage where the slice data is stored.
     * \param gcodeLayer The initial planning of the gcode of the layer.
     * \param mesh The mesh for which to add to the layer plan \p gcodeLayer.
     * \param extruder_nr The extruder for which to print all features of the mesh which should be printed with this extruder
     * \param mesh_config the line config with which to print a print feature
     * \param part The part for which to create gcode
     * \return Whether this function added anything to the layer plan
     */
    bool processInsets(
        const SliceDataStorage& storage,
        LayerPlan& gcodeLayer,
        const SliceMeshStorage& mesh,
        const size_t extruder_nr,
<<<<<<< HEAD
        const PathConfigStorage::MeshPathConfigs& mesh_config,
=======
        const MeshPathConfigs& mesh_config,
>>>>>>> aa60cddc
        const SliceLayerPart& part) const;

    /*!
     * Generate the a spiralized wall for a given layer part.
     * \param[in] storage where the slice data is stored.
     * \param[out] gcodeLayer The initial planning of the gcode of the layer.
     * \param mesh_config the line config with which to print a print feature
     * \param part The part for which to create gcode
     * \param mesh The mesh for which to add to the layer plan \p gcodeLayer.
     */
<<<<<<< HEAD
    void processSpiralizedWall(
        const SliceDataStorage& storage,
        LayerPlan& gcode_layer,
        const PathConfigStorage::MeshPathConfigs& mesh_config,
        const SliceLayerPart& part,
        const SliceMeshStorage& mesh) const;
=======
    void
        processSpiralizedWall(const SliceDataStorage& storage, LayerPlan& gcode_layer, const MeshPathConfigs& mesh_config, const SliceLayerPart& part, const SliceMeshStorage& mesh)
            const;
>>>>>>> aa60cddc

    /*!
     * Add the gcode of the top/bottom skin of the given part and of the perimeter gaps.
     *
     * \param[in] storage where the slice data is stored.
     * \param gcode_layer The initial planning of the gcode of the layer.
     * \param mesh The mesh for which to add to the layer plan \p gcode_layer.
     * \param extruder_nr The extruder for which to print all features of the mesh which should be printed with this extruder
     * \param mesh_config the line config with which to print a print feature
     * \param part The part for which to create gcode
     * \return Whether this function added anything to the layer plan
     */
    bool processSkin(
        const SliceDataStorage& storage,
        LayerPlan& gcode_layer,
        const SliceMeshStorage& mesh,
        const size_t extruder_nr,
<<<<<<< HEAD
        const PathConfigStorage::MeshPathConfigs& mesh_config,
=======
        const MeshPathConfigs& mesh_config,
>>>>>>> aa60cddc
        const SliceLayerPart& part) const;

    /*!
     * Add the gcode of the top/bottom skin of the given skin part and of the perimeter gaps.
     *
     * Perimeter gaps are handled for the current extruder for the following features if they are printed with this extruder.
     * - skin outlines
     * - roofing (if concentric)
     * - top/bottom (if concentric)
     * They are all printed at the end of printing the skin part features which are printed with this extruder.
     *
     * Note that the normal perimeter gaps are printed with the outer wall extruder,
     * while newly generated perimeter gaps
     * are printed with the extruder with which the feature was printed which generated the gaps.
     *
     * \param[in] storage where the slice data is stored.
     * \param gcode_layer The initial planning of the gcode of the layer.
     * \param mesh The mesh for which to add to the layer plan \p gcode_layer.
     * \param extruder_nr The extruder for which to print all features of the mesh which should be printed with this extruder
     * \param mesh_config the line config with which to print a print feature
     * \param skin_part The skin part for which to create gcode
     * \return Whether this function added anything to the layer plan
     */
    bool processSkinPart(
        const SliceDataStorage& storage,
        LayerPlan& gcode_layer,
        const SliceMeshStorage& mesh,
        const size_t extruder_nr,
<<<<<<< HEAD
        const PathConfigStorage::MeshPathConfigs& mesh_config,
=======
        const MeshPathConfigs& mesh_config,
>>>>>>> aa60cddc
        const SkinPart& skin_part) const;

    /*!
     * Add the roofing which is the area inside the innermost skin inset which has air 'directly' above
     *
     * \param[in] storage where the slice data is stored.
     * \param gcode_layer The initial planning of the gcode of the layer.
     * \param mesh The mesh for which to add to the layer plan \p gcode_layer.
     * \param extruder_nr The extruder for which to print all features of the mesh which should be printed with this extruder
     * \param mesh_config the line config with which to print a print feature
     * \param skin_part The skin part for which to create gcode
     * \param[out] added_something Whether this function added anything to the layer plan
     */
    void processRoofing(
        const SliceDataStorage& storage,
        LayerPlan& gcode_layer,
        const SliceMeshStorage& mesh,
        const size_t extruder_nr,
<<<<<<< HEAD
        const PathConfigStorage::MeshPathConfigs& mesh_config,
=======
        const MeshPathConfigs& mesh_config,
>>>>>>> aa60cddc
        const SkinPart& skin_part,
        bool& added_something) const;

    /*!
     * Add the normal skinfill which is the area inside the innermost skin inset
     * which doesn't have air directly above it if we're printing roofing
     *
     * \param[in] storage where the slice data is stored.
     * \param gcode_layer The initial planning of the gcode of the layer.
     * \param mesh The mesh for which to add to the layer plan \p gcode_layer.
     * \param extruder_nr The extruder for which to print all features of the mesh which should be printed with this extruder
     * \param mesh_config the line config with which to print a print feature
     * \param skin_part The skin part for which to create gcode
     * \param[out] added_something Whether this function added anything to the layer plan
     */
    void processTopBottom(
        const SliceDataStorage& storage,
        LayerPlan& gcode_layer,
        const SliceMeshStorage& mesh,
        const size_t extruder_nr,
<<<<<<< HEAD
        const PathConfigStorage::MeshPathConfigs& mesh_config,
=======
        const MeshPathConfigs& mesh_config,
>>>>>>> aa60cddc
        const SkinPart& skin_part,
        bool& added_something) const;

    /*!
     * Process a dense skin feature like roofing or top/bottom
     *
     * \param[in] storage where the slice data is stored.
     * \param gcode_layer The initial planning of the gcode of the layer.
     * \param mesh The mesh for which to add to the layer plan \p gcode_layer.
     * \param mesh_config The mesh-config for which to add to the layer plan \p gcode_layer.
     * \param extruder_nr The extruder for which to print all features of the mesh which should be printed with this extruder
     * \param area The area to fill
     * \param config the line config with which to print the print feature
     * \param pattern the pattern with which to fill the print feature
     * \param skin_angle the angle to use for linear infill types
     * \param skin_overlap The amount by which to expand the \p area
     * \param skin density Sets the density of the the skin lines by adjusting the distance between them (normal skin is 1.0)
     * \param monotonic Whether to order lines monotonically (``true``) or to
     * minimise travel moves (``false``).
     * \param[out] added_something Whether this function added anything to the layer plan
     * \param fan_speed fan speed override for this skin area
     */
    void processSkinPrintFeature(
        const SliceDataStorage& storage,
        LayerPlan& gcode_layer,
        const SliceMeshStorage& mesh,
<<<<<<< HEAD
        const PathConfigStorage::MeshPathConfigs& mesh_config,
=======
        const MeshPathConfigs& mesh_config,
>>>>>>> aa60cddc
        const size_t extruder_nr,
        const Polygons& area,
        const GCodePathConfig& config,
        EFillMethod pattern,
        const AngleDegrees skin_angle,
        const coord_t skin_overlap,
        const Ratio skin_density,
        const bool monotonic,
        bool& added_something,
<<<<<<< HEAD
        double fan_speed = GCodePathConfig::FAN_SPEED_DEFAULT) const;
=======
        double fan_speed = GCodePathConfig::FAN_SPEED_DEFAULT,
        const bool is_bridge_skin = false) const;
>>>>>>> aa60cddc

    /*!
     *  see if we can avoid printing a lines or zig zag style skin part in multiple segments by moving to
     *  a start point that would increase the chance that the skin will be printed in a single segment.
     *  Obviously, if the skin part contains holes then it will have to be printed in multiple segments anyway but
     *  doing this may still produce fewer skin seams or move a seam that would be across the middle of the part
     *  to a less noticeable position
     *
     * So, instead of this \/         We get this \/
     *                +------+               +------+
     *                |2///#1|               |1/////|
     *                |///#//|               |//////|
     *                |//#///|               |//////|
     *                |/#////|               |//////|
     *                |#/////|               |//////|
     *                +------+               +------+
     *     1, 2 = start locations of skin segments
     *     # = seam
     *
     * \param filling_part The part which we are going to fill with a linear filling type
     * \param filling_angle The angle of the filling lines
     * \param last_position The position the print head is in before going to fill the part
     * \return The location near where to start filling the part
     */
    std::optional<Point> getSeamAvoidingLocation(const Polygons& filling_part, int filling_angle, Point last_position) const;

    /*!
     * Add the g-code for ironing the top surface.
     *
     * This produces additional low-extrusion moves that cover the top surface,
     * in order to smooth the surface more.
     *
     * \param storage The slice data storage in the highly unlikely case that printing the ironing requires printing a brim just before it
     * \param mesh The settings storage to get the ironing settings and skin
     * angles from.
     * \param layer The layer to process the ironing for.
     * \param line_config The configuration of the lines to draw the ironing
     * with.
     * \param[out] gcode_layer The output layer to put the resulting paths in.
     * \return Whether this function added anything to the layer plan.
     */
    bool processIroning(const SliceDataStorage& storage, const SliceMeshStorage& mesh, const SliceLayer& part, const GCodePathConfig& line_config, LayerPlan& gcode_layer) const;

    /*!
     * Add the support to the layer plan \p gcodeLayer of the current layer for all support parts with the given \p extruder_nr.
     * \param[in] storage where the slice data is stored.
     * \param gcodeLayer The initial planning of the gcode of the layer.
     * \return whether any support was added to the layer plan
     */
    bool addSupportToGCode(const SliceDataStorage& storage, LayerPlan& gcodeLayer, const size_t extruder_nr) const;

    /*!
     * Add the support lines/walls to the layer plan \p gcodeLayer of the current layer.
     * \param[in] storage where the slice data is stored.
     * \param gcode_layer The initial planning of the gcode of the layer.
     * \return whether any support infill was added to the layer plan
     */
    bool processSupportInfill(const SliceDataStorage& storage, LayerPlan& gcode_layer) const;

    /*!
     * Add the support roofs to the layer plan \p gcodeLayer of the current
     * layer.
     *
     * \param[in] storage Where the slice data is stored.
     * \param gcodeLayer The initial planning of the g-code of the layer.
     * \return Whether any support skin was added to the layer plan.
     */
    bool addSupportRoofsToGCode(const SliceDataStorage& storage, LayerPlan& gcodeLayer) const;

    /*!
     * Add the support bottoms to the layer plan \p gcodeLayer of the current
     * layer.
     *
     * \param[in] storage Where the slice data is stored.
     * \param gcodeLayer The initial planning of the g-code of the layer.
     * \return Whether any support skin was added to the layer plan.
     */
    bool addSupportBottomsToGCode(const SliceDataStorage& storage, LayerPlan& gcodeLayer) const;

    /*!
     * Change to a new extruder, and add the prime tower instructions if the new extruder is different from the last.
     *
     * On layer 0 this function adds the skirt for the nozzle it switches to, instead of the prime tower.
     *
     * \param[in] storage where the slice data is stored.
     * \param gcode_layer The initial planning of the gcode of the layer.
     * \param extruder_nr The extruder to switch to.
     */
    void setExtruder_addPrime(const SliceDataStorage& storage, LayerPlan& gcode_layer, const size_t extruder_nr) const;

    /*!
     * Add the prime tower gcode for the current layer.
     * \param[in] storage where the slice data is stored.
     * \param gcodeLayer The initial planning of the gcode of the layer.
     * \param prev_extruder The current extruder with which we last printed.
     */
    void addPrimeTower(const SliceDataStorage& storage, LayerPlan& gcodeLayer, const size_t prev_extruder) const;

    /*!
     * Add the end gcode and set all temperatures to zero.
     */
    void finalize();

    /*!
     * Calculate for each layer the index of the vertex that is considered to be the seam
     * \param storage where the slice data is stored.
     * \param total_layers The total number of layers
     */
    void findLayerSeamsForSpiralize(SliceDataStorage& storage, size_t total_layers);

    /*!
     * Calculate the index of the vertex that is considered to be the seam for the given layer
     * \param storage where the slice data is stored.
     * \param mesh the mesh containing the layer of interest
     * \param layer_nr layer number of the layer whose seam verted index is required
     * \param last_layer_nr layer number of the previous layer
     * \return layer seam vertex index
     */
    unsigned int findSpiralizedLayerSeamVertexIndex(const SliceDataStorage& storage, const SliceMeshStorage& mesh, const int layer_nr, const int last_layer_nr);

    /*!
     * Partition the Infill regions by the skin at N layers above.
     *
     * When skin edge support layers is set this function will check N layers above the infill layer to see if there is
     * skin above. If this skin needs to be supported by a wall it will return true else it returns false. The Infill
     * outline of the Sparse density layer is partitioned into two polygons, either below the skin regions or outside
     * of the skin region.
     *
     * \param infill_below_skin [out] Polygons with infill below the skin
     * \param infill_not_below_skin [out] Polygons with infill outside of skin regions above
     * \param gcode_layer The initial planning of the gcode of the layer
     * \param mesh the mesh containing the layer of interest
     * \param part \param part The part for which to create gcode
     * \param infill_line_width line width of the infill
     * \return true if there needs to be a skin edge support wall in this layer, otherwise false
     */
    static bool partitionInfillBySkinAbove(
        Polygons& infill_below_skin,
        Polygons& infill_not_below_skin,
        const LayerPlan& gcode_layer,
        const SliceMeshStorage& mesh,
        const SliceLayerPart& part,
        coord_t infill_line_width);
};

} // namespace cura

#endif // GCODE_WRITER_H<|MERGE_RESOLUTION|>--- conflicted
+++ resolved
@@ -7,10 +7,7 @@
 #include "FanSpeedLayerTime.h"
 #include "LayerPlanBuffer.h"
 #include "gcodeExport.h"
-<<<<<<< HEAD
-=======
 #include "settings/MeshPathConfigs.h"
->>>>>>> aa60cddc
 #include "settings/PathConfigStorage.h" //For the MeshPathConfigs subclass.
 #include "utils/ExtrusionLine.h" //Processing variable-width paths.
 #include "utils/NoCopy.h"
@@ -73,8 +70,6 @@
 
     std::vector<std::vector<size_t>> mesh_order_per_extruder; //!< For each extruder, the order of the meshes (first element is first mesh to be printed)
 
-    std::vector<std::vector<bool>> extruder_prime_required_by_layer; //!< For each layer, indicates which extruders actually require to be primed
-
     /*!
      * For each extruder on which layer the prime will be planned,
      * or a large negative number if it's already planned outside of \ref FffGcodeWriter::processLayer
@@ -315,15 +310,7 @@
      * \param mesh_config the line config with which to print a print feature
      * \param gcodeLayer The initial planning of the gcode of the layer.
      */
-<<<<<<< HEAD
-    void addMeshLayerToGCode_meshSurfaceMode(
-        const SliceDataStorage& storage,
-        const SliceMeshStorage& mesh,
-        const PathConfigStorage::MeshPathConfigs& mesh_config,
-        LayerPlan& gcodeLayer) const;
-=======
     void addMeshLayerToGCode_meshSurfaceMode(const SliceDataStorage& storage, const SliceMeshStorage& mesh, const MeshPathConfigs& mesh_config, LayerPlan& gcodeLayer) const;
->>>>>>> aa60cddc
 
     /*!
      * Add the open polylines from a single layer from a single mesh-volume to the layer plan \p gcodeLayer for mesh the surface modes.
@@ -333,11 +320,7 @@
      * \param mesh_config the line config with which to print a print feature
      * \param gcodeLayer The initial planning of the gcode of the layer.
      */
-<<<<<<< HEAD
-    void addMeshOpenPolyLinesToGCode(const SliceMeshStorage& mesh, const PathConfigStorage::MeshPathConfigs& mesh_config, LayerPlan& gcode_layer) const;
-=======
     void addMeshOpenPolyLinesToGCode(const SliceMeshStorage& mesh, const MeshPathConfigs& mesh_config, LayerPlan& gcode_layer) const;
->>>>>>> aa60cddc
 
     /*!
      * Add all features of a given extruder from a single layer from a single mesh-volume to the layer plan \p gcode_layer.
@@ -350,17 +333,8 @@
      * \param mesh_config the line config with which to print a print feature
      * \param gcode_layer The initial planning of the gcode of the layer.
      */
-<<<<<<< HEAD
-    void addMeshLayerToGCode(
-        const SliceDataStorage& storage,
-        const SliceMeshStorage& mesh,
-        const size_t extruder_nr,
-        const PathConfigStorage::MeshPathConfigs& mesh_config,
-        LayerPlan& gcode_layer) const;
-=======
     void addMeshLayerToGCode(const SliceDataStorage& storage, const SliceMeshStorage& mesh, const size_t extruder_nr, const MeshPathConfigs& mesh_config, LayerPlan& gcode_layer)
         const;
->>>>>>> aa60cddc
 
     /*!
      * Add all features of the given extruder from a single part from a given layer of a mesh-volume to the layer plan \p gcode_layer.
@@ -378,11 +352,7 @@
         const SliceDataStorage& storage,
         const SliceMeshStorage& mesh,
         const size_t extruder_nr,
-<<<<<<< HEAD
-        const PathConfigStorage::MeshPathConfigs& mesh_config,
-=======
-        const MeshPathConfigs& mesh_config,
->>>>>>> aa60cddc
+        const MeshPathConfigs& mesh_config,
         const SliceLayerPart& part,
         LayerPlan& gcode_layer) const;
 
@@ -402,11 +372,7 @@
         LayerPlan& gcodeLayer,
         const SliceMeshStorage& mesh,
         const size_t extruder_nr,
-<<<<<<< HEAD
-        const PathConfigStorage::MeshPathConfigs& mesh_config,
-=======
-        const MeshPathConfigs& mesh_config,
->>>>>>> aa60cddc
+        const MeshPathConfigs& mesh_config,
         const SliceLayerPart& part) const;
 
     /*!
@@ -426,11 +392,7 @@
         LayerPlan& gcodeLayer,
         const SliceMeshStorage& mesh,
         const size_t extruder_nr,
-<<<<<<< HEAD
-        const PathConfigStorage::MeshPathConfigs& mesh_config,
-=======
-        const MeshPathConfigs& mesh_config,
->>>>>>> aa60cddc
+        const MeshPathConfigs& mesh_config,
         const SliceLayerPart& part) const;
 
     /*!
@@ -448,11 +410,7 @@
         LayerPlan& gcodeLayer,
         const SliceMeshStorage& mesh,
         const size_t extruder_nr,
-<<<<<<< HEAD
-        const PathConfigStorage::MeshPathConfigs& mesh_config,
-=======
-        const MeshPathConfigs& mesh_config,
->>>>>>> aa60cddc
+        const MeshPathConfigs& mesh_config,
         const SliceLayerPart& part) const;
 
     /*!
@@ -470,11 +428,7 @@
         LayerPlan& gcodeLayer,
         const SliceMeshStorage& mesh,
         const size_t extruder_nr,
-<<<<<<< HEAD
-        const PathConfigStorage::MeshPathConfigs& mesh_config,
-=======
-        const MeshPathConfigs& mesh_config,
->>>>>>> aa60cddc
+        const MeshPathConfigs& mesh_config,
         const SliceLayerPart& part) const;
 
     /*!
@@ -485,18 +439,9 @@
      * \param part The part for which to create gcode
      * \param mesh The mesh for which to add to the layer plan \p gcodeLayer.
      */
-<<<<<<< HEAD
-    void processSpiralizedWall(
-        const SliceDataStorage& storage,
-        LayerPlan& gcode_layer,
-        const PathConfigStorage::MeshPathConfigs& mesh_config,
-        const SliceLayerPart& part,
-        const SliceMeshStorage& mesh) const;
-=======
     void
         processSpiralizedWall(const SliceDataStorage& storage, LayerPlan& gcode_layer, const MeshPathConfigs& mesh_config, const SliceLayerPart& part, const SliceMeshStorage& mesh)
             const;
->>>>>>> aa60cddc
 
     /*!
      * Add the gcode of the top/bottom skin of the given part and of the perimeter gaps.
@@ -514,11 +459,7 @@
         LayerPlan& gcode_layer,
         const SliceMeshStorage& mesh,
         const size_t extruder_nr,
-<<<<<<< HEAD
-        const PathConfigStorage::MeshPathConfigs& mesh_config,
-=======
-        const MeshPathConfigs& mesh_config,
->>>>>>> aa60cddc
+        const MeshPathConfigs& mesh_config,
         const SliceLayerPart& part) const;
 
     /*!
@@ -547,11 +488,7 @@
         LayerPlan& gcode_layer,
         const SliceMeshStorage& mesh,
         const size_t extruder_nr,
-<<<<<<< HEAD
-        const PathConfigStorage::MeshPathConfigs& mesh_config,
-=======
-        const MeshPathConfigs& mesh_config,
->>>>>>> aa60cddc
+        const MeshPathConfigs& mesh_config,
         const SkinPart& skin_part) const;
 
     /*!
@@ -570,11 +507,7 @@
         LayerPlan& gcode_layer,
         const SliceMeshStorage& mesh,
         const size_t extruder_nr,
-<<<<<<< HEAD
-        const PathConfigStorage::MeshPathConfigs& mesh_config,
-=======
-        const MeshPathConfigs& mesh_config,
->>>>>>> aa60cddc
+        const MeshPathConfigs& mesh_config,
         const SkinPart& skin_part,
         bool& added_something) const;
 
@@ -595,11 +528,7 @@
         LayerPlan& gcode_layer,
         const SliceMeshStorage& mesh,
         const size_t extruder_nr,
-<<<<<<< HEAD
-        const PathConfigStorage::MeshPathConfigs& mesh_config,
-=======
-        const MeshPathConfigs& mesh_config,
->>>>>>> aa60cddc
+        const MeshPathConfigs& mesh_config,
         const SkinPart& skin_part,
         bool& added_something) const;
 
@@ -626,11 +555,7 @@
         const SliceDataStorage& storage,
         LayerPlan& gcode_layer,
         const SliceMeshStorage& mesh,
-<<<<<<< HEAD
-        const PathConfigStorage::MeshPathConfigs& mesh_config,
-=======
-        const MeshPathConfigs& mesh_config,
->>>>>>> aa60cddc
+        const MeshPathConfigs& mesh_config,
         const size_t extruder_nr,
         const Polygons& area,
         const GCodePathConfig& config,
@@ -640,12 +565,8 @@
         const Ratio skin_density,
         const bool monotonic,
         bool& added_something,
-<<<<<<< HEAD
-        double fan_speed = GCodePathConfig::FAN_SPEED_DEFAULT) const;
-=======
         double fan_speed = GCodePathConfig::FAN_SPEED_DEFAULT,
         const bool is_bridge_skin = false) const;
->>>>>>> aa60cddc
 
     /*!
      *  see if we can avoid printing a lines or zig zag style skin part in multiple segments by moving to
