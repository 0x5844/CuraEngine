--- conflicted
+++ resolved
@@ -4,18 +4,11 @@
 #ifndef UTILS_HALF_EDGE_H
 #define UTILS_HALF_EDGE_H
 
-<<<<<<< HEAD
-#include "../utils/IntPoint.h"
-=======
 #include <forward_list>
 #include <optional>
 
 #include "../utils/Point2LL.h"
->>>>>>> 90aea70b
 #include "Coord_t.h"
-
-#include <forward_list>
-#include <optional>
 
 namespace cura
 {
@@ -35,16 +28,10 @@
     node_t* to_ = nullptr;
 
     HalfEdge(edge_data_t data)
-<<<<<<< HEAD
-        : data(data)
-    {
-    }
-=======
         : data_(data)
     {
     }
 
->>>>>>> 90aea70b
     bool operator==(const edge_t& other)
     {
         return this == &other;
