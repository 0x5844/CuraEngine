--- conflicted
+++ resolved
@@ -119,8 +119,6 @@
     std::vector<Offset> generateBrimOffsetPlan(std::vector<Polygons>& starting_outlines);
 
     /*!
-<<<<<<< HEAD
-=======
      * In case that the models have skirt 'adhesion', but the prime tower has a brim, the covered areas are different.
      *
      * Since the output of this function will need to be handled differently than the rest of the adhesion lines, have a separate function.
@@ -130,7 +128,6 @@
     std::vector<Offset> generatePrimeTowerBrimForSkirtAdhesionOffsetPlan();
 
     /*!
->>>>>>> b967ec04
      * Generate the primary skirt/brim of the one skirt_brim_extruder or of all extruders simultaneously.
      * 
      * \param[in,out] all_brim_offsets The offsets to perform. Adjusted when the minimal length constraint isn't met yet.
