#Copyright (c) 2022 Ultimaker B.V.
#CuraEngine is released under the terms of the AGPLv3 or higher.

cmake_minimum_required(VERSION 3.20)
project(CuraEngine)

set(CURA_ENGINE_VERSION "master" CACHE STRING "Version name of Cura")
option(ENABLE_ARCUS "Enable support for ARCUS" ON)
option(BUILD_TESTS "Build with unit tests" OFF)
option(ENABLE_OPENMP "Use OpenMP for parallel code" ON)
option(ENABLE_MORE_COMPILER_OPTIMIZATION_FLAGS "Enable more optimization flags" ON)
option(USE_SYSTEM_LIBS "Use the system libraries if available" OFF)
option(ENABLE_MORE_COMPILER_OPTIMIZATION_FLAGS "Enable more optimization flags" ON)
option(EXTENSIVE_WARNINGS "Compile with all warnings" OFF)

include(cmake/StandardProjectSettings.cmake)

# Create Protobuf files if Arcus is used
if (ENABLE_ARCUS)
    message(STATUS "Building with Arcus")

    find_package(Arcus REQUIRED 5.0.0)
    find_package(protobuf 3.15.0 QUIET)
    if (NOT TARGET protobuf::protobuf)
        find_package(Protobuf 3.15.0 REQUIRED)
    else ()
        add_library(Protobuf::protobuf ALIAS protobuf::protobuf)
    endif ()

    protobuf_generate_cpp(engine_PB_SRCS engine_PB_HEADERS Cura.proto)
endif ()

### Compiling CuraEngine ###
# First compile all of CuraEngine as library, allowing this to be re-used for tests.

set(engine_SRCS # Except main.cpp.
<<<<<<< HEAD
        src/Application.cpp
        src/bridge.cpp
        src/ConicalOverhang.cpp
        src/ExtruderTrain.cpp
        src/FffGcodeWriter.cpp
        src/FffPolygonGenerator.cpp
        src/FffProcessor.cpp
        src/gcodeExport.cpp
        src/GCodePathConfig.cpp
        src/infill.cpp
        src/InsetOrderOptimizer.cpp
        src/layerPart.cpp
        src/LayerPlan.cpp
        src/LayerPlanBuffer.cpp
        src/mesh.cpp
        src/MeshGroup.cpp
        src/Mold.cpp
        src/multiVolumes.cpp
        src/PathOrderOptimizer.cpp
        src/PathOrder.cpp
        src/Preheat.cpp
        src/PrimeTower.cpp
        src/raft.cpp
        src/Scene.cpp
        src/SkeletalTrapezoidation.cpp
        src/SkeletalTrapezoidationGraph.cpp
        src/skin.cpp
        src/SkirtBrim.cpp
        src/SupportInfillPart.cpp
        src/Slice.cpp
        src/sliceDataStorage.cpp
        src/slicer.cpp
        src/support.cpp
        src/timeEstimate.cpp
        src/TopSurface.cpp
        src/TreeModelVolumes.cpp
        src/TreeSupport.cpp
        src/WallsComputation.cpp
        src/Weaver.cpp
        src/Wireframe2gcode.cpp
        src/WallToolPaths.cpp

        src/BeadingStrategy/BeadingStrategy.cpp
        src/BeadingStrategy/BeadingStrategyFactory.cpp
        src/BeadingStrategy/CenterDeviationBeadingStrategy.cpp
        src/BeadingStrategy/DistributedBeadingStrategy.cpp
        src/BeadingStrategy/LimitedBeadingStrategy.cpp
        src/BeadingStrategy/RedistributeBeadingStrategy.cpp
        src/BeadingStrategy/WideningBeadingStrategy.cpp
        src/BeadingStrategy/OuterWallInsetBeadingStrategy.cpp

        src/communication/ArcusCommunication.cpp
        src/communication/ArcusCommunicationPrivate.cpp
        src/communication/CommandLine.cpp
        src/communication/Listener.cpp

        src/infill/ImageBasedDensityProvider.cpp
        src/infill/NoZigZagConnectorProcessor.cpp
        src/infill/ZigzagConnectorProcessor.cpp
        src/infill/LightningDistanceField.cpp
        src/infill/LightningGenerator.cpp
        src/infill/LightningLayer.cpp
        src/infill/LightningTreeNode.cpp
        src/infill/SierpinskiFill.cpp
        src/infill/SierpinskiFillProvider.cpp
        src/infill/SubDivCube.cpp
        src/infill/GyroidInfill.cpp

        src/pathPlanning/Comb.cpp
        src/pathPlanning/GCodePath.cpp
        src/pathPlanning/LinePolygonsCrossings.cpp
        src/pathPlanning/NozzleTempInsert.cpp
        src/pathPlanning/TimeMaterialEstimates.cpp

        src/progress/Progress.cpp
        src/progress/ProgressStageEstimator.cpp

        src/settings/AdaptiveLayerHeights.cpp
        src/settings/FlowTempGraph.cpp
        src/settings/PathConfigStorage.cpp
        src/settings/Settings.cpp
        src/settings/ZSeamConfig.cpp

        src/utils/AABB.cpp
        src/utils/AABB3D.cpp
        src/utils/Date.cpp
        src/utils/ExtrusionJunction.cpp
        src/utils/ExtrusionLine.cpp
        src/utils/ExtrusionSegment.cpp
        src/utils/FMatrix4x3.cpp
        src/utils/gettime.cpp
        src/utils/getpath.cpp
        src/utils/LinearAlg2D.cpp
        src/utils/ListPolyIt.cpp
        src/utils/logoutput.cpp
        src/utils/MinimumSpanningTree.cpp
        src/utils/Point3.cpp
        src/utils/PolygonConnector.cpp
        src/utils/PolygonsPointIndex.cpp
        src/utils/PolygonsSegmentIndex.cpp
        src/utils/polygonUtils.cpp
        src/utils/polygon.cpp
        src/utils/PolylineStitcher.cpp
        src/utils/ProximityPointLink.cpp
        src/utils/SVG.cpp
        src/utils/socket.cpp
        src/utils/SquareGrid.cpp
        src/utils/ToolpathVisualizer.cpp
        src/utils/VoronoiUtils.cpp
        )
=======
    src/Application.cpp
    src/bridge.cpp
    src/ConicalOverhang.cpp
    src/ExtruderTrain.cpp
    src/FffGcodeWriter.cpp
    src/FffPolygonGenerator.cpp
    src/FffProcessor.cpp
    src/gcodeExport.cpp
    src/GCodePathConfig.cpp
    src/infill.cpp
    src/InsetOrderOptimizer.cpp
    src/layerPart.cpp
    src/LayerPlan.cpp
    src/LayerPlanBuffer.cpp
    src/mesh.cpp
    src/MeshGroup.cpp
    src/Mold.cpp
    src/multiVolumes.cpp
    src/PathOrderPath.cpp
    src/Preheat.cpp
    src/PrimeTower.cpp
    src/raft.cpp
    src/Scene.cpp
    src/SkeletalTrapezoidation.cpp
    src/SkeletalTrapezoidationGraph.cpp
    src/skin.cpp
    src/SkirtBrim.cpp
    src/SupportInfillPart.cpp
    src/Slice.cpp
    src/sliceDataStorage.cpp
    src/slicer.cpp
    src/support.cpp
    src/timeEstimate.cpp
    src/TopSurface.cpp
    src/TreeModelVolumes.cpp
    src/TreeSupport.cpp
    src/WallsComputation.cpp
    src/Weaver.cpp
    src/Wireframe2gcode.cpp
    src/WallToolPaths.cpp

    src/BeadingStrategy/BeadingStrategy.cpp
    src/BeadingStrategy/BeadingStrategyFactory.cpp
    src/BeadingStrategy/DistributedBeadingStrategy.cpp
    src/BeadingStrategy/LimitedBeadingStrategy.cpp
    src/BeadingStrategy/RedistributeBeadingStrategy.cpp
    src/BeadingStrategy/WideningBeadingStrategy.cpp
    src/BeadingStrategy/OuterWallInsetBeadingStrategy.cpp

    src/communication/ArcusCommunication.cpp
    src/communication/ArcusCommunicationPrivate.cpp
    src/communication/CommandLine.cpp
    src/communication/Listener.cpp

    src/infill/ImageBasedDensityProvider.cpp
    src/infill/NoZigZagConnectorProcessor.cpp
    src/infill/ZigzagConnectorProcessor.cpp
    src/infill/LightningDistanceField.cpp
    src/infill/LightningGenerator.cpp
    src/infill/LightningLayer.cpp
    src/infill/LightningTreeNode.cpp
    src/infill/SierpinskiFill.cpp
    src/infill/SierpinskiFillProvider.cpp
    src/infill/SubDivCube.cpp
    src/infill/GyroidInfill.cpp

    src/pathPlanning/Comb.cpp
    src/pathPlanning/GCodePath.cpp
    src/pathPlanning/LinePolygonsCrossings.cpp
    src/pathPlanning/NozzleTempInsert.cpp
    src/pathPlanning/TimeMaterialEstimates.cpp

    src/progress/Progress.cpp
    src/progress/ProgressStageEstimator.cpp

    src/settings/AdaptiveLayerHeights.cpp
    src/settings/FlowTempGraph.cpp
    src/settings/PathConfigStorage.cpp
    src/settings/Settings.cpp
    src/settings/ZSeamConfig.cpp

    src/utils/AABB.cpp
    src/utils/AABB3D.cpp
    src/utils/Date.cpp
    src/utils/ExtrusionJunction.cpp
    src/utils/ExtrusionLine.cpp
    src/utils/ExtrusionSegment.cpp
    src/utils/FMatrix4x3.cpp
    src/utils/gettime.cpp
    src/utils/getpath.cpp
    src/utils/LinearAlg2D.cpp
    src/utils/ListPolyIt.cpp
    src/utils/logoutput.cpp
    src/utils/MinimumSpanningTree.cpp
    src/utils/Point3.cpp
    src/utils/PolygonConnector.cpp
    src/utils/PolygonsPointIndex.cpp
    src/utils/PolygonsSegmentIndex.cpp
    src/utils/polygonUtils.cpp
    src/utils/polygon.cpp
    src/utils/PolylineStitcher.cpp
    src/utils/ProximityPointLink.cpp
    src/utils/SVG.cpp
    src/utils/socket.cpp
    src/utils/SquareGrid.cpp
    src/utils/ToolpathVisualizer.cpp
    src/utils/VoronoiUtils.cpp
)
>>>>>>> eb2b17e6

# List of tests. For each test there must be a file tests/${NAME}.cpp.
set(engine_TEST
        ClipperTest
        ExtruderPlanTest
        GCodeExportTest
        InfillTest
        LayerPlanTest
        PathOrderOptimizerTest
        PathOrderMonotonicTest
        TimeEstimateCalculatorTest
        WallsComputationTest
        )
if (ENABLE_ARCUS)
    set(engine_TEST_ARCUS
            ArcusCommunicationTest
            ArcusCommunicationPrivateTest
            )
endif ()
<<<<<<< HEAD
set(engine_TEST_BEADING_STRATEGY
        CenterDeviationBeadingStrategyTest
        )
=======
>>>>>>> eb2b17e6
set(engine_TEST_INFILL
        )
set(engine_TEST_INTEGRATION
        SlicePhaseTest
        )
set(engine_TEST_SETTINGS
        SettingsTest
        )
set(engine_TEST_UTILS
        AABBTest
        AABB3DTest
        ExtrusionLineTest
        IntPointTest
        LinearAlg2DTest
        MinimumSpanningTreeTest
        PolygonConnectorTest
        PolygonTest
        PolygonUtilsTest
        SparseGridTest
        StringTest
        UnionFindTest
        )

# Helper classes for some tests.
set(engine_TEST_ARCUS_HELPERS
        tests/arcus/MockSocket.cpp
        )
set(engine_TEST_HELPERS
        tests/ReadTestPolygons.cpp
        )

add_library(_CuraEngine STATIC ${engine_SRCS} ${engine_PB_SRCS})
use_threads(_CuraEngine)

target_include_directories(_CuraEngine
        PUBLIC
        $<BUILD_INTERFACE:${CMAKE_CURRENT_SOURCE_DIR}/src>
        $<INSTALL_INTERFACE:${CMAKE_INSTALL_INCLUDEDIR}>
        $<BUILD_INTERFACE:${CMAKE_CURRENT_BINARY_DIR}> # Include Cura.pb.h
        )
target_compile_definitions(_CuraEngine
        PUBLIC
        $<$<BOOL:${BUILD_TESTS}>:BUILD_TESTS=1>
        $<$<BOOL:${BUILD_TESTS}>:BUILD_TESTS>
        $<$<BOOL:${ENABLE_ARCUS}>:ARCUS>
        PRIVATE
        VERSION=\"${CURA_ENGINE_VERSION}\"
        $<$<BOOL:${WIN32}>:NOMINMAX>
        $<$<CONFIG:Debug>:ASSERT_INSANE_OUTPUT>
        $<$<CONFIG:Debug>:USE_CPU_TIME>
        $<$<CONFIG:Debug>:DEBUG>
        $<$<CONFIG:RelWithDebInfo>:ASSERT_INSANE_OUTPUT>
        $<$<CONFIG:RelWithDebInfo>:USE_CPU_TIME>
        $<$<CONFIG:RelWithDebInfo>:DEBUG>
        )
if(MSVC)
    target_compile_options(_CuraEngine
            PRIVATE
            $<$<AND:$<BOOL:${ENABLE_MORE_COMPILER_OPTIMIZATION_FLAGS}>,$<CONFIG:Release>>:/fp:fast>
            )
else()
    target_compile_options(_CuraEngine
            PRIVATE
            $<$<CONFIG:Debug>:-fno-omit-frame-pointer>
            $<$<CONFIG:RelWithDebInfo>:-fno-omit-frame-pointer>
            $<$<AND:$<BOOL:${ENABLE_MORE_COMPILER_OPTIMIZATION_FLAGS}>,$<CONFIG:Release>>:-Ofast>
            $<$<AND:$<BOOL:${ENABLE_MORE_COMPILER_OPTIMIZATION_FLAGS}>,$<CONFIG:Release>>:-funroll-loops>
            )
endif()

set_project_standards(_CuraEngine)
enable_sanitizers(_CuraEngine)
set_rpath(TARGETS
        _CuraEngine
        PATHS
        "$<$<PLATFORM_ID:Linux>:usr/bin>"
        "$<$<PLATFORM_ID:Linux>:usr/bin/lib>"
        "$<$<PLATFORM_ID:Darwin>:../lib>"
        RELATIVE)

if(${EXTENSIVE_WARNINGS})
    set_project_warnings(_CuraEngine)
endif()

if(ENABLE_OPENMP)
    find_package(OpenMP REQUIRED)
    target_link_libraries(_CuraEngine PUBLIC OpenMP::OpenMP_CXX)
endif()

if(ENABLE_ARCUS)
    target_link_libraries(_CuraEngine PRIVATE Arcus protobuf::protobuf)
endif()

find_package(clipper 6.4.2 QUIET)
if (NOT TARGET clipper::clipper)
    add_library(clipper::clipper STATIC libs/clipper/clipper.cpp)
    target_include_directories(clipper::clipper
            PUBLIC
            $<BUILD_INTERFACE:${CMAKE_SOURCE_DIR}/libs/clipper/include>
            $<INSTALL_INTERFACE:${CMAKE_INSTALL_INCLUDEDIR}>
            )
endif ()

find_package(rapidjson 1.1.0 QUIET)
if (NOT TARGET rapidjson::rapidjson)
    add_library(rapidjson::rapidjson INTERFACE)
    target_include_directories(rapidjson::rapidjson
            PUBLIC
            $<BUILD_INTERFACE:${CMAKE_SOURCE_DIR}/libs/clipper/include>
            $<INSTALL_INTERFACE:${CMAKE_INSTALL_INCLUDEDIR}>
            )
endif()

find_package(stb REQUIRED)

find_package(Boost REQUIRED 1.75.0)
if (NOT TARGET Boost::boost)  # Workaround for different namespace in non Conan find_packages
    add_library(boost::boost ALIAS Boost::boost)
endif ()

target_link_libraries(_CuraEngine PRIVATE clipper::clipper rapidjson::rapidjson stb::stb boost::boost)

if (WIN32)
    message(STATUS "Using windres")
    set(RES_FILES "CuraEngine.rc")
    ENABLE_LANGUAGE(RC)
    if (NOT MSVC)
        SET(CMAKE_RC_COMPILER_INIT windres)
        SET(CMAKE_RC_COMPILE_OBJECT
                "<CMAKE_RC_COMPILER> <FLAGS> -O coff <DEFINES> -i <SOURCE> -o <OBJECT>"
                )
    endif ()
endif (WIN32)

if (NOT WIN32)
    add_executable(CuraEngine src/main.cpp) # Then compile main.cpp as separate executable, and link the library to it.
else ()
    add_executable(CuraEngine src/main.cpp ${RES_FILES}) # ..., but don't forget the glitter!
endif (NOT WIN32)

# Create the executable
target_link_libraries(CuraEngine PRIVATE _CuraEngine)
target_compile_definitions(CuraEngine PRIVATE VERSION=\"${CURA_ENGINE_VERSION}\")

# Compiling the test environment.
if (BUILD_TESTS)
    include(CTest)

    message(STATUS "Building tests...")
    set(GTEST_USE_STATIC_LIBS true)
    set(GMOCK_ROOT "${CMAKE_CURRENT_BINARY_DIR}/gmock")
    set(GMOCK_VER "1.8.1")
    find_package(GMock REQUIRED)
    include_directories(${GTEST_INCLUDE_DIRS})
    include_directories(${GMOCK_INCLUDE_DIRS})
    add_dependencies(_CuraEngine GTest::GTest GTest::Main GMock::GMock GMock::Main)
    add_definitions(-DBUILD_TESTS)

    target_compile_definitions(_CuraEngine PUBLIC BUILD_TESTS=1)

    #To make sure that the tests are built before running them, add the building of these tests as an additional test.
    add_custom_target(build_all_tests)
    add_test(BuildTests "${CMAKE_COMMAND}" --build "${CMAKE_CURRENT_BINARY_DIR}" --target build_all_tests)

    foreach (test ${engine_TEST})
        add_executable(${test} tests/main.cpp ${engine_TEST_HELPERS} tests/${test}.cpp)
        target_link_libraries(${test} _CuraEngine ${GTEST_BOTH_LIBRARIES} ${GMOCK_BOTH_LIBRARIES})
        add_test(NAME ${test} COMMAND "${test}" WORKING_DIRECTORY "${CMAKE_CURRENT_SOURCE_DIR}/tests/")
        add_dependencies(build_all_tests ${test}) #Make sure that this gets built as part of the build_all_tests target.
    endforeach ()
    if (ENABLE_ARCUS)
        foreach (test ${engine_TEST_ARCUS})
            add_executable(${test} tests/main.cpp ${engine_TEST_ARCUS_HELPERS} tests/arcus/${test}.cpp)
            target_link_libraries(${test} _CuraEngine ${GTEST_BOTH_LIBRARIES} ${GMOCK_BOTH_LIBRARIES})
            add_test(NAME ${test} COMMAND "${test}" WORKING_DIRECTORY "${CMAKE_CURRENT_SOURCE_DIR}/tests/")
            add_dependencies(build_all_tests ${test}) #Make sure that this gets built as part of the build_all_tests target.
<<<<<<< HEAD
        endforeach ()
    endif ()
    foreach (test ${engine_TEST_BEADING_STRATEGY})
        add_executable(${test} tests/main.cpp tests/beading_strategy/${test}.cpp)
        target_link_libraries(${test} _CuraEngine ${GTEST_BOTH_LIBRARIES} ${GMOCK_BOTH_LIBRARIES})
        add_test(NAME ${test} COMMAND "${test}" WORKING_DIRECTORY "${CMAKE_CURRENT_SOURCE_DIR}/tests/")
        add_dependencies(build_all_tests ${test}) #Make sure that this gets built as part of the build_all_tests target.
    endforeach ()
=======
        endforeach()
    endif()
>>>>>>> eb2b17e6
    foreach (test ${engine_TEST_INFILL})
        add_executable(${test} tests/main.cpp tests/infill/${test}.cpp)
        target_link_libraries(${test} _CuraEngine ${GTEST_BOTH_LIBRARIES} ${GMOCK_BOTH_LIBRARIES})
        add_test(NAME ${test} COMMAND "${test}" WORKING_DIRECTORY "${CMAKE_CURRENT_SOURCE_DIR}/tests/")
        add_dependencies(build_all_tests ${test}) #Make sure that this gets built as part of the build_all_tests target.
    endforeach ()
    foreach (test ${engine_TEST_INTEGRATION})
        add_executable(${test} tests/main.cpp tests/integration/${test}.cpp)
        target_link_libraries(${test} _CuraEngine ${GTEST_BOTH_LIBRARIES} ${GMOCK_BOTH_LIBRARIES})
        add_test(NAME ${test} COMMAND "${test}" WORKING_DIRECTORY "${CMAKE_CURRENT_SOURCE_DIR}/tests/")
        add_dependencies(build_all_tests ${test}) #Make sure that this gets built as part of the build_all_tests target.
    endforeach ()
    foreach (test ${engine_TEST_SETTINGS})
        add_executable(${test} tests/main.cpp tests/settings/${test}.cpp)
        target_link_libraries(${test} _CuraEngine ${GTEST_BOTH_LIBRARIES} ${GMOCK_BOTH_LIBRARIES})
        add_test(NAME ${test} COMMAND "${test}" WORKING_DIRECTORY "${CMAKE_CURRENT_SOURCE_DIR}/tests/")
        add_dependencies(build_all_tests ${test}) #Make sure that this gets built as part of the build_all_tests target.
    endforeach ()
    foreach (test ${engine_TEST_UTILS})
        add_executable(${test} tests/main.cpp tests/utils/${test}.cpp)
        target_link_libraries(${test} _CuraEngine ${GTEST_BOTH_LIBRARIES} ${GMOCK_BOTH_LIBRARIES})
        add_test(NAME ${test} COMMAND "${test}" WORKING_DIRECTORY "${CMAKE_CURRENT_SOURCE_DIR}/tests/")
        add_dependencies(build_all_tests ${test}) #Make sure that this gets built as part of the build_all_tests target.
    endforeach ()
endif ()

# Installing CuraEngine.
include(GNUInstallDirs)
install(TARGETS CuraEngine DESTINATION "${CMAKE_INSTALL_BINDIR}")
include(CPackConfig.cmake)<|MERGE_RESOLUTION|>--- conflicted
+++ resolved
@@ -34,7 +34,6 @@
 # First compile all of CuraEngine as library, allowing this to be re-used for tests.
 
 set(engine_SRCS # Except main.cpp.
-<<<<<<< HEAD
         src/Application.cpp
         src/bridge.cpp
         src/ConicalOverhang.cpp
@@ -53,8 +52,7 @@
         src/MeshGroup.cpp
         src/Mold.cpp
         src/multiVolumes.cpp
-        src/PathOrderOptimizer.cpp
-        src/PathOrder.cpp
+        src/PathOrderPath.cpp
         src/Preheat.cpp
         src/PrimeTower.cpp
         src/raft.cpp
@@ -79,7 +77,6 @@
 
         src/BeadingStrategy/BeadingStrategy.cpp
         src/BeadingStrategy/BeadingStrategyFactory.cpp
-        src/BeadingStrategy/CenterDeviationBeadingStrategy.cpp
         src/BeadingStrategy/DistributedBeadingStrategy.cpp
         src/BeadingStrategy/LimitedBeadingStrategy.cpp
         src/BeadingStrategy/RedistributeBeadingStrategy.cpp
@@ -145,116 +142,6 @@
         src/utils/ToolpathVisualizer.cpp
         src/utils/VoronoiUtils.cpp
         )
-=======
-    src/Application.cpp
-    src/bridge.cpp
-    src/ConicalOverhang.cpp
-    src/ExtruderTrain.cpp
-    src/FffGcodeWriter.cpp
-    src/FffPolygonGenerator.cpp
-    src/FffProcessor.cpp
-    src/gcodeExport.cpp
-    src/GCodePathConfig.cpp
-    src/infill.cpp
-    src/InsetOrderOptimizer.cpp
-    src/layerPart.cpp
-    src/LayerPlan.cpp
-    src/LayerPlanBuffer.cpp
-    src/mesh.cpp
-    src/MeshGroup.cpp
-    src/Mold.cpp
-    src/multiVolumes.cpp
-    src/PathOrderPath.cpp
-    src/Preheat.cpp
-    src/PrimeTower.cpp
-    src/raft.cpp
-    src/Scene.cpp
-    src/SkeletalTrapezoidation.cpp
-    src/SkeletalTrapezoidationGraph.cpp
-    src/skin.cpp
-    src/SkirtBrim.cpp
-    src/SupportInfillPart.cpp
-    src/Slice.cpp
-    src/sliceDataStorage.cpp
-    src/slicer.cpp
-    src/support.cpp
-    src/timeEstimate.cpp
-    src/TopSurface.cpp
-    src/TreeModelVolumes.cpp
-    src/TreeSupport.cpp
-    src/WallsComputation.cpp
-    src/Weaver.cpp
-    src/Wireframe2gcode.cpp
-    src/WallToolPaths.cpp
-
-    src/BeadingStrategy/BeadingStrategy.cpp
-    src/BeadingStrategy/BeadingStrategyFactory.cpp
-    src/BeadingStrategy/DistributedBeadingStrategy.cpp
-    src/BeadingStrategy/LimitedBeadingStrategy.cpp
-    src/BeadingStrategy/RedistributeBeadingStrategy.cpp
-    src/BeadingStrategy/WideningBeadingStrategy.cpp
-    src/BeadingStrategy/OuterWallInsetBeadingStrategy.cpp
-
-    src/communication/ArcusCommunication.cpp
-    src/communication/ArcusCommunicationPrivate.cpp
-    src/communication/CommandLine.cpp
-    src/communication/Listener.cpp
-
-    src/infill/ImageBasedDensityProvider.cpp
-    src/infill/NoZigZagConnectorProcessor.cpp
-    src/infill/ZigzagConnectorProcessor.cpp
-    src/infill/LightningDistanceField.cpp
-    src/infill/LightningGenerator.cpp
-    src/infill/LightningLayer.cpp
-    src/infill/LightningTreeNode.cpp
-    src/infill/SierpinskiFill.cpp
-    src/infill/SierpinskiFillProvider.cpp
-    src/infill/SubDivCube.cpp
-    src/infill/GyroidInfill.cpp
-
-    src/pathPlanning/Comb.cpp
-    src/pathPlanning/GCodePath.cpp
-    src/pathPlanning/LinePolygonsCrossings.cpp
-    src/pathPlanning/NozzleTempInsert.cpp
-    src/pathPlanning/TimeMaterialEstimates.cpp
-
-    src/progress/Progress.cpp
-    src/progress/ProgressStageEstimator.cpp
-
-    src/settings/AdaptiveLayerHeights.cpp
-    src/settings/FlowTempGraph.cpp
-    src/settings/PathConfigStorage.cpp
-    src/settings/Settings.cpp
-    src/settings/ZSeamConfig.cpp
-
-    src/utils/AABB.cpp
-    src/utils/AABB3D.cpp
-    src/utils/Date.cpp
-    src/utils/ExtrusionJunction.cpp
-    src/utils/ExtrusionLine.cpp
-    src/utils/ExtrusionSegment.cpp
-    src/utils/FMatrix4x3.cpp
-    src/utils/gettime.cpp
-    src/utils/getpath.cpp
-    src/utils/LinearAlg2D.cpp
-    src/utils/ListPolyIt.cpp
-    src/utils/logoutput.cpp
-    src/utils/MinimumSpanningTree.cpp
-    src/utils/Point3.cpp
-    src/utils/PolygonConnector.cpp
-    src/utils/PolygonsPointIndex.cpp
-    src/utils/PolygonsSegmentIndex.cpp
-    src/utils/polygonUtils.cpp
-    src/utils/polygon.cpp
-    src/utils/PolylineStitcher.cpp
-    src/utils/ProximityPointLink.cpp
-    src/utils/SVG.cpp
-    src/utils/socket.cpp
-    src/utils/SquareGrid.cpp
-    src/utils/ToolpathVisualizer.cpp
-    src/utils/VoronoiUtils.cpp
-)
->>>>>>> eb2b17e6
 
 # List of tests. For each test there must be a file tests/${NAME}.cpp.
 set(engine_TEST
@@ -274,12 +161,6 @@
             ArcusCommunicationPrivateTest
             )
 endif ()
-<<<<<<< HEAD
-set(engine_TEST_BEADING_STRATEGY
-        CenterDeviationBeadingStrategyTest
-        )
-=======
->>>>>>> eb2b17e6
 set(engine_TEST_INFILL
         )
 set(engine_TEST_INTEGRATION
@@ -456,19 +337,8 @@
             target_link_libraries(${test} _CuraEngine ${GTEST_BOTH_LIBRARIES} ${GMOCK_BOTH_LIBRARIES})
             add_test(NAME ${test} COMMAND "${test}" WORKING_DIRECTORY "${CMAKE_CURRENT_SOURCE_DIR}/tests/")
             add_dependencies(build_all_tests ${test}) #Make sure that this gets built as part of the build_all_tests target.
-<<<<<<< HEAD
-        endforeach ()
-    endif ()
-    foreach (test ${engine_TEST_BEADING_STRATEGY})
-        add_executable(${test} tests/main.cpp tests/beading_strategy/${test}.cpp)
-        target_link_libraries(${test} _CuraEngine ${GTEST_BOTH_LIBRARIES} ${GMOCK_BOTH_LIBRARIES})
-        add_test(NAME ${test} COMMAND "${test}" WORKING_DIRECTORY "${CMAKE_CURRENT_SOURCE_DIR}/tests/")
-        add_dependencies(build_all_tests ${test}) #Make sure that this gets built as part of the build_all_tests target.
-    endforeach ()
-=======
         endforeach()
     endif()
->>>>>>> eb2b17e6
     foreach (test ${engine_TEST_INFILL})
         add_executable(${test} tests/main.cpp tests/infill/${test}.cpp)
         target_link_libraries(${test} _CuraEngine ${GTEST_BOTH_LIBRARIES} ${GMOCK_BOTH_LIBRARIES})
