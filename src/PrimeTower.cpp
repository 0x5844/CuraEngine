--- conflicted
+++ resolved
@@ -30,35 +30,18 @@
     : wipe_from_middle_(false)
 {
     const Scene& scene = Application::getInstance().current_slice_->scene;
-    PrimeTowerMethod method = scene.current_mesh_group->settings.get<PrimeTowerMethod>("prime_tower_mode");
 
     enabled_ = scene.current_mesh_group->settings.get<bool>("prime_tower_enable") && scene.current_mesh_group->settings.get<coord_t>("prime_tower_min_volume") > 10
             && scene.current_mesh_group->settings.get<coord_t>("prime_tower_size") > 10;
 
-<<<<<<< HEAD
     extruder_count_ = scene.extruders.size();
     extruder_order_.resize(extruder_count_);
     for (unsigned int extruder_nr = 0; extruder_nr < extruder_count_; extruder_nr++)
-=======
-    would_have_actual_tower_ = enabled_; // Assume so for now.
-}
-
-void PrimeTower::initializeExtruders(const std::vector<bool>& used_extruders)
-{
-    // Add used extruders in default order, then sort.
-    for (unsigned int extruder_nr = 0; extruder_nr < used_extruders.size(); extruder_nr++)
->>>>>>> 64e94c08
-    {
-        if (used_extruders[extruder_nr])
-        {
-            extruder_order_.push_back(extruder_nr);
-        }
-    }
-
-    extruder_count_ = extruder_order_.size();
+    {
+        extruder_order_[extruder_nr] = extruder_nr; // Start with default order, then sort.
+    }
 
     // Sort from high adhesion to low adhesion.
-    const Scene& scene = Application::getInstance().current_slice_->scene;
     std::stable_sort(
         extruder_order_.begin(),
         extruder_order_.end(),
