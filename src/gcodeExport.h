//Copyright (c) 2019 Ultimaker B.V.
//CuraEngine is released under the terms of the AGPLv3 or higher.

#ifndef GCODEEXPORT_H
#define GCODEEXPORT_H

#include <deque> // for extrusionAmountAtPreviousRetractions
<<<<<<< HEAD
#include <gtest/gtest_prod.h> //To allow tests to use protected members.
=======
#ifdef BUILD_TESTS
    #include <gtest/gtest_prod.h> //To allow tests to use protected members.
#endif
>>>>>>> d8310583
#include <sstream> // for stream.str()
#include <stdio.h>

#include "utils/AABB3D.h" //To track the used build volume for the Griffin header.
#include "timeEstimate.h"
#include "settings/EnumSettings.h"
#include "settings/Settings.h" //For MAX_EXTRUDERS.
#include "settings/types/Temperature.h" //Bed temperature.
#include "settings/types/Velocity.h"
#include "utils/IntPoint.h"
#include "utils/NoCopy.h"

namespace cura
{

struct LayerIndex;
class RetractionConfig;

//The GCodeExport class writes the actual GCode. This is the only class that knows how GCode looks and feels.
//  Any customizations on GCodes flavors are done in this class.
class GCodeExport : public NoCopy
{
#ifdef BUILD_TESTS
    friend class GCodeExportTest;
    friend class GriffinHeaderTest;
    FRIEND_TEST(GCodeExportTest, CommentEmpty);
    FRIEND_TEST(GCodeExportTest, CommentSimple);
    FRIEND_TEST(GCodeExportTest, CommentMultiLine);
    FRIEND_TEST(GCodeExportTest, CommentMultiple);
    FRIEND_TEST(GCodeExportTest, CommentTimeZero);
    FRIEND_TEST(GCodeExportTest, CommentTimeInteger);
    FRIEND_TEST(GCodeExportTest, CommentTimeFloatRoundingError);
    FRIEND_TEST(GCodeExportTest, CommentTypeAllTypesCovered);
    FRIEND_TEST(GCodeExportTest, CommentLayer);
    FRIEND_TEST(GCodeExportTest, CommentLayerNegative);
    FRIEND_TEST(GCodeExportTest, CommentLayerCount);
<<<<<<< HEAD
    FRIEND_TEST(GriffinHeaderTest, HeaderGriffinFormatNoExtruders);
=======
    FRIEND_TEST(GriffinHeaderTest, HeaderGriffinFormat);
>>>>>>> d8310583
    FRIEND_TEST(GCodeExportTest, HeaderUltiGCode);
    FRIEND_TEST(GCodeExportTest, HeaderRepRap);
    FRIEND_TEST(GCodeExportTest, HeaderMarlin);
    FRIEND_TEST(GCodeExportTest, HeaderMarlinVolumetric);
<<<<<<< HEAD
=======
    FRIEND_TEST(GCodeExportTest, EVsMmVolumetric);
    FRIEND_TEST(GCodeExportTest, EVsMmLinear);
#endif
>>>>>>> d8310583
private:
    struct ExtruderTrainAttributes
    {
        bool is_primed; //!< Whether this extruder has currently already been primed in this print

        bool is_used; //!< Whether this extruder train is actually used during the printing of all meshgroups
        char extruderCharacter;

        double filament_area; //!< in mm^2 for non-volumetric, cylindrical filament

        double totalFilament; //!< total filament used per extruder in mm^3
        Temperature currentTemperature;
        bool waited_for_temperature; //!< Whether the most recent temperature command has been a heat-and-wait command (M109) or not (M104).
        Temperature initial_temp; //!< Temperature this nozzle needs to be at the start of the print.

        double retraction_e_amount_current; //!< The current retracted amount (in mm or mm^3), or zero(i.e. false) if it is not currently retracted (positive values mean retracted amount, so negative impact on E values)
        double retraction_e_amount_at_e_start; //!< The ExtruderTrainAttributes::retraction_amount_current value at E0, i.e. the offset (in mm or mm^3) from E0 to the situation where the filament is at the tip of the nozzle.

        double prime_volume; //!< Amount of material (in mm^3) to be primed after an unretration (due to oozing and/or coasting)
        Velocity last_retraction_prime_speed; //!< The last prime speed (in mm/s) of the to-be-primed amount

        unsigned fan_number; // nozzle print cooling fan number

        std::deque<double> extruded_volume_at_previous_n_retractions; // in mm^3

        ExtruderTrainAttributes()
        : is_primed(false)
        , is_used(false)
        , extruderCharacter(0)
        , filament_area(0)
        , totalFilament(0)
        , currentTemperature(0)
        , waited_for_temperature(false)
        , initial_temp(0)
        , retraction_e_amount_current(0.0)
        , retraction_e_amount_at_e_start(0.0)
        , prime_volume(0.0)
        , last_retraction_prime_speed(0.0)
        , fan_number(0)
        { }
    };
    ExtruderTrainAttributes extruder_attr[MAX_EXTRUDERS];
    bool use_extruder_offset_to_offset_coords;
    std::string machine_name;
    std::string machine_buildplate_type;

    std::ostream* output_stream;
    std::string new_line;

    double current_e_value; //!< The last E value written to gcode (in mm or mm^3)

    // flow-rate compensation
    double current_e_offset; //!< Offset to compensate for flow rate (mm or mm^3)
    double max_extrusion_offset; //!< 0 to turn it off, normally 4
    double extrusion_offset_factor; //!< default 1

    Point3 currentPosition; //!< The last build plate coordinates written to gcode (which might be different from actually written gcode coordinates when the extruder offset is encoded in the gcode)
    Velocity currentSpeed; //!< The current speed (F values / 60) in mm/s
    Acceleration current_print_acceleration; //!< The current acceleration (in mm/s^2) used for print moves (and also for travel moves if the gcode flavor doesn't have separate travel acceleration)
    Acceleration current_travel_acceleration; //!< The current acceleration (in mm/s^2) used for travel moves for those gcode flavors that have separate print and travel accelerations
    Velocity current_jerk; //!< The current jerk in the XY direction (in mm/s^3)
    Velocity current_max_z_feedrate; //!< The current max z speed (in mm/s)

    AABB3D total_bounding_box; //!< The bounding box of all g-code.

    /*!
     * The z position to be used on the next xy move, if the head wasn't in the correct z position yet.
     * 
     * \see GCodeExport::writeExtrusion(Point, double, double)
     * 
     * \note After GCodeExport::writeExtrusion(Point, double, double) has been called currentPosition.z coincides with this value
     */
    coord_t current_layer_z;
    coord_t is_z_hopped; //!< The amount by which the print head is currently z hopped, or zero if it is not z hopped. (A z hop is used during travel moves to avoid collision with other layer parts)

    size_t current_extruder;
    double current_fan_speed;
    unsigned fan_number; // current print cooling fan number
    EGCodeFlavor flavor;

    std::vector<Duration> total_print_times; //!< The total estimated print time in seconds for each feature
    TimeEstimateCalculator estimateCalculator;
    
    bool is_volumetric;
    bool relative_extrusion; //!< whether to use relative extrusion distances rather than absolute

    unsigned int layer_nr; //!< for sending travel data

    Temperature initial_bed_temp; //!< bed temperature at the beginning of the print.
protected:
    /*!
     * Convert an E value to a value in mm (if it wasn't already in mm) for the current extruder.
     * 
     * E values are either in mm or in mm^3
     * The current extruder is used to determine the filament area to make the conversion.
     * 
     * \param e the value to convert
     * \return the value converted to mm
     */
    double eToMm(double e);

    /*!
     * Convert a volume value to an E value (which might be volumetric as well) for the current extruder.
     * 
     * E values are either in mm or in mm^3
     * The current extruder is used to determine the filament area to make the conversion.
     * 
     * \param mm3 the value to convert
     * \return the value converted to mm or mm3 depending on whether the E axis is volumetric
     */
    double mm3ToE(double mm3);

    /*!
     * Convert a distance value to an E value (which might be linear/distance based as well) for the current extruder.
     * 
     * E values are either in mm or in mm^3
     * The current extruder is used to determine the filament area to make the conversion.
     * 
     * \param mm the value to convert
     * \return the value converted to mm or mm3 depending on whether the E axis is volumetric
     */
    double mmToE(double mm);

public:
    
    GCodeExport();
    ~GCodeExport();

    /*
     * \brief Converts the g-code flavor to a string as it must be printed in
     * the g-code.
     * \param flavor The g-code flavor to print.
     * \return A serialized form of this flavor.
     */
    const std::string flavorToString(const EGCodeFlavor& flavor) const;

    /*!
     * Get the gcode file header (e.g. ";FLAVOR:UltiGCode\n")
     * 
     * \param extruder_is_used For each extruder whether it is used in the print
     * \param print_time The total print time in seconds of the whole gcode (if known)
     * \param filament_used The total mm^3 filament used for each extruder or a vector of the wrong size of unknown
     * \param mat_ids The material GUIDs for each material.
     * \return The string representing the file header
     */
    std::string getFileHeader(const std::vector<bool>& extruder_is_used, const Duration* print_time = nullptr, const std::vector<double>& filament_used = std::vector<double>(), const std::vector<std::string>& mat_ids = std::vector<std::string>());

    void setLayerNr(unsigned int layer_nr);

    void setOutputStream(std::ostream* stream);

    bool getExtruderIsUsed(const int extruder_nr) const; //!< return whether the extruder has been used throughout printing all meshgroup up till now

    Point getGcodePos(const coord_t x, const coord_t y, const int extruder_train) const;
    
    void setFlavor(EGCodeFlavor flavor);
    EGCodeFlavor getFlavor() const;
    
    void setZ(int z);

    void setFlowRateExtrusionSettings(double max_extrusion_offset, double extrusion_offset_factor);

    void addLastCoastedVolume(double last_coasted_volume) 
    {
        extruder_attr[current_extruder].prime_volume += last_coasted_volume; 
    }
    
    Point3 getPosition() const;
    
    Point getPositionXY() const;

    int getPositionZ() const;

    int getExtruderNr() const;
    
    void setFilamentDiameter(size_t extruder, const coord_t diameter);
    
    double getCurrentExtrudedVolume() const;

    /*!
     * Get the total extruded volume for a specific extruder in mm^3
     * 
     * Retractions and unretractions don't contribute to this.
     * 
     * \param extruder_nr The extruder number for which to get the total netto extruded volume
     * \return total filament printed in mm^3
     */
    double getTotalFilamentUsed(size_t extruder_nr);

    /*!
     * Get the total estimated print time in seconds for each feature
     * 
     * \return total print time in seconds for each feature
     */
    std::vector<Duration> getTotalPrintTimePerFeature();
    /*!
     * Get the total print time in seconds for the complete print
     * 
     * \return total print time in seconds for the complete print
     */
    double getSumTotalPrintTimes();
    void updateTotalPrintTime();
    void resetTotalPrintTimeAndFilament();
    
    void writeComment(const std::string& comment);
    void writeTypeComment(const PrintFeatureType& type);

    /*!
     * Write an M82 (absolute) or M83 (relative)
     *
     * \param set_relative_extrusion_mode If true, write an M83, otherwise write an M82
     */
    void writeExtrusionMode(bool set_relative_extrusion_mode);

    /*!
     * Write a comment saying what (estimated) time has passed up to this point
     * 
     * \param time The time passed up till this point
     */
    void writeTimeComment(const Duration time);

    /*!
     * Write a comment saying that we're starting a certain layer.
     */
    void writeLayerComment(const LayerIndex layer_nr);

    /*!
     * Write a comment saying that the print has a certain number of layers.
     */
    void writeLayerCountComment(const size_t layer_count);
    
    void writeLine(const char* line);
    
    /*!
     * Reset the current_e_value to prevent too high E values.
     * 
     * The current extruded volume is added to the current extruder_attr.
     */
    void resetExtrusionValue();
    
    void writeDelay(const Duration& time_amount);

    /*!
     * Coordinates are build plate coordinates, which might be offsetted when extruder offsets are encoded in the gcode.
     * 
     * \param p location to go to
     * \param speed movement speed
     */
    void writeTravel(const Point& p, const Velocity& speed);

    /*!
     * Coordinates are build plate coordinates, which might be offsetted when extruder offsets are encoded in the gcode.
     * 
     * \param p location to go to
     * \param speed movement speed
     * \param feature the feature that's currently printing
     * \param update_extrusion_offset whether to update the extrusion offset to match the current flow rate
     */
    void writeExtrusion(const Point& p, const Velocity& speed, double extrusion_mm3_per_mm, PrintFeatureType feature, bool update_extrusion_offset = false);

    /*!
     * Go to a X/Y location with the z-hopped Z value
     * Coordinates are build plate coordinates, which might be offsetted when extruder offsets are encoded in the gcode.
     * 
     * \param p location to go to
     * \param speed movement speed
     */
    void writeTravel(const Point3& p, const Velocity& speed);

    /*!
     * Go to a X/Y location with the extrusion Z
     * Perform un-z-hop
     * Perform unretraction
     * 
     * Coordinates are build plate coordinates, which might be offsetted when extruder offsets are encoded in the gcode.
     * 
     * \param p location to go to
     * \param speed movement speed
     * \param feature the feature that's currently printing
     * \param update_extrusion_offset whether to update the extrusion offset to match the current flow rate
     */
    void writeExtrusion(const Point3& p, const Velocity& speed, double extrusion_mm3_per_mm, PrintFeatureType feature, bool update_extrusion_offset = false);
private:
    /*!
     * Coordinates are build plate coordinates, which might be offsetted when extruder offsets are encoded in the gcode.
     * 
     * \param x build plate x
     * \param y build plate y
     * \param z build plate z
     * \param speed movement speed
     */
    void writeTravel(const coord_t& x, const coord_t& y, const coord_t& z, const Velocity& speed);

    /*!
     * Perform un-z-hop
     * Perform unretract
     * Write extrusion move
     * Coordinates are build plate coordinates, which might be offsetted when extruder offsets are encoded in the gcode.
     * 
     * \param x build plate x
     * \param y build plate y
     * \param z build plate z
     * \param speed movement speed
     * \param extrusion_mm3_per_mm flow
     * \param feature the print feature that's currently printing
     * \param update_extrusion_offset whether to update the extrusion offset to match the current flow rate
     */
    void writeExtrusion(const int x, const int y, const int z, const Velocity& speed, const double extrusion_mm3_per_mm, const PrintFeatureType& feature, const bool update_extrusion_offset = false);

    /*!
     * Write the F, X, Y, Z and E value (if they are not different from the last)
     * 
     * convenience function called from writeExtrusion and writeTravel
     * 
     * This function also applies the gcode offset by calling \ref GCodeExport::getGcodePos
     * This function updates the \ref GCodeExport::total_bounding_box
     * It estimates the time in \ref GCodeExport::estimateCalculator for the correct feature
     * It updates \ref GCodeExport::currentPosition, \ref GCodeExport::current_e_value and \ref GCodeExport::currentSpeed
     */
    void writeFXYZE(const Velocity& speed, const int x, const int y, const int z, const double e, const PrintFeatureType& feature);

    /*!
     * The writeTravel and/or writeExtrusion when flavor == BFB
     * \param x build plate x
     * \param y build plate y
     * \param z build plate z
     * \param speed movement speed
     * \param extrusion_mm3_per_mm flow
     * \param feature print feature to track print time for
     */
    void writeMoveBFB(const int x, const int y, const int z, const Velocity& speed, double extrusion_mm3_per_mm, PrintFeatureType feature);
public:
    /*!
     * Get ready for extrusion moves:
     * - unretract (G11 or G1 E.)
     * - prime blob (G1 E)
     * 
     * It estimates the time in \ref GCodeExport::estimateCalculator
     * It updates \ref GCodeExport::current_e_value and \ref GCodeExport::currentSpeed
     */
    void writeUnretractionAndPrime();
    void writeRetraction(const RetractionConfig& config, bool force = false, bool extruder_switch = false);

    /*!
     * Start a z hop with the given \p hop_height
     * 
     * \param hop_height The height to move above the current layer
     */
    void writeZhopStart(const coord_t hop_height);

    /*!
     * End a z hop: go back to the layer height
     * 
     */
    void writeZhopEnd();

    /*!
     * Start the new_extruder: 
     * - set new extruder
     * - zero E value
     * - write extruder start gcode
     * 
     * \param new_extruder The extruder to start with
     */
    void startExtruder(const size_t new_extruder);

    /*!
     * Switch to the new_extruder: 
     * - perform neccessary retractions
     * - fiddle with E-values
     * - write extruder end gcode
     * - set new extruder
     * - write extruder start gcode
     * 
     * \param new_extruder The extruder to switch to
     * \param retraction_config_old_extruder The extruder switch retraction config of the old extruder, to perform the extruder switch retraction with.
     */
    void switchExtruder(size_t new_extruder, const RetractionConfig& retraction_config_old_extruder);

    void writeCode(const char* str);
    
    /*!
     * Write the gcode for priming the current extruder train so that it can be used.
     * 
     * \param travel_speed The travel speed when priming involves a movement
     */
    void writePrimeTrain(const Velocity& travel_speed);

    /*!
     * Set the print cooling fan number (used as P parameter to M10[67]) for the specified extruder
     *
     * \param extruder The current extruder
     */
    void setExtruderFanNumber(int extruder);
    
    void writeFanCommand(double speed);
    
    void writeTemperatureCommand(const size_t extruder, const Temperature& temperature, const bool wait = false);
    void writeBedTemperatureCommand(const Temperature& temperature, const bool wait = false);

    /*!
     * Write the command for setting the acceleration for print moves to a specific value
     */
    void writePrintAcceleration(const Acceleration& acceleration);

    /*!
     * Write the command for setting the acceleration for travel moves to a specific value
     */
    void writeTravelAcceleration(const Acceleration& acceleration);

    /*!
     * Write the command for setting the jerk to a specific value
     */
    void writeJerk(const Velocity& jerk);

    /*!
     * Write the command for setting the maximum z feedrate to a specific value
     */
    void writeMaxZFeedrate(const Velocity& max_z_feedrate);

    /*!
     * Get the last set max z feedrate value sent in the gcode.
     * 
     * Returns a value <= 0 when no value is set.
     */
    double getCurrentMaxZFeedrate();

    /*!
     * Set member variables using the settings in \p settings.
     */
    void preSetup(const size_t start_extruder);

    /*!
     * Handle the initial (bed/nozzle) temperatures before any gcode is processed.
     * These temperatures are set in the pre-print setup in the firmware.
     * 
     * See FffGcodeWriter::processStartingCode
     * \param start_extruder_nr The extruder with which to start this print
     */
    void setInitialTemps(const unsigned int start_extruder_nr);

    /*!
     * Override or set an initial nozzle temperature as written by GCodeExport::setInitialTemps
     * This is used primarily during better specification of temperatures in LayerPlanBuffer::insertPreheatCommand
     * 
     * \warning This function must be called before any of the layers in the meshgroup are written to file!
     * That's because it sets the current temperature in the gcode!
     * 
     * \param extruder_nr The extruder number for which to better specify the temp
     * \param temp The temp at which the nozzle should be at startup
     */
    void setInitialTemp(int extruder_nr, double temp);

    /*!
     * Finish the gcode: turn fans off, write end gcode and flush all gcode left in the buffer.
     * 
     * \param endCode The end gcode to be appended at the very end.
     */
    void finalize(const char* endCode);

};

}

#endif//GCODEEXPORT_H
<|MERGE_RESOLUTION|>--- conflicted
+++ resolved
@@ -5,13 +5,9 @@
 #define GCODEEXPORT_H
 
 #include <deque> // for extrusionAmountAtPreviousRetractions
-<<<<<<< HEAD
-#include <gtest/gtest_prod.h> //To allow tests to use protected members.
-=======
 #ifdef BUILD_TESTS
     #include <gtest/gtest_prod.h> //To allow tests to use protected members.
 #endif
->>>>>>> d8310583
 #include <sstream> // for stream.str()
 #include <stdio.h>
 
@@ -48,21 +44,14 @@
     FRIEND_TEST(GCodeExportTest, CommentLayer);
     FRIEND_TEST(GCodeExportTest, CommentLayerNegative);
     FRIEND_TEST(GCodeExportTest, CommentLayerCount);
-<<<<<<< HEAD
-    FRIEND_TEST(GriffinHeaderTest, HeaderGriffinFormatNoExtruders);
-=======
     FRIEND_TEST(GriffinHeaderTest, HeaderGriffinFormat);
->>>>>>> d8310583
     FRIEND_TEST(GCodeExportTest, HeaderUltiGCode);
     FRIEND_TEST(GCodeExportTest, HeaderRepRap);
     FRIEND_TEST(GCodeExportTest, HeaderMarlin);
     FRIEND_TEST(GCodeExportTest, HeaderMarlinVolumetric);
-<<<<<<< HEAD
-=======
     FRIEND_TEST(GCodeExportTest, EVsMmVolumetric);
     FRIEND_TEST(GCodeExportTest, EVsMmLinear);
 #endif
->>>>>>> d8310583
 private:
     struct ExtruderTrainAttributes
     {
