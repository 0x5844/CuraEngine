--- conflicted
+++ resolved
@@ -59,17 +59,7 @@
     double extrusion_mm3_per_mm;//!< mm^3 filament moved per mm line traversed
 public:
     PrintFeatureType type; //!< name of the feature type
-<<<<<<< HEAD
-    bool spiralize; //!< Whether the Z should increment slowly over the whole layer when printing this feature.
     RetractionConfig *const retraction_config; //!< The retraction configuration to use when retracting after a part of this feature has been printed.
-
-    // GCodePathConfig() : speed(0), line_width(0), extrusion_mm3_per_mm(0.0), name(nullptr), spiralize(false), retraction_config(nullptr) {}
-    /*!
-     * Basic constructor.
-     */
-    GCodePathConfig(RetractionConfig* retraction_config, PrintFeatureType type) : speed_iconic(0), speed(0), line_width(0), extrusion_mm3_per_mm(0.0), type(type), spiralize(false), retraction_config(retraction_config) {}
-=======
-    RetractionConfig *const retraction_config;
 
     GCodePathConfig(RetractionConfig* retraction_config, PrintFeatureType type)
     : speed_iconic(0)
@@ -80,7 +70,6 @@
     , retraction_config(retraction_config)
     {
     }
->>>>>>> e01f18c7
     
     /*!
      * Initialize some of the member variables.
