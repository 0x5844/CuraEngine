--- conflicted
+++ resolved
@@ -52,8 +52,6 @@
     FRIEND_TEST(GCodeExportTest, HeaderMarlinVolumetric);
     FRIEND_TEST(GCodeExportTest, EVsMmVolumetric);
     FRIEND_TEST(GCodeExportTest, EVsMmLinear);
-<<<<<<< HEAD
-=======
     FRIEND_TEST(GCodeExportTest, WriteZHopStartDefaultSpeed);
     FRIEND_TEST(GCodeExportTest, WriteZHopStartCustomSpeed);
     FRIEND_TEST(GCodeExportTest, WriteZHopEndZero);
@@ -64,7 +62,6 @@
     FRIEND_TEST(GCodeExportTest, insertWipeScriptOptionalDelay);
     FRIEND_TEST(GCodeExportTest, insertWipeScriptRetractionEnable);
     FRIEND_TEST(GCodeExportTest, insertWipeScriptHopEnable);
->>>>>>> be35e4c2
 #endif
 private:
     struct ExtruderTrainAttributes
