--- conflicted
+++ resolved
@@ -122,35 +122,6 @@
     AreaSupport::cleanup(storage);
 }
 
-
-<<<<<<< HEAD
-=======
-void AreaSupport::prepareInsetsAndInfillAreasForForSupportInfillParts(SliceDataStorage& storage)
-{
-    coord_t max_resolution = Application::getInstance().current_slice->scene.settings.get<ExtruderTrain&>("support_infill_extruder_nr").settings.get<coord_t>("meshfix_maximum_resolution");
-    coord_t max_deviation = Application::getInstance().current_slice->scene.settings.get<ExtruderTrain&>("support_infill_extruder_nr").settings.get<coord_t>("meshfix_maximum_deviation");
-
-    // at this stage, the outlines are final, and we can generate insets and infill area
-    for (SupportLayer& support_layer : storage.support.supportLayers)
-    {
-        for (std::vector<SupportInfillPart>::iterator part_itr = support_layer.support_infill_parts.begin(); part_itr != support_layer.support_infill_parts.end();)
-        {
-            SupportInfillPart& part = *part_itr;
-            const bool is_not_empty_part = part.generateInsetsAndInfillAreas(max_resolution, max_deviation);
-            if (!is_not_empty_part)
-            {
-                part_itr = support_layer.support_infill_parts.erase(part_itr);
-            }
-            else
-            {
-                part_itr++;
-            }
-        }
-    }
-}
-
-
->>>>>>> 59cb24b1
 void AreaSupport::generateGradualSupport(SliceDataStorage& storage)
 {
     //
@@ -411,34 +382,6 @@
     }
 }
 
-
-<<<<<<< HEAD
-=======
-void AreaSupport::generateOutlineInsets(std::vector<Polygons>& insets, Polygons& outline, const unsigned int inset_count, const coord_t wall_line_width_x, const coord_t max_resolution, const coord_t max_deviation)
-{
-    for (unsigned int inset_idx = 0; inset_idx < inset_count; inset_idx++)
-    {
-        insets.push_back(Polygons());
-        if (inset_idx == 0)
-        {
-            insets[0] = outline.offset(-wall_line_width_x / 2);
-        }
-        else
-        {
-            insets[inset_idx] = insets[inset_idx - 1].offset(-wall_line_width_x);
-        }
-
-        // optimize polygons: remove unnecessary verts
-        insets[inset_idx].simplify(max_resolution, max_deviation);
-        if (insets[inset_idx].size() < 1)
-        {
-            insets.pop_back();
-            break;
-        }
-    }
-}
-
->>>>>>> 59cb24b1
 void AreaSupport::cleanup(SliceDataStorage& storage)
 {
     const coord_t support_line_width = Application::getInstance().current_slice->scene.current_mesh_group->settings.get<coord_t>("support_line_width");
