// Copyright (c) 2023 UltiMaker
// CuraEngine is released under the terms of the AGPLv3 or higher

#include "support.h"

#include <cmath> // sqrt, round
#include <deque>
#include <fstream> // ifstream.good()
#include <utility> // pair

#include <range/v3/view/concat.hpp>
#include <range/v3/view/drop.hpp>
#include <range/v3/view/drop_last.hpp>
#include <range/v3/view/enumerate.hpp>
#include <range/v3/view/filter.hpp>
#include <range/v3/view/slice.hpp>
#include <range/v3/view/sliding.hpp>
#include <range/v3/view/take.hpp>
#include <range/v3/view/zip.hpp>
#include <scripta/logger.h>
#include <spdlog/spdlog.h>

#include "Application.h" //To get settings.
#include "ExtruderTrain.h"
#include "SkeletalTrapezoidation.h"
#include "Slice.h"
#include "infill.h"
#include "infill/SierpinskiFillProvider.h"
#include "infill/UniformDensityProvider.h"
#include "progress/Progress.h"
#include "settings/EnumSettings.h" //For EFillMethod.
#include "settings/types/Angle.h" //To compute overhang distance from the angle.
#include "settings/types/Ratio.h"
#include "sliceDataStorage.h"
#include "slicer.h"
#include "utils/Simplify.h"
#include "utils/ThreadPool.h"
#include "utils/linearAlg2D.h"
#include "utils/math.h"

namespace cura
{

bool AreaSupport::handleSupportModifierMesh(SliceDataStorage& storage, const Settings& mesh_settings, const Slicer* slicer)
{
    if (! mesh_settings.get<bool>("anti_overhang_mesh") && ! mesh_settings.get<bool>("support_mesh"))
    {
        return false;
    }
    enum ModifierType
    {
        ANTI_OVERHANG,
        SUPPORT_DROP_DOWN,
        SUPPORT_VANILLA
    };
    ModifierType modifier_type
        = (mesh_settings.get<bool>("anti_overhang_mesh")) ? ANTI_OVERHANG : ((mesh_settings.get<bool>("support_mesh_drop_down")) ? SUPPORT_DROP_DOWN : SUPPORT_VANILLA);
    for (LayerIndex layer_nr = 0; layer_nr < slicer->layers.size(); layer_nr++)
    {
        SupportLayer& support_layer = storage.support.supportLayers[layer_nr];
        const SlicerLayer& slicer_layer = slicer->layers[layer_nr];
        switch (modifier_type)
        {
        case ANTI_OVERHANG:
            support_layer.anti_overhang.push_back(slicer_layer.polygons);
            break;
        case SUPPORT_DROP_DOWN:
            support_layer.support_mesh_drop_down.push_back(slicer_layer.polygons);
            break;
        case SUPPORT_VANILLA:
            support_layer.support_mesh.push_back(slicer_layer.polygons);
            break;
        }
    }
    return true;
}


void AreaSupport::splitGlobalSupportAreasIntoSupportInfillParts(SliceDataStorage& storage, const std::vector<Shape>& global_support_areas_per_layer, unsigned int total_layer_count)
{
    if (total_layer_count == 0)
    {
        return;
    }

    size_t min_layer = 0;
    size_t max_layer = total_layer_count - 1;

    const Settings& mesh_group_settings = Application::getInstance().current_slice_->scene.current_mesh_group->settings;
    const ExtruderTrain& infill_extruder = mesh_group_settings.get<ExtruderTrain&>("support_infill_extruder_nr");
    const EFillMethod support_pattern = infill_extruder.settings_.get<EFillMethod>("support_pattern");
    const coord_t support_line_width = infill_extruder.settings_.get<coord_t>("support_line_width");

    // The wall line count is used for calculating insets, and we generate support infill patterns within the insets
    const size_t wall_line_count = infill_extruder.settings_.get<size_t>("support_wall_count");

    // Generate separate support islands
    for (LayerIndex layer_nr = 0; layer_nr < total_layer_count - 1; ++layer_nr)
    {
        unsigned int wall_line_count_this_layer = wall_line_count;
        if (layer_nr == 0 && (support_pattern == EFillMethod::LINES || support_pattern == EFillMethod::ZIG_ZAG))
        { // The first layer will be printed with a grid pattern
            wall_line_count_this_layer++;
        }

        const Shape& global_support_areas = global_support_areas_per_layer[layer_nr];
        if (global_support_areas.size() == 0 || layer_nr < min_layer || layer_nr > max_layer)
        {
            // Initialize support_infill_parts empty
            storage.support.supportLayers[layer_nr].support_infill_parts.clear();
            continue;
        }

        coord_t support_line_width_here = support_line_width;
        if (layer_nr == 0 && mesh_group_settings.get<EPlatformAdhesion>("adhesion_type") != EPlatformAdhesion::RAFT)
        {
            support_line_width_here *= infill_extruder.settings_.get<Ratio>("initial_layer_line_width_factor");
        }
        // We don't generate insets and infill area for the parts yet because later the skirt/brim and prime
        // tower will remove themselves from the support, so the outlines of the parts can be changed.
        const coord_t layer_height = infill_extruder.settings_.get<coord_t>("layer_height");
        storage.support.supportLayers[layer_nr]
            .fillInfillParts(layer_nr, global_support_areas_per_layer, layer_height, storage.meshes, support_line_width_here, wall_line_count_this_layer);
    }
}


void AreaSupport::generateSupportInfillFeatures(SliceDataStorage& storage)
{
    AreaSupport::generateGradualSupport(storage);

    // combine support infill layers
    AreaSupport::combineSupportInfillLayers(storage);

    AreaSupport::cleanup(storage);
}

void AreaSupport::generateGradualSupport(SliceDataStorage& storage)
{
    //
    // # How gradual support infill works:
    // The gradual support infill uses the same technic as the gradual infill. Here is an illustration
    //
    //          A part of the model |
    //                              V
    //              __________________________       <-- each gradual support infill step consists of 2 actual layers
    //            / |                         |      <-- each step halfs the infill density.
    //          /_ _ _ _ _ _ _ _ _ _ _ _ _ _ _|      <-- infill density 1 x 1/(2^2) (25%)
    //        / |   |                         |      <-- infill density 1 x 1/(2^1) (50%)
    //      /_ _ _ _ _ _ _ _ _ _ _ _ _ _ _ _ _|
    //    / |   |   |                         |      <-- infill density 1 x 1/(2^0) (100%)
    //  /_____________________________________|      <-- the current layer, the layer which we are processing right now.
    //
    //  | 0 | 1 | 2 |              3          |      <-- areas with different densities, where densities (or sparsities) are represented by numbers 0, 1, 2, etc.
    //  more dense    ---->      less dense
    //
    // In the example above, it shows a part of the model. For the gradual support infill, we process each layer in the following way:
    //  -> Separate the generated support areas into isolated islands, and we process those islands one by one
    //     so that the outlines and the gradual infill areas of an island can be printed together.
    //
    //  -> Calculate a number of layer groups, each group consists of layers that will be infilled with the same density.
    //     The maximum number of densities is defined by the parameter "max graudual support steps". For example, it the <max steps> is 5,
    //     It means that we can have at most 5 different densities, each is 1/2 than the other. So, it will looks like below:
    //           |  step  |    density    |  description              |
    //           |    0   |   1 / (2^0)   |  100% the most dense      |
    //           |    1   |   1 / (2^1)   |                           |
    //           |    2   |   1 / (2^2)   |                           |
    //           |    3   |   1 / (2^3)   |                           |
    //           |    4   |   1 / (2^4)   |                           |
    //           |    5   |   1 / (2^5)   |  3.125% the least dense   |
    //
    //  -> With those layer groups, we can project areas with different densities onto the layer we are currently processing.
    //     Like in the illustration above, you can see 4 different areas with densities ranging from 0 to 3.
    //
    //  -> We save those areas with different densities into the SupportInfillPart data structure, which holds all the support infill
    //     information of a support island on a specific layer.
    //
    //  -> Note that this function only does the above, which is identifying and storing support infill areas with densities.
    //     The actual printing part is done in FffGcodeWriter.
    //
    const Settings& mesh_group_settings = Application::getInstance().current_slice_->scene.current_mesh_group->settings;
    const size_t total_layer_count = storage.print_layer_count;
    const ExtruderTrain& infill_extruder = mesh_group_settings.get<ExtruderTrain&>("support_infill_extruder_nr");
    const coord_t gradual_support_step_height = infill_extruder.settings_.get<coord_t>("gradual_support_infill_step_height");
    const size_t max_density_steps = infill_extruder.settings_.get<size_t>("gradual_support_infill_steps");

    const coord_t wall_width = infill_extruder.settings_.get<coord_t>("support_line_width");
    const bool is_connected = infill_extruder.settings_.get<bool>("zig_zaggify_infill") || infill_extruder.settings_.get<EFillMethod>("infill_pattern") == EFillMethod::ZIG_ZAG;
    const Simplify simplifier(infill_extruder.settings_);

    // no early-out for this function; it needs to initialize the [infill_area_per_combine_per_density]
    double layer_skip_count{ 8.0 }; // skip every so many layers as to ignore small gaps in the model making computation more easy
    size_t gradual_support_step_layer_count
        = round_divide(gradual_support_step_height, mesh_group_settings.get<coord_t>("layer_height")); // The difference in layer count between consecutive density infill areas.

    // make gradual_support_step_height divisable by layer_skip_count
    const auto n_skip_steps_per_gradual_step
        = std::max(1.0, std::ceil(gradual_support_step_layer_count / layer_skip_count)); // only decrease layer_skip_count to make it a divisor of gradual_support_step_layer_count
    layer_skip_count = gradual_support_step_layer_count / n_skip_steps_per_gradual_step;

    LayerIndex min_layer = 0;
    LayerIndex max_layer = total_layer_count - 1;

    // compute different density areas for each support island
    for (LayerIndex layer_nr = 0; layer_nr < total_layer_count - 1; layer_nr++)
    {
        if (layer_nr < min_layer || layer_nr > max_layer)
        {
            continue;
        }

        // generate separate support islands and calculate density areas for each island
        std::vector<SupportInfillPart>& support_infill_parts = storage.support.supportLayers[layer_nr].support_infill_parts;
        for (unsigned int part_idx = 0; part_idx < support_infill_parts.size(); ++part_idx)
        {
            SupportInfillPart& support_infill_part = support_infill_parts[part_idx];

            Shape original_area = support_infill_part.getInfillArea();
            if (original_area.empty())
            {
                continue;
            }
            // NOTE: This both generates the walls _and_ returns the _actual_ infill area (the one _without_ walls) for use in the rest of the method.
            const Shape infill_area = Infill::generateWallToolPaths(
                support_infill_part.wall_toolpaths_,
                original_area,
                support_infill_part.inset_count_to_generate_,
                wall_width,
                0,
                infill_extruder.settings_,
                layer_nr,
                SectionType::SUPPORT);
            const AABB& this_part_boundary_box = support_infill_part.outline_boundary_box_;

            // calculate density areas for this island
<<<<<<< HEAD
            Shape less_dense_support = infill_area; // one step less dense with each density_step
=======
            Polygons less_dense_support = infill_area; // one step less dense with each density_step
            Polygons sum_more_dense; // NOTE: Only used for zig-zag or connected fills.
>>>>>>> fb484b82
            for (unsigned int density_step = 0; density_step < max_density_steps; ++density_step)
            {
                LayerIndex actual_min_layer{ layer_nr + density_step * gradual_support_step_layer_count + static_cast<LayerIndex::value_type>(layer_skip_count) };
                LayerIndex actual_max_layer{ layer_nr + (density_step + 1) * gradual_support_step_layer_count };

                for (double upper_layer_idx = actual_min_layer; upper_layer_idx <= actual_max_layer; upper_layer_idx += layer_skip_count)
                {
                    if (static_cast<unsigned int>(upper_layer_idx) >= total_layer_count)
                    {
                        less_dense_support.clear();
                        break;
                    }

                    // compute intersections with relevant upper parts
                    const std::vector<SupportInfillPart> upper_infill_parts = storage.support.supportLayers[upper_layer_idx].support_infill_parts;
                    Shape relevant_upper_polygons;
                    for (unsigned int upper_part_idx = 0; upper_part_idx < upper_infill_parts.size(); ++upper_part_idx)
                    {
                        if (support_infill_part.outline_.empty())
                        {
                            continue;
                        }

                        // we compute intersection based on support infill areas
                        const AABB& upper_part_boundary_box = upper_infill_parts[upper_part_idx].outline_boundary_box_;
                        //
                        // Here we are comparing the **outlines** of the infill areas
                        //
                        // legend:
                        //   ^ support roof
                        //   | support wall
                        //   # dense support
                        //   + less dense support
                        //
                        //     comparing infill            comparing with outline (this is our approach)
                        //    ^^^^^^        ^^^^^^            ^^^^^^            ^^^^^^
                        //    ####||^^      ####||^^          ####||^^          ####||^^
                        //    ######||^^    #####||^^         ######||^^        #####||^^
                        //    ++++####||    ++++##||^         ++++++##||        ++++++||^
                        //    ++++++####    +++++##||         ++++++++##        +++++++||
                        //
                        if (upper_part_boundary_box.hit(this_part_boundary_box))
                        {
                            relevant_upper_polygons.push_back(upper_infill_parts[upper_part_idx].outline_);
                        }
                    }

                    less_dense_support = less_dense_support.intersection(relevant_upper_polygons);
                }
                if (less_dense_support.size() == 0)
                {
                    break;
                }

                // add new infill_area_per_combine_per_density for the current density
                support_infill_part.infill_area_per_combine_per_density_.emplace_back();
<<<<<<< HEAD
                std::vector<Shape>& support_area_current_density = support_infill_part.infill_area_per_combine_per_density_.back();
                const Shape more_dense_support = infill_area.difference(less_dense_support);
                support_area_current_density.push_back(more_dense_support);
            }

            support_infill_part.infill_area_per_combine_per_density_.emplace_back();
            std::vector<Shape>& support_area_current_density = support_infill_part.infill_area_per_combine_per_density_.back();
            support_area_current_density.push_back(infill_area);
=======
                std::vector<Polygons>& support_area_current_density = support_infill_part.infill_area_per_combine_per_density_.back();
                const Polygons more_dense_support = infill_area.difference(less_dense_support);
                support_area_current_density.push_back(simplifier.polygon(more_dense_support.difference(sum_more_dense)));
                if (is_connected)
                {
                    sum_more_dense = sum_more_dense.unionPolygons(more_dense_support);
                }
            }

            support_infill_part.infill_area_per_combine_per_density_.emplace_back();
            std::vector<Polygons>& support_area_current_density = support_infill_part.infill_area_per_combine_per_density_.back();
            support_area_current_density.push_back(simplifier.polygon(infill_area.difference(sum_more_dense)));
>>>>>>> fb484b82

            assert(support_infill_part.infill_area_per_combine_per_density_.size() != 0 && "support_infill_part.infill_area_per_combine_per_density should now be initialized");
#ifdef DEBUG
            for (unsigned int part_i = 0; part_i < support_infill_part.infill_area_per_combine_per_density_.size(); ++part_i)
            {
                assert(support_infill_part.infill_area_per_combine_per_density_[part_i].size() != 0);
            }
#endif // DEBUG
        }
    }
}


void AreaSupport::combineSupportInfillLayers(SliceDataStorage& storage)
{
    const Settings& mesh_group_settings = Application::getInstance().current_slice_->scene.current_mesh_group->settings;
    const unsigned int total_layer_count = storage.print_layer_count;
    const coord_t layer_height = mesh_group_settings.get<coord_t>("layer_height");
    // How many support infill layers to combine to obtain the requested sparse thickness.
    const ExtruderTrain& infill_extruder = mesh_group_settings.get<ExtruderTrain&>("support_infill_extruder_nr");
    const size_t combine_layers_amount
        = std::max(uint64_t(1), round_divide(infill_extruder.settings_.get<coord_t>("support_infill_sparse_thickness"), std::max(layer_height, coord_t(1))));
    if (combine_layers_amount <= 1)
    {
        return;
    }

    /* We need to round down the layer index we start at to the nearest
    divisible index. Otherwise we get some parts that have infill at divisible
    layers and some at non-divisible layers. Those layers would then miss each
    other. */
    size_t min_layer = combine_layers_amount - 1;
    min_layer -= min_layer % combine_layers_amount; // Round upwards to the nearest layer divisible by infill_sparse_combine.
    size_t max_layer = total_layer_count < storage.support.supportLayers.size() ? total_layer_count : storage.support.supportLayers.size();
    max_layer = max_layer - 1;
    max_layer -= max_layer % combine_layers_amount; // Round downwards to the nearest layer divisible by infill_sparse_combine.

    for (size_t layer_idx = min_layer; layer_idx <= max_layer; layer_idx += combine_layers_amount) // Skip every few layers, but extrude more.
    {
        if (layer_idx >= storage.support.supportLayers.size())
        {
            break;
        }

        SupportLayer& layer = storage.support.supportLayers[layer_idx];
        for (unsigned int combine_count_here = 1; combine_count_here < combine_layers_amount; ++combine_count_here)
        {
            if (layer_idx < combine_count_here)
            {
                break;
            }

            size_t lower_layer_idx = layer_idx - combine_count_here;
            if (lower_layer_idx < min_layer)
            {
                break;
            }
            SupportLayer& lower_layer = storage.support.supportLayers[lower_layer_idx];

            for (SupportInfillPart& part : layer.support_infill_parts)
            {
                if (part.getInfillArea().empty())
                {
                    continue;
                }
                for (unsigned int density_idx = 0; density_idx < part.infill_area_per_combine_per_density_.size(); ++density_idx)
                { // go over each density of gradual infill (these density areas overlap!)
                    std::vector<Shape>& infill_area_per_combine = part.infill_area_per_combine_per_density_[density_idx];
                    Shape result;
                    for (SupportInfillPart& lower_layer_part : lower_layer.support_infill_parts)
                    {
                        if (! part.outline_boundary_box_.hit(lower_layer_part.outline_boundary_box_))
                        {
                            continue;
                        }

                        Shape intersection = infill_area_per_combine[combine_count_here - 1].intersection(lower_layer_part.getInfillArea()).offset(-200).offset(200);
                        if (intersection.size() <= 0)
                        {
                            continue;
                        }

                        result.push_back(intersection); // add area to be thickened
                        infill_area_per_combine[combine_count_here - 1]
                            = infill_area_per_combine[combine_count_here - 1].difference(intersection); // remove thickened area from less thick layer here

                        unsigned int max_lower_density_idx = density_idx;
                        // Generally: remove only from *same density* areas on layer below
                        // If there are no same density areas, then it's ok to print them anyway
                        // Don't remove other density areas
                        if (density_idx == part.infill_area_per_combine_per_density_.size() - 1)
                        {
                            // For the most dense areas on a given layer the density of that area is doubled.
                            // This means that - if the lower layer has more densities -
                            // all those lower density lines are included in the most dense of this layer.
                            // We therefore compare the most dense are on this layer with all densities
                            // of the lower layer with the same or higher density index
                            max_lower_density_idx = lower_layer_part.infill_area_per_combine_per_density_.size() - 1;
                        }
                        for (unsigned int lower_density_idx = density_idx;
                             lower_density_idx <= max_lower_density_idx && lower_density_idx < lower_layer_part.infill_area_per_combine_per_density_.size();
                             lower_density_idx++)
                        {
                            std::vector<Shape>& lower_infill_area_per_combine = lower_layer_part.infill_area_per_combine_per_density_[lower_density_idx];
                            lower_infill_area_per_combine[0]
                                = lower_infill_area_per_combine[0].difference(intersection); // remove thickened area from lower (single thickness) layer
                        }
                    }

                    infill_area_per_combine.push_back(result);
                }
            }
        }
    }
}

void AreaSupport::cleanup(SliceDataStorage& storage)
{
    const coord_t support_line_width = Application::getInstance().current_slice_->scene.current_mesh_group->settings.get<coord_t>("support_line_width");
    for (LayerIndex layer_nr = 0; layer_nr < storage.support.supportLayers.size(); layer_nr++)
    {
        SupportLayer& layer = storage.support.supportLayers[layer_nr];
        for (unsigned int part_idx = 0; part_idx < layer.support_infill_parts.size(); part_idx++)
        {
            SupportInfillPart& part = layer.support_infill_parts[part_idx];
            bool can_be_removed = true;
            if (part.inset_count_to_generate_ > 0)
            {
                can_be_removed = false;
            }
            else
            {
                for (const std::vector<Shape>& infill_area_per_combine_this_density : part.infill_area_per_combine_per_density_)
                {
                    for (const Shape& infill_area_this_combine_this_density : infill_area_per_combine_this_density)
                    {
                        // remove small areas which were introduced by rounding errors in comparing the same area on two consecutive layer
                        if (! infill_area_this_combine_this_density.empty() && infill_area_this_combine_this_density.area() > support_line_width * support_line_width)
                        {
                            can_be_removed = false;
                            break;
                        }
                    }
                    if (! can_be_removed)
                    { // break outer loop
                        break;
                    }
                }
            }
            if (can_be_removed)
            {
                part = std::move(layer.support_infill_parts.back());
                layer.support_infill_parts.pop_back();
                part_idx--;
            }
        }
    }
}

Shape AreaSupport::join(const SliceDataStorage& storage, const Shape& supportLayer_up, Shape& supportLayer_this)
{
    Shape joined;

    const Settings& infill_settings = Application::getInstance().current_slice_->scene.current_mesh_group->settings.get<ExtruderTrain&>("support_infill_extruder_nr").settings_;
    const AngleRadians conical_support_angle = infill_settings.get<AngleRadians>("support_conical_angle");
    const coord_t layer_thickness = infill_settings.get<coord_t>("layer_height");
    coord_t conical_support_offset;
    if (conical_support_angle > 0)
    { // outward ==> wider base than overhang
        conical_support_offset = -(tan(conical_support_angle) - 0.01) * layer_thickness;
    }
    else
    { // inward ==> smaller base than overhang
        conical_support_offset = (tan(-conical_support_angle) - 0.01) * layer_thickness;
    }
    const bool conical_support = infill_settings.get<bool>("support_conical_enabled") && conical_support_angle != 0;
    if (conical_support)
    {
        const Settings& mesh_group_settings = Application::getInstance().current_slice_->scene.current_mesh_group->settings;
        // Don't go outside the build volume.
        Shape machine_volume_border;
        switch (mesh_group_settings.get<BuildPlateShape>("machine_shape"))
        {
        case BuildPlateShape::ELLIPTIC:
        {
            // Construct an ellipse to approximate the build volume.
            const coord_t width = storage.machine_size.max_.x_ - storage.machine_size.min_.x_;
            const coord_t depth = storage.machine_size.max_.y_ - storage.machine_size.min_.y_;
            Polygon border_circle;
            constexpr unsigned int circle_resolution = 50;
            for (unsigned int i = 0; i < circle_resolution; i++)
            {
                const AngleRadians angle = TAU * i / circle_resolution;
                const Point3LL machine_middle = storage.machine_size.getMiddle();
                const coord_t x = machine_middle.x_ + cos(angle) * width / 2;
                const coord_t y = machine_middle.y_ + sin(angle) * depth / 2;
                border_circle.emplace_back(x, y);
            }
            machine_volume_border.push_back(border_circle);
            break;
        }
        case BuildPlateShape::RECTANGULAR:
        default:
            machine_volume_border.push_back(storage.machine_size.flatten().toPolygon());
            break;
        }
        coord_t adhesion_size = 0; // Make sure there is enough room for the platform adhesion around support.
        coord_t extra_skirt_line_width = 0;
        const std::vector<bool> is_extruder_used = storage.getExtrudersUsed();
        for (size_t extruder_nr = 0; extruder_nr < Application::getInstance().current_slice_->scene.extruders.size(); extruder_nr++)
        {
            if (! is_extruder_used[extruder_nr]) // Unused extruders and the primary adhesion extruder don't generate an extra skirt line.
            {
                continue;
            }
            const ExtruderTrain& other_extruder = Application::getInstance().current_slice_->scene.extruders[extruder_nr];
            extra_skirt_line_width += other_extruder.settings_.get<coord_t>("skirt_brim_line_width") * other_extruder.settings_.get<Ratio>("initial_layer_line_width_factor");
        }
        const std::vector<ExtruderTrain*> skirt_brim_extruders = mesh_group_settings.get<std::vector<ExtruderTrain*>>("skirt_brim_extruder_nr");
        auto adhesion_width_str{ "brim_width" };
        auto adhesion_line_count_str{ "brim_line_count" };
        switch (mesh_group_settings.get<EPlatformAdhesion>("adhesion_type"))
        {
        case EPlatformAdhesion::SKIRT:
            adhesion_width_str = "skirt_gap";
            adhesion_line_count_str = "skirt_line_count";
            [[fallthrough]];
        case EPlatformAdhesion::BRIM:
            for (ExtruderTrain* skirt_brim_extruder_p : skirt_brim_extruders)
            {
                ExtruderTrain& skirt_brim_extruder = *skirt_brim_extruder_p;
                adhesion_size = std::max(
                    adhesion_size,
                    coord_t(
                        skirt_brim_extruder.settings_.get<coord_t>(adhesion_width_str)
                        + skirt_brim_extruder.settings_.get<coord_t>("skirt_brim_line_width")
                              * (skirt_brim_extruder.settings_.get<size_t>(adhesion_line_count_str) - 1) // - 1 because the line is also included in extra_skirt_line_width
                              * skirt_brim_extruder.settings_.get<Ratio>("initial_layer_line_width_factor")
                        + extra_skirt_line_width));
            }
            break;
        case EPlatformAdhesion::RAFT:
        {
            adhesion_size = std::max({ mesh_group_settings.get<ExtruderTrain&>("raft_base_extruder_nr").settings_.get<coord_t>("raft_base_margin"),
                                       mesh_group_settings.get<ExtruderTrain&>("raft_interface_extruder_nr").settings_.get<coord_t>("raft_interface_margin"),
                                       mesh_group_settings.get<ExtruderTrain&>("raft_surface_extruder_nr").settings_.get<coord_t>("raft_surface_margin") });
            break;
        }
        case EPlatformAdhesion::NONE:
            adhesion_size = 0;
            break;
        default: // Also use 0.
            spdlog::info("Unknown platform adhesion type! Please implement the width of the platform adhesion here.");
            break;
        }
        machine_volume_border = machine_volume_border.offset(-adhesion_size);

        const coord_t conical_smallest_breadth = infill_settings.get<coord_t>("support_conical_min_width");
        Shape insetted = supportLayer_up.offset(-conical_smallest_breadth / 2);
        Shape small_parts = supportLayer_up.difference(insetted.offset(conical_smallest_breadth / 2 + 20));
        joined = supportLayer_this.unionPolygons(supportLayer_up.offset(conical_support_offset)).unionPolygons(small_parts).intersection(machine_volume_border);
    }
    else
    {
        joined = supportLayer_this.unionPolygons(supportLayer_up);
    }

    // join different parts
    const coord_t join_distance = infill_settings.get<coord_t>("support_join_distance");
    if (join_distance > 0)
    {
        // first offset the layer a little inwards; this way tiny area's will not be joined
        // (narrow areas; ergo small areas will be removed in a later step using this same offset)
        // this inwards offset is later reversed by increasing the outwards offset
        const coord_t min_even_wall_line_width = infill_settings.get<coord_t>("min_even_wall_line_width");
        auto half_min_feature_width = min_even_wall_line_width + 10;

        joined = joined.offset(-half_min_feature_width)
                     .offset(join_distance + half_min_feature_width, ClipperLib::jtRound)
                     .offset(-join_distance, ClipperLib::jtRound)
                     .unionPolygons(joined);
    }

    const Simplify simplify(infill_settings);
    joined = simplify.polygon(joined);

    return joined;
}

void AreaSupport::generateOverhangAreas(SliceDataStorage& storage)
{
    for (std::shared_ptr<SliceMeshStorage>& mesh_ptr : storage.meshes)
    {
        auto& mesh = *mesh_ptr;
        if (mesh.settings.get<bool>("infill_mesh") || mesh.settings.get<bool>("anti_overhang_mesh"))
        {
            continue;
        }
        // it actually also initializes some buffers that are needed in generateSupport
        generateOverhangAreasForMesh(storage, mesh);
    }
}

void AreaSupport::generateSupportAreas(SliceDataStorage& storage)
{
    std::vector<Shape> global_support_areas_per_layer;
    global_support_areas_per_layer.resize(storage.print_layer_count);

    int max_layer_nr_support_mesh_filled;
    for (max_layer_nr_support_mesh_filled = storage.support.supportLayers.size() - 1; max_layer_nr_support_mesh_filled >= 0; max_layer_nr_support_mesh_filled--)
    {
        const SupportLayer& support_layer = storage.support.supportLayers[max_layer_nr_support_mesh_filled];
        if (support_layer.support_mesh.size() > 0 || support_layer.support_mesh_drop_down.size() > 0)
        {
            break;
        }
    }
    storage.support.layer_nr_max_filled_layer = max_layer_nr_support_mesh_filled;
    for (int layer_nr = 0; layer_nr < max_layer_nr_support_mesh_filled; layer_nr++)
    {
        SupportLayer& support_layer = storage.support.supportLayers[layer_nr];
        support_layer.anti_overhang = support_layer.anti_overhang.unionPolygons();
        support_layer.support_mesh_drop_down = support_layer.support_mesh_drop_down.unionPolygons();
        support_layer.support_mesh = support_layer.support_mesh.unionPolygons();
    }

    // initialization of supportAreasPerLayer
    if (storage.print_layer_count > storage.support.supportLayers.size())
    { // there might already be anti_overhang_area data or support mesh data in the supportLayers
        storage.support.supportLayers.resize(storage.print_layer_count);
    }

    // generate support areas
    bool support_meshes_drop_down_handled = false;
    bool support_meshes_handled = false;
    const Settings& mesh_group_settings = Application::getInstance().current_slice_->scene.current_mesh_group->settings;
    for (unsigned int mesh_idx = 0; mesh_idx < storage.meshes.size(); mesh_idx++)
    {
        SliceMeshStorage& mesh = *storage.meshes[mesh_idx];
        if (mesh.settings.get<bool>("infill_mesh") || mesh.settings.get<bool>("anti_overhang_mesh"))
        {
            continue;
        }
        Settings* infill_settings = &storage.meshes[mesh_idx]->settings;
        Settings* roof_settings = &storage.meshes[mesh_idx]->settings;
        Settings* bottom_settings = &storage.meshes[mesh_idx]->settings;
        if (mesh.settings.get<bool>("support_mesh"))
        {
            if ((mesh.settings.get<bool>("support_mesh_drop_down") && support_meshes_drop_down_handled)
                || (! mesh.settings.get<bool>("support_mesh_drop_down") && support_meshes_handled))
            { // handle all support_mesh and support_mesh_drop_down areas only once
                continue;
            }
            // use extruder train settings rather than the per-object settings of the first support mesh encountered.
            // because all support meshes are processed at the same time it doesn't make sense to use the per-object settings of the first support mesh encountered.
            // instead we must use the support extruder settings, which is the settings base common to all support meshes.
            infill_settings = &mesh_group_settings.get<ExtruderTrain&>("support_infill_extruder_nr").settings_;
            roof_settings = &mesh_group_settings.get<ExtruderTrain&>("support_roof_extruder_nr").settings_;
            bottom_settings = &mesh_group_settings.get<ExtruderTrain&>("support_bottom_extruder_nr").settings_;
            if (mesh.settings.get<bool>("support_mesh_drop_down"))
            {
                support_meshes_drop_down_handled = true;
            }
            else
            {
                support_meshes_handled = true;
            }
        }
        std::vector<Shape> mesh_support_areas_per_layer;
        mesh_support_areas_per_layer.resize(storage.print_layer_count, Shape());

        generateSupportAreasForMesh(storage, *infill_settings, *roof_settings, *bottom_settings, mesh_idx, storage.print_layer_count, mesh_support_areas_per_layer);
        for (size_t layer_idx = 0; layer_idx < storage.print_layer_count; layer_idx++)
        {
            global_support_areas_per_layer[layer_idx].push_back(mesh_support_areas_per_layer[layer_idx]);
        }
    }

    for (Shape& support_areas : global_support_areas_per_layer)
    {
        support_areas = support_areas.unionPolygons();
    }

    // handle support interface
    for (auto& mesh : storage.meshes)
    {
        if (mesh->settings.get<bool>("infill_mesh") || mesh->settings.get<bool>("anti_overhang_mesh"))
        {
            continue;
        }

        if (mesh->settings.get<bool>("support_roof_enable"))
        {
            generateSupportRoof(storage, *mesh, global_support_areas_per_layer);
        }
        if (mesh->settings.get<bool>("support_bottom_enable"))
        {
            generateSupportBottom(storage, *mesh, global_support_areas_per_layer);
        }
    }

    // split the global support areas into parts for later gradual support infill generation
    AreaSupport::splitGlobalSupportAreasIntoSupportInfillParts(storage, global_support_areas_per_layer, storage.print_layer_count);
    precomputeCrossInfillTree(storage);
}

void AreaSupport::precomputeCrossInfillTree(SliceDataStorage& storage)
{
    const Settings& mesh_group_settings = Application::getInstance().current_slice_->scene.current_mesh_group->settings;
    const ExtruderTrain& infill_extruder = mesh_group_settings.get<ExtruderTrain&>("support_infill_extruder_nr");
    const EFillMethod& support_pattern = infill_extruder.settings_.get<EFillMethod>("support_pattern");
    if ((support_pattern == EFillMethod::CROSS || support_pattern == EFillMethod::CROSS_3D) && infill_extruder.settings_.get<coord_t>("support_line_distance") > 0)
    {
        AABB3D aabb;
        for (unsigned int mesh_idx = 0; mesh_idx < storage.meshes.size(); mesh_idx++)
        {
            const SliceMeshStorage& mesh = *storage.meshes[mesh_idx];
            if (mesh.settings.get<bool>("infill_mesh") || mesh.settings.get<bool>("anti_overhang_mesh"))
            {
                continue;
            }
            Settings& infill_settings = storage.meshes[mesh_idx]->settings;
            if (mesh.settings.get<bool>("support_mesh"))
            {
                // use extruder train settings rather than the per-object settings of the first support mesh encountered.
                // because all support meshes are processed at the same time it doesn't make sense to use the per-object settings of the first support mesh encountered.
                // instead we must use the support extruder settings, which is the settings base common to all support meshes.
                infill_settings = mesh_group_settings.get<ExtruderTrain&>("support_infill_extruder_nr").settings_;
            }
            const coord_t aabb_expansion = infill_settings.get<coord_t>("support_offset");
            AABB3D aabb_here(mesh.bounding_box);
            aabb_here.include(aabb_here.min_ - Point3LL(-aabb_expansion, -aabb_expansion, 0));
            aabb_here.include(aabb_here.max_ + Point3LL(-aabb_expansion, -aabb_expansion, 0));
            aabb.include(aabb_here);
        }

        std::string cross_subdisivion_spec_image_file = infill_extruder.settings_.get<std::string>("cross_support_density_image");
        std::ifstream cross_fs(cross_subdisivion_spec_image_file.c_str());
        if (cross_subdisivion_spec_image_file != "" && cross_fs.good())
        {
            storage.support.cross_fill_provider = std::make_shared<SierpinskiFillProvider>(
                aabb,
                infill_extruder.settings_.get<coord_t>("support_line_distance"),
                infill_extruder.settings_.get<coord_t>("support_line_width"),
                cross_subdisivion_spec_image_file);
        }
        else
        {
            if (cross_subdisivion_spec_image_file != "")
            {
                spdlog::error("Cannot find density image: {}.", cross_subdisivion_spec_image_file);
            }
            storage.support.cross_fill_provider = std::make_shared<SierpinskiFillProvider>(
                aabb,
                infill_extruder.settings_.get<coord_t>("support_line_distance"),
                infill_extruder.settings_.get<coord_t>("support_line_width"));
        }
    }
}

void AreaSupport::generateOverhangAreasForMesh(SliceDataStorage& storage, SliceMeshStorage& mesh)
{
    if (! mesh.settings.get<bool>("support_enable") && ! mesh.settings.get<bool>("support_mesh"))
    {
        return;
    }

    // Fill the overhang areas with emptiness first, even if it's a support mesh, so that we can request the areas.
    mesh.full_overhang_areas.resize(storage.print_layer_count);
    for (size_t layer_idx = 0; layer_idx < storage.print_layer_count; layer_idx++)
    {
        mesh.overhang_areas.emplace_back();
    }

    // Don't generate overhang areas for support meshes. They are dropped down automatically if desired.
    const bool is_support_modifier = mesh.settings.get<bool>("support_mesh");
    if (is_support_modifier)
    {
        return;
    }

    // Don't generate overhang areas if the Z distance is higher than the objects we're generating support for.
    const coord_t layer_height = Application::getInstance().current_slice_->scene.current_mesh_group->settings.get<coord_t>("layer_height");
    const coord_t z_distance_top = mesh.settings.get<coord_t>("support_top_distance");
    const size_t z_distance_top_layers = (z_distance_top / layer_height) + 1;
    if (z_distance_top_layers + 1 > storage.print_layer_count)
    {
        return;
    }

    // Generate points and lines of overhang (for corners pointing downwards, since they don't have an area to support but still need supporting).
    const coord_t max_supported_diameter = mesh.settings.get<coord_t>("support_tower_maximum_supported_diameter");
    const bool use_towers = mesh.settings.get<bool>("support_use_towers") && max_supported_diameter > 0;
    if (use_towers)
    {
        AreaSupport::detectOverhangPoints(storage, mesh);
    }

    // Generate the actual areas and store them in the mesh.
    cura::parallel_for<size_t>(
        1,
        storage.print_layer_count,
        [&](const size_t layer_idx)
        {
            std::pair<Shape, Shape> basic_and_full_overhang = computeBasicAndFullOverhang(storage, mesh, layer_idx);
            mesh.overhang_areas[layer_idx] = basic_and_full_overhang.first; // Store the results.
            mesh.full_overhang_areas[layer_idx] = basic_and_full_overhang.second;
            scripta::log("support_basic_overhang_area", basic_and_full_overhang.first, SectionType::SUPPORT, layer_idx);
            scripta::log("support_full_overhang_area", basic_and_full_overhang.second, SectionType::SUPPORT, layer_idx);
        });
}

Shape AreaSupport::generateVaryingXYDisallowedArea(const SliceMeshStorage& storage, const LayerIndex layer_idx)
{
    const auto& mesh_group_settings = Application::getInstance().current_slice_->scene.current_mesh_group->settings;
    const Simplify simplify{ mesh_group_settings };
    const auto layer_thickness = mesh_group_settings.get<coord_t>("layer_height");
    const auto support_distance_top = static_cast<double>(mesh_group_settings.get<coord_t>("support_top_distance"));
    const auto support_distance_bot = static_cast<double>(mesh_group_settings.get<coord_t>("support_bottom_distance"));
    const auto overhang_angle = mesh_group_settings.get<AngleRadians>("support_angle");
    const auto xy_distance = static_cast<double>(mesh_group_settings.get<coord_t>("support_xy_distance"));

    constexpr auto close_dist = 20;

    Shape layer_current = simplify.polygon(storage.layers[layer_idx].getOutlines().offset(-close_dist).offset(close_dist));

    using point_pair_t = std::pair<size_t, double>;
    using poly_point_key = std::tuple<unsigned int, unsigned int>;

    // We calculate the slope for each point at multiple layers. This is to average out local variations in the
    // slope. We need at least two layers to calculate the slope; one above the current layer and one below.
    // This is because the bottom layer uses _support_distance_bot_ and the top layer uses _support_distance_top_
    // for the z-distance, and we want to take in both these values into account when creating the xy-distance poly.
    struct z_delta_poly_t
    {
        double support_distance;
        double delta_z;
        Shape layer_delta;
    };

    std::vector<z_delta_poly_t> z_distances_layer_deltas;

    // We only use two compare-layers for the slope calculation. A layer $layer_index_offset$ layers below and
    // a layer $layer_index_offset$ layers above the current layer.
    const size_t layer_index_offset = 1;

    const LayerIndex layer_idx_below{ std::max(LayerIndex{ layer_idx - layer_index_offset }, LayerIndex{ 0 }) };
    if (layer_idx_below != layer_idx)
    {
        const auto layer_below = simplify.polygon(storage.layers[layer_idx_below].getOutlines().offset(-close_dist).offset(close_dist));
        z_distances_layer_deltas.emplace_back(z_delta_poly_t{
            .support_distance = support_distance_bot,
            .delta_z = -static_cast<double>(layer_index_offset * layer_thickness),
            .layer_delta = layer_below,
        });
    }

    const LayerIndex layer_idx_above{ std::min(LayerIndex{ layer_idx + layer_index_offset }, LayerIndex{ storage.layers.size() - 1 }) };
    if (layer_idx_above != layer_idx)
    {
        const auto layer_above = simplify.polygon(storage.layers[layer_idx_above].getOutlines().offset(-close_dist).offset(close_dist));
        z_distances_layer_deltas.emplace_back(z_delta_poly_t{
            .support_distance = support_distance_top,
            .delta_z = static_cast<double>(layer_index_offset * layer_thickness),
            .layer_delta = layer_above,
        });
    }

    // Initialize the offset_dist_at_point map with all the points in the current layer.
    // This map is used to store the variation in X/Y distance at each point, per
    // compare-layer. The distances calculated for each layer are averaged to get the
    // final X/Y distance.
    std::map<poly_point_key, point_pair_t> offset_dist_at_point;
    for (auto [current_poly_idx, current_poly] : layer_current | ranges::views::enumerate)
    {
        for (auto [current_point_idx, current_point] : current_poly | ranges::views::enumerate)
        {
            offset_dist_at_point.insert({ { current_poly_idx, current_point_idx }, { 0, 0 } });
        }
    }

    for (const auto& z_delta_poly : z_distances_layer_deltas)
    {
        const auto support_distance = z_delta_poly.support_distance;
        const auto delta_z = z_delta_poly.delta_z;
        const auto layer_delta = z_delta_poly.layer_delta;
        const auto xy_distance_natural = support_distance * std::tan(overhang_angle);

        for (auto [current_poly_idx, current_poly] : layer_current | ranges::views::enumerate)
        {
            for (auto [current_point_idx, current_point] : current_poly | ranges::views::enumerate)
            {
                auto min_dist2 = std::numeric_limits<coord_t>::max();
                Point2LL min_point;

                for (auto delta_poly : layer_delta)
                {
                    constexpr auto window_size = 2;
                    const auto view
                        = ranges::views::concat(delta_poly, (delta_poly | ranges::views::take(window_size - 1))) // wrap around to make sure all line segments are included
                        | ranges::views::sliding(window_size); // sliding window of size 2 to get start/end of line segment

                    for (auto window : view)
                    {
                        const auto delta_point = window[0];
                        const auto delta_point_next = window[1];

                        const auto dist2 = LinearAlg2D::getDist2FromLineSegment(delta_point, current_point, delta_point_next);
                        min_dist2 = std::min(min_dist2, dist2);
                    }
                }

                const auto min_dist = std::sqrt(min_dist2);
                const auto slope = min_dist / delta_z;
                const auto wall_angle = std::atan(std::abs(slope));
                const auto ratio = std::max(0.0, std::min(1.0, wall_angle / overhang_angle));
                const auto xy_distance_varying = std::lerp(xy_distance, xy_distance_natural, ratio);

                const poly_point_key key = { current_poly_idx, current_point_idx };
                const auto [n, commutative_offset] = offset_dist_at_point.at(key);
                offset_dist_at_point.at(key) = { n + 1, commutative_offset + xy_distance_varying };
            }
        }
    }

    std::vector<coord_t> varying_offsets;

    for (auto [current_poly_idx, current_poly] : layer_current | ranges::views::enumerate)
    {
        for (auto [current_point_idx, _current_point] : current_poly | ranges::views::enumerate)
        {
            const auto [n, commutative_offset] = offset_dist_at_point.at({ current_poly_idx, current_point_idx });

            double offset_dist;
            if (n == 0)
            {
                // if there are no offset dists generated for a vertex $p$ this must mean that vertex $p$ was not
                // present in any of the delta areas. This can only happen if the areas for the current layer and
                // the layer(s) below are perfectly aligned at vertex $p$; the walls at vertex $p$ are vertical.
                // As the wall is vertical the xy_distance is taken at vertex $p$.
                offset_dist = xy_distance;
            }
            else
            {
                // Take average of all dists generated for vertex $p$.
                offset_dist = commutative_offset / static_cast<double>(n);
            }

            varying_offsets.push_back(static_cast<coord_t>(offset_dist));
        }
    }

    const auto smooth_dist = xy_distance / 2.0;
    Shape varying_xy_disallowed_areas = layer_current
                                            // offset using the varying offset distances we calculated previously
                                            .offsetMulti(varying_offsets)
                                            // close operation to smooth the x/y disallowed area boundary. With varying xy distances we see some jumps in the boundary.
                                            // As the x/y disallowed areas "cut in" to support the xy-disallowed area may propagate through the support area. If the
                                            // x/y disallowed area is not smoothed boost has trouble generating a voronoi diagram.
                                            .offset(smooth_dist)
                                            .offset(-smooth_dist);
    scripta::log("support_varying_xy_disallowed_areas", varying_xy_disallowed_areas, SectionType::SUPPORT, layer_idx);
    return varying_xy_disallowed_areas;
}

/*
 * Algorithm:
 * From top layer to bottom layer:
 * - find overhang by looking at the difference between two consecutive layers
 * - join with support areas from layer above
 * - subtract current layer
 * - use the result for the next lower support layer (without doing XY-distance and Z bottom distance, so that a single support beam may move around the model a bit => more
 * stability)
 * - perform inset using X/Y-distance and bottom Z distance
 *
 * for support buildplate only: purge all support not connected to build plate
 */
void AreaSupport::generateSupportAreasForMesh(
    SliceDataStorage& storage,
    const Settings& infill_settings,
    const Settings& roof_settings,
    const Settings& bottom_settings,
    const size_t mesh_idx,
    const size_t layer_count,
    std::vector<Shape>& support_areas)
{
    SliceMeshStorage& mesh = *storage.meshes[mesh_idx];

    const ESupportStructure support_structure = mesh.settings.get<ESupportStructure>("support_structure");
    const bool is_support_mesh_place_holder
        = mesh.settings.get<bool>("support_mesh"); // whether this mesh has empty SliceMeshStorage and this function is now called to only generate support for all support meshes
    if ((! mesh.settings.get<bool>("support_enable") || support_structure != ESupportStructure::NORMAL) && ! is_support_mesh_place_holder)
    {
        return;
    }
    const Settings& mesh_group_settings = Application::getInstance().current_slice_->scene.current_mesh_group->settings;
    const ESupportType support_type = mesh_group_settings.get<ESupportType>("support_type");
    if (support_type == ESupportType::NONE && ! is_support_mesh_place_holder)
    {
        return;
    }

    // early out
    const coord_t layer_thickness = mesh_group_settings.get<coord_t>("layer_height");
    const coord_t z_distance_top = ((mesh.settings.get<bool>("support_roof_enable")) ? roof_settings : infill_settings).get<coord_t>("support_top_distance");
    const size_t layer_z_distance_top = (z_distance_top / layer_thickness) + 1;
    if (layer_z_distance_top + 1 > layer_count)
    {
        return;
    }

    // Compute the areas that are disallowed by the X/Y distance.
    std::vector<Shape> xy_disallowed_per_layer;
    xy_disallowed_per_layer.resize(layer_count);
    std::vector<Shape> sloped_areas_per_layer;
    sloped_areas_per_layer.resize(layer_count);
    sloped_areas_per_layer[0] = Shape();
    // simplified processing for bottom layer - just ensure support clears part by XY distance
    const coord_t xy_distance = infill_settings.get<coord_t>("support_xy_distance");
    const coord_t xy_distance_overhang = infill_settings.get<coord_t>("support_xy_distance_overhang");
    const bool use_xy_distance_overhang
        = infill_settings.get<SupportDistPriority>("support_xy_overrides_z") == SupportDistPriority::Z_OVERRIDES_XY; // whether to use a different xy distance at overhangs
    constexpr bool no_support = false;
    constexpr bool no_prime_tower = false;
    const coord_t support_line_width = mesh_group_settings.get<ExtruderTrain&>("support_infill_extruder_nr").settings_.get<coord_t>("support_line_width");
    const double sloped_areas_angle = mesh.settings.get<AngleRadians>("support_bottom_stair_step_min_slope");
    const coord_t sloped_area_detection_width = 10 + static_cast<coord_t>(layer_thickness / std::tan(sloped_areas_angle)) / 2;
    const double minimum_support_area = mesh.settings.get<double>("minimum_support_area");
    const coord_t min_even_wall_line_width = mesh.settings.get<coord_t>("min_even_wall_line_width");
    xy_disallowed_per_layer[0] = storage.getLayerOutlines(0, no_support, no_prime_tower).offset(xy_distance);

    // The maximum width of an odd wall = 2 * minimum even wall width.
    auto half_min_feature_width = min_even_wall_line_width + 10;

    cura::parallel_for<size_t>(
        1,
        layer_count,
        [&](const size_t layer_idx)
        {
            const Shape outlines = storage.getLayerOutlines(layer_idx, no_support, no_prime_tower);

            // Build sloped areas. We need this for the stair-stepping later on.
            // Specifically, sloped areass are used in 'moveUpFromModel' to prevent a stair step happening over an area where there isn't a slope.
            // This part here only concerns the slope between two layers. This will be post-processed later on (see the other parallel loop below).
            sloped_areas_per_layer[layer_idx] =
                // Take the outer areas of the previous layer, where the outer areas are (mostly) just _inside_ the shape.
                storage.getLayerOutlines(layer_idx - 1, no_support, no_prime_tower)
                    .createTubeShape(sloped_area_detection_width, 10)
                    // Intersect those with the outer areas of the current layer, where the outer areas are (mostly) _outside_ the shape.
                    // This will detect every slope (and some/most vertical walls) between those two layers.
                    .intersection(outlines.createTubeShape(10, sloped_area_detection_width))
                    // Do an opening operation so we're not stuck with tiny patches.
                    // The later offset is extended with the line-width, so all patches are merged together if there's less than a line-width between them.
                    .offset(-10)
                    .offset(10 + sloped_area_detection_width);
            // The sloped areas are now ready to be post-processed.
            scripta::log(
                "support_sloped_areas",
                sloped_areas_per_layer[layer_idx],
                SectionType::SUPPORT,
                layer_idx,
                scripta::CellVDI{ "sloped_area_detection_width", sloped_area_detection_width });

            if (! is_support_mesh_place_holder)
            { // don't compute overhang for support meshes
                if (use_xy_distance_overhang) // Z overrides XY distance.
                {
                    // we also want to use the min XY distance when the support is resting on a sloped surface so we calculate the area of the
                    // layer below that protrudes beyond the current layer's area and combine it with the current layer's overhang disallowed area

                    Shape minimum_xy_disallowed_areas = mesh.layers[layer_idx].getOutlines().offset(xy_distance_overhang);
                    Shape varying_xy_disallowed_areas = generateVaryingXYDisallowedArea(mesh, layer_idx);
                    xy_disallowed_per_layer[layer_idx] = minimum_xy_disallowed_areas.unionPolygons(varying_xy_disallowed_areas);
                    scripta::log("support_xy_disallowed_areas", xy_disallowed_per_layer[layer_idx], SectionType::SUPPORT, layer_idx);
                }
            }
            if (is_support_mesh_place_holder || ! use_xy_distance_overhang)
            {
                xy_disallowed_per_layer[layer_idx] = outlines.offset(xy_distance);
            }
        });

    std::vector<Shape> tower_roofs;
    Shape stair_removal; // polygons to subtract from support because of stair-stepping

    const bool is_support_mesh_nondrop_place_holder = is_support_mesh_place_holder && ! mesh.settings.get<bool>("support_mesh_drop_down");
    const bool is_support_mesh_drop_down_place_holder = is_support_mesh_place_holder && mesh.settings.get<bool>("support_mesh_drop_down");

    const coord_t bottom_stair_step_width = std::max(static_cast<coord_t>(0), mesh.settings.get<coord_t>("support_bottom_stair_step_width"));
    const coord_t extension_offset = infill_settings.get<coord_t>("support_offset");

    const coord_t max_tower_supported_diameter = infill_settings.get<coord_t>("support_tower_maximum_supported_diameter");
    const bool use_towers = infill_settings.get<bool>("support_use_towers") && max_tower_supported_diameter > 0;

    const coord_t z_distance_bottom = ((mesh.settings.get<bool>("support_bottom_enable")) ? bottom_settings : infill_settings).get<coord_t>("support_bottom_distance");
    const size_t bottom_empty_layer_count = round_up_divide(z_distance_bottom, layer_thickness); // number of empty layers between support and model
    const coord_t bottom_stair_step_height = std::max(static_cast<coord_t>(0), mesh.settings.get<coord_t>("support_bottom_stair_step_height"));
    const size_t bottom_stair_step_layer_count
        = bottom_stair_step_height / layer_thickness + 1; // the difference in layers between two stair steps. One is normal support (not stair-like)

    // Post-process the sloped areas's. (Skip if no stair-stepping anyway.)
    // The idea here is to 'add up' all the sloped 'areas' so they form actual areas per each stair-step height.
    // (Only the 'top' sloped area for each step is actually used in the end, see 'moveUpFromModel'.)
    if (bottom_stair_step_layer_count > 1)
    {
        // We can parallelize this part, which is needed since these are potentially expensive operations,
        // but only in chunks of `bottom_stair_step_layer_count` steps, since, within such a chunk,
        // the order of execution is important.
        // Unless thinking about optimization & threading, you can just think of this as a single for-loop.
        cura::parallel_for<size_t>(
            1,
            layer_count,
            [&](const size_t layer_idx)
            {
                // Add the sloped areas together for each stair of the stair stepping.
                // Start a new stair every modulo bottom_stair_step_layer_count steps.
                if (layer_idx % bottom_stair_step_layer_count != 1)
                {
                    sloped_areas_per_layer[layer_idx] = sloped_areas_per_layer[layer_idx].unionPolygons(sloped_areas_per_layer[layer_idx - 1]);
                }
            },
            bottom_stair_step_layer_count);
    }

    for (size_t layer_idx = layer_count - 1 - layer_z_distance_top; layer_idx != static_cast<size_t>(-1); layer_idx--)
    {
        Shape layer_this = mesh.full_overhang_areas[layer_idx + layer_z_distance_top];

        if (extension_offset && ! is_support_mesh_place_holder)
        {
            // To avoid that the support is folding around the model, the support horizontal expansion should not cause
            // the support to grow towards the model. Stepwise applying the support horizontal expansion to both the
            // model outline and the support is effectively calculating a voronoi. The offset is first applied to
            // the support and next to the model to ensure that the expanded support area is connected to the original
            // support area. Please note that the horizontal expansion is rounded down to an integer offset_per_step.
            Shape model_outline = storage.getLayerOutlines(layer_idx, no_support, no_prime_tower);
            const coord_t offset_per_step = support_line_width / 2;

            // perform a small offset we don't enlarge small features of the support
            Shape horizontal_expansion = layer_this;
            for (coord_t offset_cumulative = 0; offset_cumulative <= extension_offset; offset_cumulative += offset_per_step)
            {
                horizontal_expansion = horizontal_expansion.offset(offset_per_step);
                model_outline = model_outline.difference(horizontal_expansion);
                model_outline = model_outline.offset(offset_per_step);
                horizontal_expansion = horizontal_expansion.difference(model_outline);
            }
            layer_this = layer_this.unionPolygons(horizontal_expansion);
        }

        if (use_towers && ! is_support_mesh_place_holder)
        {
            // handle straight walls
            AreaSupport::handleWallStruts(infill_settings, layer_this);
            // handle towers
            AreaSupport::handleTowers(infill_settings, xy_disallowed_per_layer[layer_idx], layer_this, tower_roofs, mesh.overhang_points, layer_idx, layer_count);
        }

        if (layer_idx + 1 < layer_count)
        { // join with support from layer up
            const Shape empty;
            const Shape* layer_above = (layer_idx < support_areas.size()) ? &support_areas[layer_idx + 1] : &empty;
            const Shape model_mesh_on_layer = (layer_idx > 0) && ! is_support_mesh_nondrop_place_holder ? storage.getLayerOutlines(layer_idx, no_support, no_prime_tower) : empty;
            if (is_support_mesh_nondrop_place_holder)
            {
                layer_above = &empty;
                layer_this = layer_this.unionPolygons(storage.support.supportLayers[layer_idx].support_mesh);
            }
            layer_this = AreaSupport::join(storage, *layer_above, layer_this).difference(model_mesh_on_layer);
        }

        // make towers for small support
        if (use_towers)
        {
            for (SingleShape poly : layer_this.splitIntoParts())
            {
                const auto polygon_part = poly.difference(xy_disallowed_per_layer[layer_idx]).offset(-half_min_feature_width).offset(half_min_feature_width);

                const int64_t part_area = polygon_part.area();
                if (part_area == 0 || part_area > max_tower_supported_diameter * max_tower_supported_diameter)
                {
                    continue;
                }

                constexpr size_t tower_top_layer_count = 6; // number of layers after which to conclude that a tiny support area needs a tower
                if (layer_idx < layer_count - tower_top_layer_count && layer_idx >= tower_top_layer_count + bottom_empty_layer_count)
                {
                    Shape tiny_tower_here;
                    tiny_tower_here.push_back(polygon_part);
                    tower_roofs.emplace_back(tiny_tower_here);
                }
            }
        }

        if (is_support_mesh_drop_down_place_holder && storage.support.supportLayers[layer_idx].support_mesh_drop_down.size() > 0)
        { // handle support mesh which should be supported by more support
            layer_this = layer_this.unionPolygons(storage.support.supportLayers[layer_idx].support_mesh_drop_down);
        }

        // Move up from model, handle stair-stepping.
        moveUpFromModel(
            storage,
            stair_removal,
            sloped_areas_per_layer[layer_idx],
            layer_this,
            layer_idx,
            bottom_empty_layer_count,
            bottom_stair_step_layer_count,
            bottom_stair_step_width);

        support_areas[layer_idx] = layer_this;
        Progress::messageProgress(Progress::Stage::SUPPORT, layer_count * (mesh_idx + 1) - layer_idx, layer_count * storage.meshes.size());
    }

    // Removal of the x/y distance needs to be outside the main loop
    // doing this in the main loop would result in more smooth support
    // structure. However, it would also remove polygon-parts close to the
    // model. For surfaces close to the maximum overhang angle no support
    // would be generated at all.
    for (auto [support_layer, xy_disallowed_area] : ranges::views::zip(support_areas, xy_disallowed_per_layer))
    {
        // inset using X/Y distance
        if (! support_layer.empty() && ! xy_disallowed_area.empty())
        {
            support_layer = support_layer.difference(xy_disallowed_area);
        }

        // Perform close operation to remove areas from support area that are unprintable
        support_layer = support_layer.offset(-half_min_feature_width).offset(half_min_feature_width);

        // remove areas smaller than the minimum support area
        support_layer.removeSmallAreas(minimum_support_area);
    }

    // do stuff for when support on buildplate only
    if (support_type == ESupportType::PLATFORM_ONLY)
    {
        Shape touching_buildplate = support_areas[0]; // TODO: not working for conical support!
        const AngleRadians conical_support_angle = infill_settings.get<AngleRadians>("support_conical_angle");
        coord_t conical_support_offset;
        if (conical_support_angle > 0)
        { // outward ==> wider base than overhang
            conical_support_offset = -(tan(conical_support_angle) - 0.01) * layer_thickness;
        }
        else
        { // inward ==> smaller base than overhang
            conical_support_offset = (tan(-conical_support_angle) - 0.01) * layer_thickness;
        }
        const bool conical_support = infill_settings.get<bool>("support_conical_enabled") && conical_support_angle != 0;
        for (LayerIndex layer_idx = 1; layer_idx < storage.support.supportLayers.size(); layer_idx++)
        {
            const Shape& layer = support_areas[layer_idx];

            if (conical_support)
            { // with conical support the next layer is allowed to be larger than the previous
                touching_buildplate = touching_buildplate.offset(std::abs(conical_support_offset) + 10, ClipperLib::jtMiter, 10);
                // + 10 and larger miter limit cause performing an outward offset after an inward offset can disregard sharp corners
                //
                // conical support can make
                //  layer above    layer below
                //    v              v
                //  |               : |
                //  |        ==>    : |__
                //  |____           :....
                //
                // a miter limit would result in
                //  | :             : |
                //  | :..    <==    : |__
                //  .\___           :....
                //
            }

            touching_buildplate = layer.intersection(touching_buildplate); // from bottom to top, support areas can only decrease!

            support_areas[layer_idx] = touching_buildplate;
        }
    }

    // Enforce top Z distance.
    if (layer_z_distance_top > 1)
    {
        // this is performed after the main support generation loop above, because it affects the joining of polygons
        // if this would be performed in the main loop then some support would not have been generated under the overhangs and consequently no support is generated for that,
        // meaning almost no support would be generated in some cases which definitely need support.
        const int max_checking_layer_idx
            = std::max(0, std::min(static_cast<int>(storage.support.supportLayers.size()), static_cast<int>(layer_count - (layer_z_distance_top - 1))));

        cura::parallel_for<size_t>(
            0,
            max_checking_layer_idx,
            [&](const size_t layer_idx)
            {
                constexpr bool no_support_here = false;
                constexpr bool no_prime_tower_here = false;
                support_areas[layer_idx]
                    = support_areas[layer_idx].difference(storage.getLayerOutlines(layer_idx + layer_z_distance_top - 1, no_support_here, no_prime_tower_here));
            });
    }

    // Procedure to remove floating support
    for (size_t layer_idx = 1; layer_idx < layer_count - 1; layer_idx++)
    {
        Shape& layer_this = support_areas[layer_idx];

        if (! layer_this.empty())
        {
            Shape& layer_below = support_areas[layer_idx - 1];
            Shape& layer_above = support_areas[layer_idx + 1];
            Shape surrounding_layer = layer_above.unionPolygons(layer_below);
            layer_this = layer_this.intersection(surrounding_layer);
        }
    }

    for (size_t layer_idx = support_areas.size() - 1; layer_idx != static_cast<size_t>(std::max(-1, storage.support.layer_nr_max_filled_layer)); layer_idx--)
    {
        if (support_areas[layer_idx].size() > 0)
        {
            storage.support.layer_nr_max_filled_layer = layer_idx;
            break;
        }
    }

    storage.support.generated = true;
}

void AreaSupport::moveUpFromModel(
    const SliceDataStorage& storage,
    Shape& stair_removal,
    Shape& sloped_areas,
    Shape& support_areas,
    const size_t layer_idx,
    const size_t bottom_empty_layer_count,
    const size_t bottom_stair_step_layer_count,
    const coord_t support_bottom_stair_step_width)
{
    // The idea behind support bottom stairs:
    //
    //   LEGEND:
    //   A: support resting on model
    //   x: stair step width
    //   C: to be removed from support until the next stair step = intersection between model below and A offset by x
    //
    //     ALGORITHM                                                      RESULT
    //
    // ###########################                                     ###########################                              .
    //    support                                                         support                                               .
    // ###########################   ┐                                 ###########################                              .
    // AAAAxxxxxxxxxxxxxx            │                                                                                          .
    // CCCCCCCCCCCC                  │                                 ____        ###############                              .
    // |   \      :                  │                                 |   \                                                    .
    // |____\     :                  ├> stair step height              |____\      ###############                              .
    // |     \    :                  │                                 |     \                                                  .
    // |______\   :                  │                                 |______\    ###############                              .
    // |       \  :                  │                                 |       \                                                .
    // |________\ :                  │                                 |________\  ###############                              .
    // |model    \:                  │                                 |model    \                                              .
    // |__________\###############   ┘                                 |__________\###############                              .
    // |           \                                                   |           \                                            .
    // |____________\                                                  |____________\                                           .
    //
    //
    //
    //
    //       for more horizontal surface, the stepping is (partly) negated
    //
    // ############################################################################
    //                                                    support
    // ############################################################################     ┐
    // AAAAAxxxxxxxxxxxxx                                                               │
    // CCCCCCCCCCCCCCCCCC##########################################################     │           >>>>>>>>>   result only applies stair step to first layer(s) of what woud
    // normally be the stair step
    //      ^^--..__                                                                    │
    //              ^^--..__#######################################################     ├> stair step height
    // ⎺⎺⎺⎺⎺⎺⎺⎺⎺⎺⎺⎺⎺⎺⎺⎺⎺⎺⎺  ^^--..__                                                    │
    //                              ^^--..__#######################################     │
    // ⎺⎺⎺⎺⎺⎺⎺⎺⎺⎺⎺⎺⎺⎺⎺⎺⎺⎺⎺⎺⎺⎺⎺⎺⎺⎺⎺⎺⎺⎺⎺⎺⎺⎺⎺⎺ ^^--..__                                    │
    //                                              ^^--..__#######################     │
    // ⎺⎺⎺⎺⎺⎺⎺⎺⎺⎺⎺⎺⎺⎺⎺⎺⎺⎺⎺⎺⎺⎺⎺⎺⎺⎺⎺⎺⎺⎺⎺⎺⎺⎺⎺⎺⎺⎺⎺⎺⎺⎺⎺⎺⎺⎺⎺⎺⎺⎺⎺⎺⎺^^--..__                    │
    //                                                              ^^--..__#######     ┘
    // ⎺⎺⎺⎺⎺⎺⎺⎺⎺⎺⎺⎺⎺⎺⎺⎺⎺⎺⎺⎺⎺⎺⎺⎺⎺⎺⎺⎺⎺⎺⎺⎺⎺⎺⎺⎺⎺⎺⎺⎺⎺⎺⎺⎺⎺⎺⎺⎺⎺⎺⎺⎺⎺⎺⎺⎺⎺⎺⎺⎺⎺⎺⎺⎺⎺⎺⎺⎺
    if (layer_idx < bottom_empty_layer_count)
    {
        return;
    }
    if (bottom_empty_layer_count <= 0 && bottom_stair_step_layer_count <= 1)
    {
        return;
    }

    const size_t bottom_layer_nr = layer_idx - bottom_empty_layer_count;
    constexpr bool no_support = false;
    constexpr bool no_prime_tower = false;
    const Shape bottom_outline = storage.getLayerOutlines(bottom_layer_nr, no_support, no_prime_tower);

    Shape to_be_removed;
    if (bottom_stair_step_layer_count <= 1)
    {
        to_be_removed = bottom_outline;
    }
    else
    {
        to_be_removed = stair_removal.unionPolygons(bottom_outline);
        if (layer_idx % bottom_stair_step_layer_count == 0)
        { // update stairs for next step
            const Shape supporting_bottom = storage.getLayerOutlines(bottom_layer_nr - 1, no_support, no_prime_tower);
            const Shape allowed_step_width = supporting_bottom.offset(support_bottom_stair_step_width).intersection(sloped_areas);

            const int64_t step_bottom_layer_nr = bottom_layer_nr - bottom_stair_step_layer_count + 1;
            if (step_bottom_layer_nr >= 0)
            {
                const Shape step_bottom_outline = storage.getLayerOutlines(step_bottom_layer_nr, no_support, no_prime_tower);
                stair_removal = step_bottom_outline.intersection(allowed_step_width);
            }
            else
            {
                stair_removal = allowed_step_width;
            }
        }
    }
    support_areas = support_areas.difference(to_be_removed);
}


/*            layer 2
 * layer 1 ______________|
 * _______|         ^^^^^ basic overhang
 *
 * ^^^^^^^ supporter
 * ^^^^^^^^^^^^^^^^^ supported
 * ^^^^^^^^^^^^^^^^^^^^^^ supportee
 *         ^^^^^^^^^^^^^^^^^^^^^^^^ overhang extended
 *         ^^^^^^^^^      overhang extensions
 *         ^^^^^^^^^^^^^^ overhang
 */
std::pair<Shape, Shape> AreaSupport::computeBasicAndFullOverhang(const SliceDataStorage& storage, const SliceMeshStorage& mesh, const LayerIndex& layer_idx)
{
    const Shape outlines = mesh.layers[layer_idx].getOutlines();
    constexpr bool no_support = false;
    constexpr bool no_prime_tower = false;

    constexpr double smooth_height = 0.4; // mm
    const LayerIndex layers_below{ static_cast<LayerIndex::value_type>(std::round(smooth_height / mesh.settings.get<double>("layer_height"))) };

    const coord_t layer_height = mesh.settings.get<coord_t>("layer_height");
    const AngleRadians support_angle = mesh.settings.get<AngleRadians>("support_angle");
    const double tan_angle = tan(support_angle) - 0.01; // The X/Y component of the support angle. 0.01 to make 90 degrees work too.
    // overhang areas protruding less then `max_dist_from_lower_layer` don't need support
    const coord_t max_dist_from_lower_layer = tan_angle * layer_height; // Maximum horizontal distance that can be bridged.

    // To avoids generating support for textures on vertical surfaces, a moving average
    // is taken over smooth_height. The smooth_height is currently an educated guess
    // that we might want to expose to the frontend in the future.
    Shape outlines_below = storage.getLayerOutlines(layer_idx - 1, no_support, no_prime_tower).offset(max_dist_from_lower_layer);
    for (int layer_idx_offset = 2; layer_idx - layer_idx_offset >= 0 && layer_idx_offset <= layers_below; layer_idx_offset++)
    {
        auto outlines_below_ = storage.getLayerOutlines(layer_idx - layer_idx_offset, no_support, no_prime_tower).offset(max_dist_from_lower_layer * layer_idx_offset);
        outlines_below = outlines_below.unionPolygons(outlines_below_);
    }

    Shape basic_overhang = outlines.difference(outlines_below);

    const SupportLayer& support_layer = storage.support.supportLayers[layer_idx];
    if (! support_layer.anti_overhang.empty())
    {
        // Merge anti overhang into one polygon, otherwise overlapping polygons
        // will create opposite effect.
        Shape merged_polygons = support_layer.anti_overhang.unionPolygons();

        basic_overhang = basic_overhang.difference(merged_polygons);
    }

    Shape overhang_extended = basic_overhang
                                  // +0.1mm for easier joining with support from layer above
                                  .offset(max_dist_from_lower_layer * layers_below + MM2INT(0.1));
    Shape full_overhang = overhang_extended.intersection(outlines);

    return std::make_pair(basic_overhang, full_overhang);
}


void AreaSupport::detectOverhangPoints(const SliceDataStorage& storage, SliceMeshStorage& mesh)
{
    const coord_t max_tower_supported_diameter = mesh.settings.get<coord_t>("support_tower_maximum_supported_diameter");
    const coord_t max_tower_supported_area = max_tower_supported_diameter * max_tower_supported_diameter;

    mesh.overhang_points.resize(storage.print_layer_count);

    for (size_t layer_idx = 1; layer_idx < storage.print_layer_count; layer_idx++)
    {
        const SliceLayer& layer = mesh.layers[layer_idx];
        const SliceLayer& layer_below = mesh.layers[layer_idx - 1];

        for (const SliceLayerPart& part : layer.parts)
        {
            if (part.outline.empty())
            {
                continue;
            }
            if (part.outline.outerPolygon().area() >= max_tower_supported_area)
            {
                // area is too big for support towers, should be supported by normal overhang detection
                continue;
            }

            auto has_support_below = ! layer_below.getOutlines().intersection(part.outline).empty();
            if (has_support_below)
            {
                continue;
            }

            const Shape overhang = part.outline.difference(storage.support.supportLayers[layer_idx].anti_overhang);
            if (! overhang.empty())
            {
                scripta::log("support_overhangs", overhang, SectionType::SUPPORT, layer_idx);
                mesh.overhang_points[layer_idx].push_back(overhang);
            }
        }
    }
}

void AreaSupport::handleTowers(
    const Settings& settings,
    const Shape& xy_disallowed_area,
    Shape& supportLayer_this,
    std::vector<Shape>& tower_roofs,
    std::vector<std::vector<Shape>>& overhang_points,
    LayerIndex layer_idx,
    size_t layer_count)
{
    LayerIndex layer_overhang_point = layer_idx + 1; // Start tower 1 layer below overhang point.
    if (layer_overhang_point >= static_cast<LayerIndex>(layer_count) - 1)
    {
        return;
    }
    std::vector<Shape>& overhang_points_here = overhang_points[layer_overhang_point]; // may be changed if an overhang point has a (smaller) overhang point directly below
    // handle new tower rooftops
    if (overhang_points_here.size() > 0)
    {
        // make sure we have the lowest point (make polys empty if they have small parts below)
        if (layer_overhang_point < static_cast<LayerIndex>(layer_count) && ! overhang_points[layer_overhang_point - 1].empty())
        {
            const auto max_tower_supported_diameter = settings.get<coord_t>("support_tower_maximum_supported_diameter");
            std::vector<Shape>& overhang_points_below = overhang_points[layer_overhang_point - 1];
            for (Shape& poly_here : overhang_points_here)
            {
                for (const Shape& poly_below : overhang_points_below)
                {
                    poly_here = poly_here.difference(poly_below.offset(max_tower_supported_diameter * 2));
                }
            }
        }
        for (Shape& poly : overhang_points_here)
        {
            if (poly.size() > 0)
            {
                tower_roofs.push_back(poly);
            }
        }
    }

    // make tower roofs
    const coord_t layer_thickness = settings.get<coord_t>("layer_height");
    const AngleRadians tower_roof_angle = settings.get<AngleRadians>("support_tower_roof_angle");
    const coord_t tower_diameter = settings.get<coord_t>("support_tower_diameter");
    const auto support_line_width = settings.get<coord_t>("support_line_width");

    coord_t tower_roof_expansion_distance;
    if (tower_roof_angle == 0)
    {
        // maximum expansion distance needed to reach a tower_diameter^2 tower area
        tower_roof_expansion_distance = tower_diameter / 2;
    }
    else
    {
        const double tan_tower_roof_angle = tan(tower_roof_angle);
        tower_roof_expansion_distance = layer_thickness / tan_tower_roof_angle;
    }

    for (Shape& tower_roof : tower_roofs
                                 | ranges::views::filter(
                                     [](const auto& poly)
                                     {
                                         return ! poly.empty();
                                     }))
    {
        supportLayer_this = supportLayer_this.unionPolygons(tower_roof);

        if (tower_roof.area() < tower_diameter * tower_diameter)
        {
            Shape model_outline = xy_disallowed_area;

            // Rather than offsetting the tower with tower_roof_expansion_distance we do this step wise to achieve two things
            // - prevent support from folding around the model
            // - provide method to early out the offsetting procedure when the desired area is reached
            const coord_t offset_per_step = std::max(support_line_width / 2, tower_roof_expansion_distance);
            for (coord_t offset_cumulative = 0; offset_cumulative <= tower_roof_expansion_distance; offset_cumulative += offset_per_step)
            {
                tower_roof = tower_roof.offset(offset_per_step, ClipperLib::jtRound);
                model_outline = model_outline.difference(tower_roof);
                model_outline = model_outline.offset(offset_per_step, ClipperLib::jtRound);
                tower_roof = tower_roof.difference(model_outline);

                if (tower_roof.empty())
                {
                    // guard against the tower_roof getting empty; without this guard an empty tower
                    // could indefinitely stay within the towers list
                    break;
                }
                if (tower_roof.area() >= tower_diameter * tower_diameter)
                {
                    // the desired size of the roof tower is reached, add the support tower to the
                    // current layer and clear the support tower itself
                    supportLayer_this = supportLayer_this.unionPolygons(tower_roof);
                    tower_roof.clear();
                    break;
                }
            }
        }
        else
        {
            tower_roof.clear();
        }
    }
}

void AreaSupport::handleWallStruts(const Settings& settings, Shape& supportLayer_this)
{
    const coord_t max_tower_supported_diameter = settings.get<coord_t>("support_tower_maximum_supported_diameter");
    const coord_t tower_diameter = settings.get<coord_t>("support_tower_diameter");
    for (unsigned int p = 0; p < supportLayer_this.size(); p++)
    {
        const Polygon& poly = supportLayer_this[p];
        if (poly.size() < 6) // might be a single wall
        {
            int best = -1;
            int best_length2 = -1;
            for (unsigned int i = 0; i < poly.size(); i++)
            {
                int length2 = vSize2(poly[i] - poly[(i + 1) % poly.size()]);
                if (length2 > best_length2)
                {
                    best = i;
                    best_length2 = length2;
                }
            }

            if (best_length2 < max_tower_supported_diameter * max_tower_supported_diameter)
            {
                break; // this is a small area, not a wall!
            }

            // an estimate of the width of the area
            int width = sqrt(poly.area() * poly.area() / best_length2); // sqrt (a^2 / l^2) instead of a / sqrt(l^2)

            // add square tower (strut) in the middle of the wall
            if (width < max_tower_supported_diameter)
            {
                Point2LL mid = (poly[best] + poly[(best + 1) % poly.size()]) / 2;
                Shape struts;
                Polygon& strut = struts.newLine();
                strut.push_back(mid + Point2LL(tower_diameter / 2, tower_diameter / 2));
                strut.push_back(mid + Point2LL(-tower_diameter / 2, tower_diameter / 2));
                strut.push_back(mid + Point2LL(-tower_diameter / 2, -tower_diameter / 2));
                strut.push_back(mid + Point2LL(tower_diameter / 2, -tower_diameter / 2));
                supportLayer_this = supportLayer_this.unionPolygons(struts);
            }
        }
    }
}

void AreaSupport::generateSupportBottom(SliceDataStorage& storage, const SliceMeshStorage& mesh, std::vector<Shape>& global_support_areas_per_layer)
{
    const Settings& mesh_group_settings = Application::getInstance().current_slice_->scene.current_mesh_group->settings;
    const coord_t layer_height = mesh_group_settings.get<coord_t>("layer_height");
    const size_t bottom_layer_count = round_divide(mesh.settings.get<coord_t>("support_bottom_height"), layer_height); // Number of layers in support bottom.
    if (bottom_layer_count <= 0)
    {
        return;
    }
    const coord_t z_distance_bottom = round_up_divide(mesh.settings.get<coord_t>("support_bottom_distance"), layer_height); // Number of layers between support bottom and model.
    const coord_t bottom_line_width = mesh_group_settings.get<ExtruderTrain&>("support_bottom_extruder_nr").settings_.get<coord_t>("support_bottom_line_width");
    const coord_t bottom_outline_offset = mesh_group_settings.get<ExtruderTrain&>("support_bottom_extruder_nr").settings_.get<coord_t>("support_bottom_offset");

    const double minimum_bottom_area = mesh.settings.get<double>("minimum_bottom_area");

    std::vector<SupportLayer>& support_layers = storage.support.supportLayers;
    for (LayerIndex layer_idx = support_layers.size() - 1; layer_idx >= static_cast<int>(z_distance_bottom); --layer_idx)
    {
        const unsigned int bottom_layer_idx_below = std::max(0, int(layer_idx) - int(bottom_layer_count) - int(z_distance_bottom));
        Shape mesh_outlines;
        for (auto layer_idx_below = bottom_layer_idx_below; layer_idx_below < layer_idx - z_distance_bottom + 1; layer_idx_below += 1)
        {
            mesh_outlines.push_back(mesh.layers[layer_idx_below].getOutlines());
        }
        Shape bottoms;
        generateSupportInterfaceLayer(global_support_areas_per_layer[layer_idx], mesh_outlines, bottom_line_width, bottom_outline_offset, minimum_bottom_area, bottoms);
        support_layers[layer_idx].support_bottom.push_back(bottoms);
        scripta::log("support_interface_bottoms", bottoms, SectionType::SUPPORT, layer_idx);
    }
}

void AreaSupport::generateSupportRoof(SliceDataStorage& storage, const SliceMeshStorage& mesh, std::vector<Shape>& global_support_areas_per_layer)
{
    const Settings& mesh_group_settings = Application::getInstance().current_slice_->scene.current_mesh_group->settings;
    const coord_t layer_height = mesh_group_settings.get<coord_t>("layer_height");
    const size_t roof_layer_count = round_divide(mesh.settings.get<coord_t>("support_roof_height"), layer_height); // Number of layers in support roof.
    if (roof_layer_count <= 0)
    {
        return;
    }
    const coord_t z_distance_top = round_up_divide(mesh.settings.get<coord_t>("support_top_distance"), layer_height); // Number of layers between support roof and model.
    const coord_t roof_line_width = mesh_group_settings.get<ExtruderTrain&>("support_roof_extruder_nr").settings_.get<coord_t>("support_roof_line_width");
    const coord_t roof_outline_offset = mesh_group_settings.get<ExtruderTrain&>("support_roof_extruder_nr").settings_.get<coord_t>("support_roof_offset");

    const double minimum_roof_area = mesh.settings.get<double>("minimum_roof_area");

    std::vector<SupportLayer>& support_layers = storage.support.supportLayers;
    for (LayerIndex layer_idx = static_cast<int>(support_layers.size() - z_distance_top) - 1; layer_idx >= 0; --layer_idx)
    {
        const LayerIndex top_layer_idx_above{
            std::min(LayerIndex{ support_layers.size() - 1 }, LayerIndex{ layer_idx + roof_layer_count + z_distance_top })
        }; // Maximum layer of the model that generates support roof.
        Shape mesh_outlines;
        for (auto layer_idx_above = top_layer_idx_above; layer_idx_above > layer_idx + z_distance_top - 1; layer_idx_above -= 1)
        {
            mesh_outlines.push_back(mesh.layers[layer_idx_above].getOutlines());
        }
        Shape roofs;
        generateSupportInterfaceLayer(global_support_areas_per_layer[layer_idx], mesh_outlines, roof_line_width, roof_outline_offset, minimum_roof_area, roofs);
        support_layers[layer_idx].support_roof.push_back(roofs);
        if (layer_idx > 0 && layer_idx < support_layers.size() - 1)
        {
            support_layers[layer_idx].support_fractional_roof.push_back(roofs.difference(support_layers[layer_idx + 1].support_roof));
        }
        scripta::log("support_interface_roofs", roofs, SectionType::SUPPORT, layer_idx);
    }

    // Remove support in between the support roof and the model. Subtracts the roof polygons from the support polygons on the layers above it.
    for (auto [layer_idx, support_layer] : support_layers | ranges::views::enumerate | ranges::views::drop(1) | ranges::views::drop_last(z_distance_top))
    {
        if (support_layer.support_roof.empty())
        {
            continue;
        }

        int lower = static_cast<int>(layer_idx);
        int upper = std::min(static_cast<int>(layer_idx + roof_layer_count + z_distance_top + 5), static_cast<int>(global_support_areas_per_layer.size()) - 1);
        for (Shape& global_support : global_support_areas_per_layer | ranges::views::slice(lower, upper))
        {
            global_support = global_support.difference(support_layer.support_roof);
        }
    }
}

void AreaSupport::generateSupportInterfaceLayer(
    Shape& support_areas,
    const Shape colliding_mesh_outlines,
    const coord_t safety_offset,
    const coord_t outline_offset,
    const double minimum_interface_area,
    Shape& interface_polygons)
{
    Shape model = colliding_mesh_outlines.unionPolygons();
    interface_polygons = support_areas.offset(safety_offset / 2).intersection(model);
    interface_polygons = interface_polygons.offset(safety_offset).intersection(support_areas); // Make sure we don't generate any models that are not printable.
    if (outline_offset != 0)
    {
        interface_polygons = interface_polygons.offset(outline_offset);
        if (outline_offset > 0) // The interface might exceed the area of the normal support.
        {
            interface_polygons = interface_polygons.intersection(support_areas);
        }
    }
    if (minimum_interface_area > 0.0)
    {
        interface_polygons.removeSmallAreas(minimum_interface_area);
    }
    support_areas = support_areas.difference(interface_polygons);
}

} // namespace cura<|MERGE_RESOLUTION|>--- conflicted
+++ resolved
@@ -233,12 +233,8 @@
             const AABB& this_part_boundary_box = support_infill_part.outline_boundary_box_;
 
             // calculate density areas for this island
-<<<<<<< HEAD
             Shape less_dense_support = infill_area; // one step less dense with each density_step
-=======
-            Polygons less_dense_support = infill_area; // one step less dense with each density_step
-            Polygons sum_more_dense; // NOTE: Only used for zig-zag or connected fills.
->>>>>>> fb484b82
+            Shape sum_more_dense; // NOTE: Only used for zig-zag or connected fills.
             for (unsigned int density_step = 0; density_step < max_density_steps; ++density_step)
             {
                 LayerIndex actual_min_layer{ layer_nr + density_step * gradual_support_step_layer_count + static_cast<LayerIndex::value_type>(layer_skip_count) };
@@ -295,18 +291,8 @@
 
                 // add new infill_area_per_combine_per_density for the current density
                 support_infill_part.infill_area_per_combine_per_density_.emplace_back();
-<<<<<<< HEAD
                 std::vector<Shape>& support_area_current_density = support_infill_part.infill_area_per_combine_per_density_.back();
                 const Shape more_dense_support = infill_area.difference(less_dense_support);
-                support_area_current_density.push_back(more_dense_support);
-            }
-
-            support_infill_part.infill_area_per_combine_per_density_.emplace_back();
-            std::vector<Shape>& support_area_current_density = support_infill_part.infill_area_per_combine_per_density_.back();
-            support_area_current_density.push_back(infill_area);
-=======
-                std::vector<Polygons>& support_area_current_density = support_infill_part.infill_area_per_combine_per_density_.back();
-                const Polygons more_dense_support = infill_area.difference(less_dense_support);
                 support_area_current_density.push_back(simplifier.polygon(more_dense_support.difference(sum_more_dense)));
                 if (is_connected)
                 {
@@ -315,9 +301,8 @@
             }
 
             support_infill_part.infill_area_per_combine_per_density_.emplace_back();
-            std::vector<Polygons>& support_area_current_density = support_infill_part.infill_area_per_combine_per_density_.back();
+            std::vector<Shape>& support_area_current_density = support_infill_part.infill_area_per_combine_per_density_.back();
             support_area_current_density.push_back(simplifier.polygon(infill_area.difference(sum_more_dense)));
->>>>>>> fb484b82
 
             assert(support_infill_part.infill_area_per_combine_per_density_.size() != 0 && "support_infill_part.infill_area_per_combine_per_density should now be initialized");
 #ifdef DEBUG
