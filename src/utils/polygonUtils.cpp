/** Copyright (C) 2015 Ultimaker - Released under terms of the AGPLv3 License */
#include "polygonUtils.h"

#include <list>

#include "linearAlg2D.h"
#include "BucketGrid2D.h"
#include "../debug.h"


namespace cura 
{

int64_t offset_safe_allowance = 20; // make all offset safe operations a bit less safe to allow for small variations in walls which are supposed to be exactly x perimeters thick
int64_t in_between_min_dist_half = 10;

void PolygonUtils::offsetExtrusionWidth(const Polygons& poly, bool inward, int extrusionWidth, Polygons& result, Polygons* in_between, bool removeOverlappingPerimeters)
{
    int direction = (inward)? -1 : 1;
    int distance = (inward)? -extrusionWidth : extrusionWidth;
    if (!removeOverlappingPerimeters)
    {
        result = poly.offset(distance);
        return;
    } 
    else
    {
        result = poly.offset(distance*3/2 - direction*offset_safe_allowance).offset(-distance/2 + direction*offset_safe_allowance); // overshoot by half the extrusionWidth
        if (in_between) // if a pointer for in_between is given
            in_between->add(poly.offset(distance/2 + direction*in_between_min_dist_half).difference(result.offset(-distance/2 - direction*in_between_min_dist_half)));
    }
}

void PolygonUtils::offsetSafe(const Polygons& poly, int distance, int offset_first_boundary, int extrusion_width, Polygons& result, Polygons* in_between, bool removeOverlappingPerimeters)
{
    int direction = (distance > 0)? 1 : -1;
    if (!removeOverlappingPerimeters)
    {
        result = poly.offset(distance);
        return;
    } 
    else
    {
        result = poly.offset(distance + direction*extrusion_width / 2 - direction*offset_safe_allowance).offset(-direction*extrusion_width/2 + direction*offset_safe_allowance); // overshoot by half the extrusionWidth
        if (in_between) // if a pointer for in_between is given
            in_between->add(poly.offset(offset_first_boundary + direction*in_between_min_dist_half).difference(result.offset(-direction * extrusion_width/2 - direction*in_between_min_dist_half)));
    }
}


void PolygonUtils::offsetSafe(const Polygons& poly, int distance, int extrusionWidth, Polygons& result, bool removeOverlappingPerimeters)
{
    int direction = (distance > 0)? 1 : -1;
    if (!removeOverlappingPerimeters)
    {
        result = poly.offset(distance);
        return;
    } 
    else
    {
        result = poly.offset(distance + direction*extrusionWidth/2 - direction*offset_safe_allowance).offset(-direction * extrusionWidth/2 + direction*offset_safe_allowance);
    }
}

void PolygonUtils::removeOverlapping(const Polygons& poly, int extrusionWidth, Polygons& result)
{
    result = poly.offset(extrusionWidth/2).offset(-extrusionWidth).offset(extrusionWidth/2);
}

Point PolygonUtils::getBoundaryPointWithOffset(PolygonRef poly, unsigned int point_idx, int64_t offset)
{
    Point p1 = poly[point_idx];
<<<<<<< HEAD
    Point p2 = poly[(point_idx < (poly.size() - 1)) ? (point_idx + 1) : 0];
    
    Point off0 = turn90CCW(normal(p1 - p0, MM2INT(1.0))); // 1.0 for some precision
    Point off1 = turn90CCW(normal(p2 - p1, MM2INT(1.0))); // 1.0 for some precision
=======

    int p0_idx;
    for (p0_idx = int(point_idx) - 1; (unsigned int)p0_idx != point_idx; p0_idx = p0_idx - 1)
    { // find the last point different from p1
        if (p0_idx == -1)
        {
            p0_idx = poly.size() - 1;
        }
        if (poly[p0_idx] != p1)
        {
            break;
        }
    }
    Point p0 = poly[p0_idx];

    unsigned int p2_idx;
    for (p2_idx = point_idx + 1; p2_idx != point_idx; p2_idx = p2_idx + 1)
    { // find the next point different from p1
        if (p2_idx == poly.size())
        {
            p2_idx = 0;
        }
        if (poly[p2_idx] != p1)
        {
            break;
        }
    }
    Point& p2 = poly[p2_idx];

    Point off0 = crossZ(normal(p1 - p0, MM2INT(10.0))); // 10.0 for some precision
    Point off1 = crossZ(normal(p2 - p1, MM2INT(10.0))); // 10.0 for some precision
>>>>>>> dbcbcae2
    Point n = normal(off0 + off1, -offset);

    return p1 + n;
}

unsigned int PolygonUtils::moveOutside(const Polygons& polygons, Point& from, int distance, int64_t maxDist2)
{
    return moveInside(polygons, from, -distance, maxDist2);
}
/*
 * Implementation assumes moving inside, but moving outside should just as well be possible.
 */
unsigned int PolygonUtils::moveInside(const Polygons& polygons, Point& from, int distance, int64_t maxDist2)
{
    Point ret = from;
    int64_t bestDist2 = std::numeric_limits<int64_t>::max();
    unsigned int bestPoly = NO_INDEX;
    bool is_already_on_correct_side_of_boundary = false; // whether [from] is already on the right side of the boundary
    for (unsigned int poly_idx = 0; poly_idx < polygons.size(); poly_idx++)
    {
        const PolygonRef poly = polygons[poly_idx];
        if (poly.size() < 2)
            continue;
        Point p0 = poly[poly.size()-2];
        Point p1 = poly.back();
        bool projected_p_beyond_prev_segment = dot(p1 - p0, from - p0) > vSize2(p1 - p0);
        for(const Point& p2 : poly)
        {   
            // X = A + Normal( B - A ) * ((( B - A ) dot ( P - A )) / VSize( A - B ));
            // X = P projected on AB
            const Point& a = p1;
            const Point& b = p2;
            const Point& p = from;
            Point ab = b - a;
            Point ap = p - a;
            int64_t ab_length = vSize(ab);
            if(ab_length <= 0) //A = B, i.e. the input polygon had two adjacent points on top of each other.
            {
                p1 = p2; //Skip only one of the points.
                continue;
            }
            int64_t ax_length = dot(ab, ap) / ab_length;
            if (ax_length <= 0) // x is projected to before ab
            {
                if (projected_p_beyond_prev_segment)
                { //  case which looks like:   > .
                    projected_p_beyond_prev_segment = false;
                    Point& x = p1;
                    
                    int64_t dist2 = vSize2(x - p);
                    if (dist2 < bestDist2)
                    {
                        bestDist2 = dist2;
                        bestPoly = poly_idx;
                        if (distance == 0) { ret = x; }
                        else 
                        { 
<<<<<<< HEAD
                            Point inward_dir = turn90CCW(normal(ab, MM2INT(10.0)) + normal(p1 - p0, MM2INT(10.0))); // inward direction irrespective of sign of [distance]
=======
                            Point inward_dir = crossZ(normal(ab, MM2INT(10.0)) + normal(p1 - p0, MM2INT(10.0))); // inward direction irrespective of sign of [distance]
>>>>>>> dbcbcae2
                            // MM2INT(10.0) to retain precision for the eventual normalization 
                            ret = x + normal(inward_dir, distance);
                            is_already_on_correct_side_of_boundary = dot(inward_dir, p - x) * distance >= 0;
                        } 
                    }
                }
                else
                {
                    projected_p_beyond_prev_segment = false;
                    p0 = p1;
                    p1 = p2;
                    continue;
                }
            }
            else if (ax_length >= ab_length) // x is projected to beyond ab
            {
                projected_p_beyond_prev_segment = true;
                p0 = p1;
                p1 = p2;
                continue;
            }
            else 
            { // x is projected to a point properly on the line segment (not onto a vertex). The case which looks like | .
                projected_p_beyond_prev_segment = false;
                Point x = a + ab * ax_length / ab_length;
                
                int64_t dist2 = vSize2(p - x);
                if (dist2 < bestDist2)
                {
                    bestDist2 = dist2;
                    bestPoly = poly_idx;
                    if (distance == 0) { ret = x; }
                    else 
                    { 
<<<<<<< HEAD
                        Point inward_dir = turn90CCW(normal(ab, distance)); // inward or outward depending on the sign of [distance]
=======
                        Point inward_dir = crossZ(normal(ab, distance)); // inward or outward depending on the sign of [distance]
>>>>>>> dbcbcae2
                        ret = x + inward_dir; 
                        is_already_on_correct_side_of_boundary = dot(inward_dir, p - x) >= 0;
                    }
                }
            }
            
            
            p0 = p1;
            p1 = p2;
        }
    }
    if (is_already_on_correct_side_of_boundary) // when the best point is already inside and we're moving inside, or when the best point is already outside and we're moving outside
    {
        if (bestDist2 < distance * distance)
        {
            from = ret;
        } 
        else 
        {
//            from = from; // original point stays unaltered. It is already inside by enough distance
        }
        return bestPoly;
    }
    else if (bestDist2 < maxDist2)
    {
        from = ret;
        return bestPoly;
    }
    return NO_INDEX;
}

<<<<<<< HEAD
=======
Point PolygonUtils::moveOutside(const ClosestPolygonPoint& cpp, const int distance)
{
    return moveInside(cpp, -distance);
}

Point PolygonUtils::moveInside(const ClosestPolygonPoint& cpp, const int distance)
{
    if (distance == 0)
    { // the point which is assumed to be on the boundary doesn't have to be moved
        return cpp.location;
    }
    const PolygonRef poly = cpp.poly;
    unsigned int point_idx = cpp.pos;
    const Point& on_boundary = cpp.location;

    Point& p1 = poly[point_idx];
    unsigned int p2_idx;
    for (p2_idx = point_idx + 1; p2_idx != point_idx; p2_idx = p2_idx + 1)
    { // find the next point different from p1
        if (p2_idx == poly.size())
        {
            p2_idx = 0;
        }
        if (poly[p2_idx] != p1)
        {
            break;
        }
    }
    Point& p2 = poly[p2_idx];

    if (on_boundary == p1)
    {
        return getBoundaryPointWithOffset(poly, point_idx, -distance);
    }
    else if (on_boundary == p2)
    {
        return getBoundaryPointWithOffset(poly, p2_idx, -distance);
    }
    else 
    {
        const Point& x = on_boundary; // on_boundary is already projected on p1-p2
        
        Point inward_dir = crossZ(normal(p2 - p1, distance));
        return x + inward_dir; 
    }
}



>>>>>>> dbcbcae2
void PolygonUtils::findSmallestConnection(ClosestPolygonPoint& poly1_result, ClosestPolygonPoint& poly2_result, int sample_size)
{
    PolygonRef poly1 = poly1_result.poly;
    PolygonRef poly2 = poly2_result.poly;
    if (poly1.size() == 0 || poly2.size() == 0)
    {
        return;
    }
    
    int bestDist2 = -1;
    
    int step1 = std::max<unsigned int>(2, poly1.size() / sample_size);
    int step2 = std::max<unsigned int>(2, poly2.size() / sample_size);
    for (unsigned int i = 0; i < poly1.size(); i += step1)
    {
        for (unsigned int j = 0; j < poly2.size(); j += step2)
        {   
            int dist2 = vSize2(poly1[i] - poly2[j]);
            if (bestDist2 == -1 || dist2 < bestDist2)
            {   
                bestDist2 = dist2;
                poly1_result.pos = i;
                poly2_result.pos = j;
            }
        }
    }
    
    walkToNearestSmallestConnection(poly1_result, poly2_result);    
}

void PolygonUtils::walkToNearestSmallestConnection(ClosestPolygonPoint& poly1_result, ClosestPolygonPoint& poly2_result)
{
    PolygonRef poly1 = poly1_result.poly;
    PolygonRef poly2 = poly2_result.poly;
    if (poly1_result.pos < 0 || poly2_result.pos < 0)
    {
        return;
    }
    
    int equilibirum_limit = 100; // hard coded value
    for (int loop_counter = 0; loop_counter < equilibirum_limit; loop_counter++)
    {
        int pos1_before = poly1_result.pos;
        poly1_result = findNearestClosest(poly2_result.location, poly1, poly1_result.pos);
        int pos2_before = poly2_result.pos;
        poly2_result = findNearestClosest(poly1_result.location, poly2, poly2_result.pos);
       
        if (poly1_result.pos == pos1_before && poly2_result.pos == pos2_before)
        {
            break;
        }
    }
}

ClosestPolygonPoint PolygonUtils::findNearestClosest(Point from, PolygonRef polygon, int start_idx)
{
    ClosestPolygonPoint forth = findNearestClosest(from, polygon, start_idx, 1);
    ClosestPolygonPoint back = findNearestClosest(from, polygon, start_idx, -1);
    if (vSize2(forth.location - from) < vSize2(back.location - from))
    {
        return forth;
    }
    else
    {
        return back;
    }
}

ClosestPolygonPoint PolygonUtils::findNearestClosest(Point from, PolygonRef polygon, int start_idx, int direction)
{
    if (polygon.size() == 0)
    {
        return ClosestPolygonPoint(polygon);
    }
    Point aPoint = polygon[0];
    Point best = aPoint;

    int64_t closestDist = vSize2(from - best);
    int bestPos = 0;

    for (unsigned int p = 0; p<polygon.size(); p++)
    {
        int p1_idx = (polygon.size() + direction*p + start_idx) % polygon.size();
        int p2_idx = (polygon.size() + direction*(p+1) + start_idx) % polygon.size();
        Point& p1 = polygon[p1_idx];
        Point& p2 = polygon[p2_idx];

        Point closest_here = LinearAlg2D::getClosestOnLineSegment(from, p1 ,p2);
        int64_t dist = vSize2(from - closest_here);
        if (dist < closestDist)
        {
            best = closest_here;
            closestDist = dist;
            bestPos = p1_idx;
        }
        else 
        {
            return ClosestPolygonPoint(best, bestPos, polygon);
        }
    }

    return ClosestPolygonPoint(best, bestPos, polygon);
}

ClosestPolygonPoint PolygonUtils::findClosest(Point from, Polygons& polygons)
{

    Polygon emptyPoly;
    ClosestPolygonPoint none(from, -1, emptyPoly);
    
    if (polygons.size() == 0) return none;
    PolygonRef aPolygon = polygons[0];
    if (aPolygon.size() == 0) return none;
    Point aPoint = aPolygon[0];

    ClosestPolygonPoint best(aPoint, 0, aPolygon);

    int64_t closestDist = vSize2(from - best.location);
    
    for (unsigned int ply = 0; ply < polygons.size(); ply++)
    {
        PolygonRef poly = polygons[ply];
        if (poly.size() == 0) continue;
        ClosestPolygonPoint closest_here = findClosest(from, poly);
        int64_t dist = vSize2(from - closest_here.location);
        if (dist < closestDist)
        {
            best = closest_here;
            closestDist = dist;
        }

    }

    return best;
}

ClosestPolygonPoint PolygonUtils::findClosest(Point from, PolygonRef polygon)
{
    if (polygon.size() == 0)
    {
        return ClosestPolygonPoint(polygon);
    }
    Point aPoint = polygon[0];
    Point best = aPoint;

    int64_t closestDist = vSize2(from - best);
    int bestPos = 0;
//
    for (unsigned int p = 0; p<polygon.size(); p++)
    {
        Point& p1 = polygon[p];

        unsigned int p2_idx = p+1;
        if (p2_idx >= polygon.size()) p2_idx = 0;
        Point& p2 = polygon[p2_idx];

        Point closest_here = LinearAlg2D::getClosestOnLineSegment(from, p1 ,p2);
        int64_t dist = vSize2(from - closest_here);
        if (dist < closestDist)
        {
            best = closest_here;
            closestDist = dist;
            bestPos = p;
        }
    }

    return ClosestPolygonPoint(best, bestPos, polygon);
}

BucketGrid2D<PolygonsPointIndex>* PolygonUtils::createLocToLineGrid(const Polygons& polygons, int square_size)
{
    unsigned int n_points = 0;
    for (const auto& poly : polygons)
    {
        n_points += poly.size();
    }

    BucketGrid2D<PolygonsPointIndex>* ret = new BucketGrid2D<PolygonsPointIndex>(square_size, n_points);

    for (unsigned int poly_idx = 0; poly_idx < polygons.size(); poly_idx++)
    {
        const PolygonRef poly = polygons[poly_idx];
        for (unsigned int point_idx = 0; point_idx < poly.size(); point_idx++)
        {
            Point& p1 = poly[point_idx];
            Point& p2 = poly[(point_idx + 1) % poly.size()];
            
            ret->insert(p1, PolygonsPointIndex(poly_idx, point_idx));
            Point vec = p2 - p1;
            int64_t vec_length = vSize(vec);
            for (int64_t dist_along_line = square_size; dist_along_line < vec_length; dist_along_line += square_size)
            {
                Point point_along_line = p1 + vec * dist_along_line / vec_length;
                
                ret->insert(point_along_line, PolygonsPointIndex(poly_idx, point_idx));
            }
        }
        
    }
    
    
    
    
    
    return ret;
}

/*
 * The current implemetnation can check the same line segment multiple times, 
 * since the same line segment can occur in multiple cells if it it longer than the cell size of the BucketGrid.
 * 
 * We could skip the duplication by keeping a vector of vectors of bools.
 *
 */
ClosestPolygonPoint* PolygonUtils::findClose(Point from, const Polygons& polygons, const BucketGrid2D<PolygonsPointIndex> loc_to_line)
{
    std::vector<PolygonsPointIndex> near_lines;
    loc_to_line.findNearbyObjects(from, near_lines);

    const Point arbitrary_point = polygons[0][0];
    Point best = arbitrary_point;

    int64_t closest_dist2 = vSize2(from - best);
    PolygonsPointIndex best_point_poly_idx(NO_INDEX, NO_INDEX);
    for (PolygonsPointIndex& point_poly_index : near_lines)
    {
        const PolygonRef poly = polygons[point_poly_index.poly_idx];
        Point& p1 = poly[point_poly_index.point_idx];
        Point& p2 = poly[(point_poly_index.point_idx + 1) % poly.size()];

        Point closest_here = LinearAlg2D::getClosestOnLineSegment(from, p1 ,p2);
        int64_t dist = vSize2(from - closest_here);
        if (dist < closest_dist2)
        {
            best = closest_here;
            closest_dist2 = dist;
            best_point_poly_idx = point_poly_index;
        }
    }
    if (best_point_poly_idx.poly_idx == NO_INDEX)
    {
        return nullptr;
    }
    else
    {
        return new ClosestPolygonPoint(best, best_point_poly_idx.point_idx, polygons[best_point_poly_idx.poly_idx]);
    }
}


std::vector<std::pair<ClosestPolygonPoint, ClosestPolygonPoint>> PolygonUtils::findClose(const PolygonRef from, const Polygons& destination, const BucketGrid2D< PolygonsPointIndex > destination_loc_to_line)
{
    std::vector<std::pair<ClosestPolygonPoint, ClosestPolygonPoint>> ret;
    for (unsigned int point_idx = 0; point_idx < from.size(); point_idx++)
    {
        const Point& point = from[point_idx];
        ClosestPolygonPoint* best_here = findClose(point, destination, destination_loc_to_line);
        if (best_here)
        {
            ret.push_back(std::make_pair(ClosestPolygonPoint(point, point_idx, from), *best_here));
        }
    }
    return ret;
}





bool PolygonUtils::getNextPointWithDistance(Point from, int64_t dist, const PolygonRef poly, int start_idx, int poly_start_idx, GivenDistPoint& result)
{
    
    Point prev_poly_point = poly[(start_idx + poly_start_idx) % poly.size()];
    
    for (unsigned int prev_idx = start_idx; prev_idx < poly.size(); prev_idx++) 
    {
        int next_idx = (prev_idx + 1 + poly_start_idx) % poly.size(); // last checked segment is between last point in poly and poly[0]...
        Point& next_poly_point = poly[next_idx];
        if ( !shorterThen(next_poly_point - from, dist) )
        {
            /*
             *                 x    r
             *      p.---------+---+------------.n
             *                L|  /
             *                 | / dist
             *                 |/
             *                f.
             * 
             * f=from
             * p=prev_poly_point
             * n=next_poly_point
             * x= f projected on pn
             * r=result point at distance [dist] from f
             */
            
            Point pn = next_poly_point - prev_poly_point;
            
            if (shorterThen(pn, 100)) // when precision is limited
            {
                Point middle = (next_poly_point + prev_poly_point) / 2;
                int64_t dist_to_middle = vSize(from - middle);
                if (dist_to_middle - dist < 100 && dist_to_middle - dist > -100)
                {
                    result.location = middle;
                    result.pos = prev_idx;
                    return true;
                } else
                {
                    prev_poly_point = next_poly_point;
                    continue;
                }
            }
            
            Point pf = from - prev_poly_point;
            Point px = dot(pf, pn) / vSize(pn) * pn / vSize(pn);
            Point xf = pf - px;
            
            if (!shorterThen(xf, dist)) // line lies wholly further than pn
            {
                prev_poly_point = next_poly_point;
                continue;
                
            }
            
            int64_t xr_dist = std::sqrt(dist*dist - vSize2(xf)); // inverse Pythagoras
            
            if (vSize(pn - px) - xr_dist < 1) // r lies beyond n
            {
                prev_poly_point = next_poly_point;
                continue;
            }
            
            Point xr = xr_dist * pn / vSize(pn);
            Point pr = px + xr;
            
            result.location = prev_poly_point + pr;
            result.pos = prev_idx;
            return true;
        }
        prev_poly_point = next_poly_point;
    }
    return false;
}



bool PolygonUtils::polygonCollidesWithlineSegment(PolygonRef poly, Point& transformed_startPoint, Point& transformed_endPoint, PointMatrix transformation_matrix)
{
    Point p0 = transformation_matrix.apply(poly.back());
    for(Point p1_ : poly)
    {
        Point p1 = transformation_matrix.apply(p1_);
        if ((p0.Y >= transformed_startPoint.Y && p1.Y <= transformed_startPoint.Y) || (p1.Y >= transformed_startPoint.Y && p0.Y <= transformed_startPoint.Y))
        {
            int64_t x;
            if(p1.Y == p0.Y)
            {
                x = p0.X;
            }
            else
            {
                x = p0.X + (p1.X - p0.X) * (transformed_startPoint.Y - p0.Y) / (p1.Y - p0.Y);
            }
            
            if (x >= transformed_startPoint.X && x <= transformed_endPoint.X)
                return true;
        }
        p0 = p1;
    }
    return false;
}

bool PolygonUtils::polygonCollidesWithlineSegment(PolygonRef poly, Point& startPoint, Point& endPoint)
{
    Point diff = endPoint - startPoint;

    PointMatrix transformation_matrix = PointMatrix(diff);
    Point transformed_startPoint = transformation_matrix.apply(startPoint);
    Point transformed_endPoint = transformation_matrix.apply(endPoint);

    return PolygonUtils::polygonCollidesWithlineSegment(poly, transformed_startPoint, transformed_endPoint, transformation_matrix);
}

bool PolygonUtils::polygonCollidesWithlineSegment(Polygons& polys, Point& transformed_startPoint, Point& transformed_endPoint, PointMatrix transformation_matrix)
{
    for(PolygonRef poly : polys)
    {
        if (poly.size() == 0) { continue; }
        if (PolygonUtils::polygonCollidesWithlineSegment(poly, transformed_startPoint, transformed_endPoint, transformation_matrix))
        {
            return true;
        }
    }
    
    return false;
}


bool PolygonUtils::polygonCollidesWithlineSegment(Polygons& polys, Point& startPoint, Point& endPoint)
{
    Point diff = endPoint - startPoint;

    PointMatrix transformation_matrix = PointMatrix(diff);
    Point transformed_startPoint = transformation_matrix.apply(startPoint);
    Point transformed_endPoint = transformation_matrix.apply(endPoint);

    return polygonCollidesWithlineSegment(polys, transformed_startPoint, transformed_endPoint, transformation_matrix);
}


}//namespace cura<|MERGE_RESOLUTION|>--- conflicted
+++ resolved
@@ -70,12 +70,6 @@
 Point PolygonUtils::getBoundaryPointWithOffset(PolygonRef poly, unsigned int point_idx, int64_t offset)
 {
     Point p1 = poly[point_idx];
-<<<<<<< HEAD
-    Point p2 = poly[(point_idx < (poly.size() - 1)) ? (point_idx + 1) : 0];
-    
-    Point off0 = turn90CCW(normal(p1 - p0, MM2INT(1.0))); // 1.0 for some precision
-    Point off1 = turn90CCW(normal(p2 - p1, MM2INT(1.0))); // 1.0 for some precision
-=======
 
     int p0_idx;
     for (p0_idx = int(point_idx) - 1; (unsigned int)p0_idx != point_idx; p0_idx = p0_idx - 1)
@@ -107,7 +101,6 @@
 
     Point off0 = crossZ(normal(p1 - p0, MM2INT(10.0))); // 10.0 for some precision
     Point off1 = crossZ(normal(p2 - p1, MM2INT(10.0))); // 10.0 for some precision
->>>>>>> dbcbcae2
     Point n = normal(off0 + off1, -offset);
 
     return p1 + n;
@@ -165,11 +158,7 @@
                         if (distance == 0) { ret = x; }
                         else 
                         { 
-<<<<<<< HEAD
                             Point inward_dir = turn90CCW(normal(ab, MM2INT(10.0)) + normal(p1 - p0, MM2INT(10.0))); // inward direction irrespective of sign of [distance]
-=======
-                            Point inward_dir = crossZ(normal(ab, MM2INT(10.0)) + normal(p1 - p0, MM2INT(10.0))); // inward direction irrespective of sign of [distance]
->>>>>>> dbcbcae2
                             // MM2INT(10.0) to retain precision for the eventual normalization 
                             ret = x + normal(inward_dir, distance);
                             is_already_on_correct_side_of_boundary = dot(inward_dir, p - x) * distance >= 0;
@@ -204,11 +193,7 @@
                     if (distance == 0) { ret = x; }
                     else 
                     { 
-<<<<<<< HEAD
                         Point inward_dir = turn90CCW(normal(ab, distance)); // inward or outward depending on the sign of [distance]
-=======
-                        Point inward_dir = crossZ(normal(ab, distance)); // inward or outward depending on the sign of [distance]
->>>>>>> dbcbcae2
                         ret = x + inward_dir; 
                         is_already_on_correct_side_of_boundary = dot(inward_dir, p - x) >= 0;
                     }
@@ -240,8 +225,6 @@
     return NO_INDEX;
 }
 
-<<<<<<< HEAD
-=======
 Point PolygonUtils::moveOutside(const ClosestPolygonPoint& cpp, const int distance)
 {
     return moveInside(cpp, -distance);
@@ -290,8 +273,6 @@
 }
 
 
-
->>>>>>> dbcbcae2
 void PolygonUtils::findSmallestConnection(ClosestPolygonPoint& poly1_result, ClosestPolygonPoint& poly2_result, int sample_size)
 {
     PolygonRef poly1 = poly1_result.poly;
