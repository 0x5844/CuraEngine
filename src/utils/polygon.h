//Copyright (c) 2022 Ultimaker B.V.
//CuraEngine is released under the terms of the AGPLv3 or higher.

#ifndef UTILS_POLYGON_H
#define UTILS_POLYGON_H

#include <vector>

#include <assert.h>
#include <float.h>
#include <algorithm>
#include "clipper.hpp"

#include <algorithm>    // std::reverse, fill_n array
#include <cmath> // fabs
#include <limits> // int64_t.min
#include <list>

#include <initializer_list>

#include "../settings/types/Angle.h" //For angles between vertices.
#include "../settings/types/Ratio.h"
#include "IntPoint.h"

#define CHECK_POLY_ACCESS
#ifdef CHECK_POLY_ACCESS
#define POLY_ASSERT(e) assert(e)
#else
#define POLY_ASSERT(e) do {} while(0)
#endif

namespace cura {

template<typename T>
bool shorterThan(const T& shape, const coord_t check_length)
{
    const auto* p0 = &shape.back();
    int64_t length = 0;
    for (const auto& p1 : shape)
    {
        length += vSize(*p0 - p1);
        if (length >= check_length)
        {
            return false;
        }
        p0 = &p1;
    }
    return true;
}

class PartsView;
class Polygons;
class Polygon;
class PolygonRef;

class ListPolyIt;

typedef std::list<Point> ListPolygon; //!< A polygon represented by a linked list instead of a vector
typedef std::vector<ListPolygon> ListPolygons; //!< Polygons represented by a vector of linked lists instead of a vector of vectors

const static int clipper_init = (0);
#define NO_INDEX (std::numeric_limits<unsigned int>::max())

class ConstPolygonPointer;

/*!
 * Outer polygons should be counter-clockwise,
 * inner hole polygons should be clockwise.
 * (When negative X is to the left and negative Y is downward.)
 */
class ConstPolygonRef
{
    friend class Polygons;
    friend class Polygon;
    friend class PolygonRef;
    friend class ConstPolygonPointer;
protected:
    ClipperLib::Path* path;
public:
    ConstPolygonRef(const ClipperLib::Path& polygon)
    : path(const_cast<ClipperLib::Path*>(&polygon))
    {}

    virtual ~ConstPolygonRef()
    {
    }

    bool operator==(ConstPolygonRef& other) const =delete; // polygon comparison is expensive and probably not what you want when you use the equality operator

    ConstPolygonRef& operator=(const ConstPolygonRef& other) =delete; // Cannot assign to a const object

    /*!
     * Gets the number of vertices in this polygon.
     * \return The number of vertices in this polygon.
     */
    size_t size() const;

    /*!
     * Returns whether there are any vertices in this polygon.
     * \return ``true`` if the polygon has no vertices at all, or ``false`` if
     * it does have vertices.
     */
    bool empty() const;

    const Point& operator[] (unsigned int index) const
    {
        POLY_ASSERT(index < size());
        return (*path)[index];
    }

    const ClipperLib::Path& operator*() const
    {
        return *path;
    }

    ClipperLib::Path::const_iterator begin() const
    {
        return path->begin();
    }

    ClipperLib::Path::const_iterator end() const
    {
        return path->end();
    }

    ClipperLib::Path::const_reference back() const
    {
        return path->back();
    }

    ClipperLib::Path::const_reference front() const
    {
        return path->front();
    }

    const void* data() const
    {
        return path->data();
    }


    /*!
     * On Y-axis positive upward displays, Orientation will return true if the polygon's orientation is counter-clockwise.
     *
     * from http://www.angusj.com/delphi/clipper/documentation/Docs/Units/ClipperLib/Functions/Orientation.htm
     */
    bool orientation() const
    {
        return ClipperLib::Orientation(*path);
    }

    Polygons offset(int distance, ClipperLib::JoinType joinType = ClipperLib::jtMiter, double miter_limit = 1.2) const;

    int64_t polygonLength() const
    {
        int64_t length = 0;
        Point p0 = (*path)[path->size()-1];
        for(unsigned int n=0; n<path->size(); n++)
        {
            Point p1 = (*path)[n];
            length += vSize(p0 - p1);
            p0 = p1;
        }
        return length;
    }

    bool shorterThan(const coord_t check_length) const;

    Point min() const
    {
        Point ret = Point(POINT_MAX, POINT_MAX);
        for(Point p : *path)
        {
            ret.X = std::min(ret.X, p.X);
            ret.Y = std::min(ret.Y, p.Y);
        }
        return ret;
    }

    Point max() const
    {
        Point ret = Point(POINT_MIN, POINT_MIN);
        for(Point p : *path)
        {
            ret.X = std::max(ret.X, p.X);
            ret.Y = std::max(ret.Y, p.Y);
        }
        return ret;
    }

    double area() const
    {
        return ClipperLib::Area(*path);
    }

    Point centerOfMass() const
    {
        double x = 0, y = 0;
        Point p0 = (*path)[path->size()-1];
        for(unsigned int n=0; n<path->size(); n++)
        {
            Point p1 = (*path)[n];
            double second_factor = (p0.X * p1.Y) - (p1.X * p0.Y);

            x += double(p0.X + p1.X) * second_factor;
            y += double(p0.Y + p1.Y) * second_factor;
            p0 = p1;
        }

        double area = Area(*path);

        x = x / 6 / area;
        y = y / 6 / area;

        return Point(x, y);
    }

    Point closestPointTo(Point p) const
    {
        Point ret = p;
        float bestDist = FLT_MAX;
        for(unsigned int n=0; n<path->size(); n++)
        {
            float dist = vSize2f(p - (*path)[n]);
            if (dist < bestDist)
            {
                ret = (*path)[n];
                bestDist = dist;
            }
        }
        return ret;
    }

    /*!
     * Check if we are inside the polygon. We do this by tracing from the point towards the positive X direction,
     * every line we cross increments the crossings counter. If we have an even number of crossings then we are not inside the polygon.
     * Care needs to be taken, if p.Y exactly matches a vertex to the right of p, then we need to count 1 intersect if the
     * outline passes vertically past; and 0 (or 2) intersections if that point on the outline is a 'top' or 'bottom' vertex.
     * The easiest way to do this is to break out two cases for increasing and decreasing Y ( from p0 to p1 ).
     * A segment is tested if pa.Y <= p.Y < pb.Y, where pa and pb are the points (from p0,p1) with smallest & largest Y.
     * When both have the same Y, no intersections are counted but there is a special test to see if the point falls
     * exactly on the line.
     *
     * Returns false if outside, true if inside; if the point lies exactly on the border, will return 'border_result'.
     *
     * \deprecated This function is no longer used, since the Clipper function is used by the function PolygonRef::inside(.)
     *
     * \param p The point for which to check if it is inside this polygon
     * \param border_result What to return when the point is exactly on the border
     * \return Whether the point \p p is inside this polygon (or \p border_result when it is on the border)
     */
    bool _inside(Point p, bool border_result = false) const;

    /*!
     * Clipper function.
     * Returns false if outside, true if inside; if the point lies exactly on the border, will return 'border_result'.
     *
     * http://www.angusj.com/delphi/clipper/documentation/Docs/Units/ClipperLib/Functions/PointInPolygon.htm
     */
    bool inside(Point p, bool border_result = false) const
    {
        int res = ClipperLib::PointInPolygon(p, *path);
        if (res == -1)
        {
            return border_result;
        }
        return res == 1;
    }

    /*!
     * Smooth out small perpendicular segments and store the result in \p result.
     * Smoothing is performed by removing the inner most vertex of a line segment smaller than \p remove_length
     * which has an angle with the next and previous line segment smaller than roughly 150*
     *
     * Note that in its current implementation this function doesn't remove line segments with an angle smaller than 30*
     * Such would be the case for an N shape.
     *
     * \param remove_length The length of the largest segment removed
     * \param result (output) The result polygon, assumed to be empty
     */
    void smooth(int remove_length, PolygonRef result) const;

    /*!
     * Smooth out sharp inner corners, by taking a shortcut which bypasses the corner
     *
     * \param angle The maximum angle of inner corners to be smoothed out
     * \param shortcut_length The desired length of the shortcut line segment introduced (shorter shortcuts may be unavoidable)
     * \param result The resulting polygon
     */
    void smooth_outward(const AngleDegrees angle, int shortcut_length, PolygonRef result) const;

    /*!
     * Smooth out the polygon and store the result in \p result.
     * Smoothing is performed by removing vertices for which both connected line segments are smaller than \p remove_length
     *
     * \param remove_length The length of the largest segment removed
     * \param result (output) The result polygon, assumed to be empty
     */
    void smooth2(int remove_length, PolygonRef result) const;

    /*!
     * Compute the morphological intersection between this polygon and another.
     *
     * Note that the result may consist of multiple polygons, if you have bad
     * luck.
     *
     * \param other The polygon with which to intersect this polygon.
     */
    Polygons intersection(const ConstPolygonRef& other) const;


private:
    /*!
     * Smooth out a simple corner consisting of two linesegments.
     *
     * Auxiliary function for \ref smooth_outward
     *
     * \param p0 The point before the corner
     * \param p1 The corner
     * \param p2 The point after the corner
     * \param p0_it Iterator to the point before the corner
     * \param p1_it Iterator to the corner
     * \param p2_it Iterator to the point after the corner
     * \param v10 Vector from \p p1 to \p p0
     * \param v12 Vector from \p p1 to \p p2
     * \param v02 Vector from \p p0 to \p p2
     * \param shortcut_length The desired length ofthe shortcutting line
     * \param cos_angle The cosine on the angle in L 012
     */
    static void smooth_corner_simple(const Point p0, const Point p1, const Point p2, const ListPolyIt p0_it, const ListPolyIt p1_it, const ListPolyIt p2_it, const Point v10, const Point v12, const Point v02, const int64_t shortcut_length, float cos_angle);

    /*!
     * Smooth out a complex corner where the shortcut bypasses more than two line segments
     *
     * Auxiliary function for \ref smooth_outward
     *
     * \warning This function might try to remove the whole polygon
     * Error code -1 means the whole polygon should be removed (which means it is a hole polygon)
     *
     * \param p1 The corner point
     * \param[in,out] p0_it Iterator to the last point checked before \p p1 to consider cutting off
     * \param[in,out] p2_it Iterator to the last point checked after \p p1 to consider cutting off
     * \param shortcut_length The desired length ofthe shortcutting line
     * \return Whether this whole polygon whould be removed by the smoothing
     */
    static bool smooth_corner_complex(const Point p1, ListPolyIt& p0_it, ListPolyIt& p2_it, const int64_t shortcut_length);

    /*!
     * Try to take a step away from the corner point in order to take a bigger shortcut.
     *
     * Try to take the shortcut from a place as far away from the corner as the place we are taking the shortcut to.
     *
     * Auxiliary function for \ref smooth_outward
     *
     * \param[in] p1 The corner point
     * \param[in] shortcut_length2 The square of the desired length ofthe shortcutting line
     * \param[in,out] p0_it Iterator to the previously checked point somewhere beyond \p p1. Updated for the next iteration.
     * \param[in,out] p2_it Iterator to the previously checked point somewhere before \p p1. Updated for the next iteration.
     * \param[in,out] forward_is_blocked Whether trying another step forward is blocked by the smoothing outward condition. Updated for the next iteration.
     * \param[in,out] backward_is_blocked Whether trying another step backward is blocked by the smoothing outward condition. Updated for the next iteration.
     * \param[in,out] forward_is_too_far Whether trying another step forward is blocked by the shortcut length condition. Updated for the next iteration.
     * \param[in,out] backward_is_too_far Whether trying another step backward is blocked by the shortcut length condition. Updated for the next iteration.
     */
    static void smooth_outward_step(const Point p1, const int64_t shortcut_length2, ListPolyIt& p0_it, ListPolyIt& p2_it, bool& forward_is_blocked, bool& backward_is_blocked, bool& forward_is_too_far, bool& backward_is_too_far);
};


class PolygonPointer;

class PolygonRef : public ConstPolygonRef
{
    friend class PolygonPointer;
    friend class Polygons;
    friend class PolygonsPart;
public:
    PolygonRef(ClipperLib::Path& polygon)
    : ConstPolygonRef(polygon)
    {}

    PolygonRef(const PolygonRef& other)
    : ConstPolygonRef(*other.path)
    {}

    virtual ~PolygonRef()
    {
    }

    void reserve(size_t min_size)
    {
        path->reserve(min_size);
    }

    PolygonRef& operator=(const ConstPolygonRef& other) =delete; // polygon assignment is expensive and probably not what you want when you use the assignment operator

    PolygonRef& operator=(ConstPolygonRef& other) =delete; // polygon assignment is expensive and probably not what you want when you use the assignment operator
//     { path = other.path; return *this; }

    PolygonRef& operator=(PolygonRef&& other)
    {
        *path = std::move(*other.path);
        return *this;
    }

    Point& operator[] (unsigned int index)
    {
        POLY_ASSERT(index < size());
        return (*path)[index];
    }

    const Point& operator[] (unsigned int index) const
    {
        POLY_ASSERT(index < size());
        return (*path)[index];
    }

    ClipperLib::Path::iterator begin()
    {
        return path->begin();
    }

    ClipperLib::Path::iterator end()
    {
        return path->end();
    }

    ClipperLib::Path::reference back()
    {
        return path->back();
    }

    void* data()
    {
        return path->data();
    }

    void add(const Point p)
    {
        path->push_back(p);
    }

    ClipperLib::Path& operator*()
    {
        return *path;
    }

    template <typename... Args>
    void emplace_back(Args&&... args)
    {
        path->emplace_back(args...);
    }

    void remove(unsigned int index)
    {
        POLY_ASSERT(index < size() && index <= static_cast<unsigned int>(std::numeric_limits<int>::max()));
        path->erase(path->begin() + index);
    }

    void insert(size_t index, Point p)
    {
        POLY_ASSERT(index < size() && index <= static_cast<size_t>(std::numeric_limits<int>::max()));
        path->insert(path->begin() + index, p);
    }

    void clear()
    {
        path->clear();
    }

    void reverse()
    {
        ClipperLib::ReversePath(*path);
    }

    /*!
     * Translate the whole polygon in some direction.
     *
     * \param translation The direction in which to move the polygon
     */
    void translate(Point translation)
    {
        for (Point& p : *this)
        {
            p += translation;
        }
    }

    void removeColinearEdges(const AngleRadians max_deviation_angle);

    /*!
     * Removes consecutive line segments with same orientation and changes this polygon.
     *
     * 1. Removes verts which are connected to line segments which are too small.
     * 2. Removes verts which detour from a direct line from the previous and next vert by a too small amount.
     * 3. Moves a vert when a small line segment is connected to a much longer one. in order to maintain the outline of the object.
     * 4. Don't remove a vert when the impact on the outline of the object is too great.
     *
     * Note that the simplify is a best effort algorithm. It does not guarantee that no lines below the provided smallest_line_segment_squared are left.
     *
     * The following example (Two very long line segments (" & , respectively) that are connected by a very small line segment (i) is unsimplifable by this
     * function, even though the actual area change of removing line segment i is very small. The reason for this is that in the case of long lines, even a small
     * deviation from it's original direction is very noticeable in the final result, especially if the polygons above make a slightly different choice.
     *
     * """"""""""""""""""""""""""""""""i,,,,,,,,,,,,,,,,,,,,,,,,,,,,,,,,,,,,,,,,,,,,,

     *
     * \param smallest_line_segment_squared maximal squared length of removed line segments
     * \param allowed_error_distance_squared The square of the distance of the middle point to the line segment of the consecutive and previous point for which the middle point is removed
     */
    void simplify(const coord_t smallest_line_segment_squared = MM2INT(0.01) * MM2INT(0.01), const coord_t allowed_error_distance_squared = 25);

    /*!
     * See simplify(.)
     */
    void simplifyPolyline(const coord_t smallest_line_segment_squared = 100, const coord_t allowed_error_distance_squared = 25);
protected:
    /*!
     * Private implementation for both simplify and simplifyPolygons.
     * 
     * Made private to avoid accidental use of the wrong function.
     */
    void _simplify(const coord_t smallest_line_segment_squared = 100, const coord_t allowed_error_distance_squared = 25, bool processing_polylines = false);

public:
    void pop_back()
    {
        path->pop_back();
    }

    /*!
     * Apply a matrix to each vertex in this polygon
     */
    void applyMatrix(const PointMatrix& matrix);
    void applyMatrix(const Point3Matrix& matrix);
};

class ConstPolygonPointer
{
protected:
    const ClipperLib::Path* path;
public:
    ConstPolygonPointer()
    : path(nullptr)
    {}
    ConstPolygonPointer(const ConstPolygonRef* ref)
    : path(ref->path)
    {}
    ConstPolygonPointer(const ConstPolygonRef& ref)
    : path(ref.path)
    {}

    ConstPolygonRef operator*() const
    {
        assert(path);
        return ConstPolygonRef(*path);
    }
    const ClipperLib::Path* operator->() const
    {
        assert(path);
        return path;
    }

    operator bool() const
    {
        return path;
    }

    bool operator==(const ConstPolygonPointer& rhs)
    {
        return path == rhs.path;
    }
};

class PolygonPointer
{
protected:
    ClipperLib::Path* path;
public:
    PolygonPointer()
    : path(nullptr)
    {}
    PolygonPointer(PolygonRef* ref)
    : path(ref->path)
    {}

    PolygonPointer(PolygonRef& ref)
    : path(ref.path)
    {}

    PolygonRef operator*()
    {
        assert(path);
        return PolygonRef(*path);
    }
    ClipperLib::Path* operator->()
    {
        assert(path);
        return path;
    }

    operator bool() const
    {
        return path;
    }
};

class Polygon : public PolygonRef
{
    ClipperLib::Path poly;
public:
    Polygon()
    : PolygonRef(poly)
    {
    }

    Polygon(const ConstPolygonRef& other)
    : PolygonRef(poly)
    , poly(*other.path)
    {
    }

    Polygon(const Polygon& other)
    : PolygonRef(poly)
    , poly(*other.path)
    {
    }

    Polygon(Polygon&& moved)
    : PolygonRef(poly)
    , poly(std::move(moved.poly))
    {
    }

    virtual ~Polygon()
    {
    }

    Polygon& operator=(const ConstPolygonRef& other) = delete; // copying a single polygon is generally not what you want
//     {
//         path = other.path;
//         poly = *other.path;
//         return *this;
//     }

    Polygon& operator=(Polygon&& other) //!< move assignment
    {
        poly = std::move(other.poly);
        return *this;
    }
};

class PolygonsPart;

class Polygons
{
    friend class Polygon;
    friend class PolygonRef;
    friend class ConstPolygonRef;
    friend class PolygonUtils;
protected:
    ClipperLib::Paths paths;
public:
    unsigned int size() const
    {
        return paths.size();
    }

    /*!
     * Convenience function to check if the polygon has no points.
     *
     * \return `true` if the polygon has no points, or `false` if it does.
     */
    bool empty() const;

    unsigned int pointCount() const; //!< Return the amount of points in all polygons

    PolygonRef operator[] (unsigned int index)
    {
        POLY_ASSERT(index < size() && index <= static_cast<unsigned int>(std::numeric_limits<int>::max()));
        return paths[index];
    }
    ConstPolygonRef operator[] (unsigned int index) const
    {
        POLY_ASSERT(index < size() && index <= static_cast<unsigned int>(std::numeric_limits<int>::max()));
        return paths[index];
    }
    ClipperLib::Paths::iterator begin()
    {
        return paths.begin();
    }
    ClipperLib::Paths::const_iterator begin() const
    {
        return paths.begin();
    }
    ClipperLib::Paths::iterator end()
    {
        return paths.end();
    }
    ClipperLib::Paths::const_iterator end() const
    {
        return paths.end();
    }
    /*!
     * Remove a polygon from the list and move the last polygon to its place
     *
     * \warning changes the order of the polygons!
     */
    void remove(unsigned int index)
    {
        POLY_ASSERT(index < size() && index <= static_cast<unsigned int>(std::numeric_limits<int>::max()));
        if (index < paths.size() - 1)
        {
            paths[index] = std::move(paths.back());
        }
        paths.resize(paths.size() - 1);
    }

    void pop_back()
    {
        paths.pop_back();
    }

    /*!
     * Remove a range of polygons
     */
    void erase(ClipperLib::Paths::iterator start, ClipperLib::Paths::iterator end)
    {
        paths.erase(start, end);
    }
    void clear()
    {
        paths.clear();
    }
    void add(ConstPolygonRef& poly)
    {
        paths.push_back(*poly.path);
    }
    void add(const ConstPolygonRef& poly)
    {
        paths.push_back(*poly.path);
    }
    void add(Polygon&& other_poly)
    {
        paths.emplace_back(std::move(*other_poly));
    }
    void add(const Polygons& other)
    {
        std::copy(other.paths.begin(), other.paths.end(), std::back_inserter(paths));
    }
    /*!
     * Add a 'polygon' consisting of two points
     */
    void addLine(const Point from, const Point to)
    {
        paths.emplace_back(ClipperLib::Path{from, to});
    }

    template<typename... Args>
    void emplace_back(Args... args)
    {
        paths.emplace_back(args...);
    }

    PolygonRef newPoly()
    {
        paths.emplace_back();
        return PolygonRef(paths.back());
    }
    PolygonRef back()
    {
        return PolygonRef(paths.back());
    }
    ConstPolygonRef back() const
    {
        return ConstPolygonRef(paths.back());
    }

    Polygons() {}

    Polygons(const Polygons& other) { paths = other.paths; }
    Polygons(Polygons&& other) { paths = std::move(other.paths); }
    Polygons& operator=(const Polygons& other) { paths = other.paths; return *this; }
    Polygons& operator=(Polygons&& other) { paths = std::move(other.paths); return *this; }

    bool operator==(const Polygons& other) const =delete;

    /*!
     * Convert ClipperLib::PolyTree to a Polygons object,
     * which uses ClipperLib::Paths instead of ClipperLib::PolyTree
     */
    static Polygons toPolygons(ClipperLib::PolyTree& poly_tree);

    Polygons difference(const Polygons& other) const
    {
        Polygons ret;
        ClipperLib::Clipper clipper(clipper_init);
        clipper.AddPaths(paths, ClipperLib::ptSubject, true);
        clipper.AddPaths(other.paths, ClipperLib::ptClip, true);
        clipper.Execute(ClipperLib::ctDifference, ret.paths);
        return ret;
    }
    Polygons unionPolygons(const Polygons& other, ClipperLib::PolyFillType fill_type = ClipperLib::pftNonZero) const
    {
        Polygons ret;
        ClipperLib::Clipper clipper(clipper_init);
        clipper.AddPaths(paths, ClipperLib::ptSubject, true);
        clipper.AddPaths(other.paths, ClipperLib::ptSubject, true);
        clipper.Execute(ClipperLib::ctUnion, ret.paths, fill_type, fill_type);
        return ret;
    }
    /*!
     * Union all polygons with each other (When polygons.add(polygon) has been called for overlapping polygons)
     */
    Polygons unionPolygons() const
    {
        return unionPolygons(Polygons());
    }
    Polygons intersection(const Polygons& other) const
    {
        Polygons ret;
        ClipperLib::Clipper clipper(clipper_init);
        clipper.AddPaths(paths, ClipperLib::ptSubject, true);
        clipper.AddPaths(other.paths, ClipperLib::ptClip, true);
        clipper.Execute(ClipperLib::ctIntersection, ret.paths);
        return ret;
    }

    /*!
     * Intersect polylines with this area Polygons object.
     */
    Polygons intersectionPolyLines(const Polygons& polylines) const;

    /*!
     * Clips input line segments by this Polygons.
     * \param other Input line segments to be cropped
     * \param segment_tree the resulting interior line segments
     */
    void lineSegmentIntersection(const Polygons& other, ClipperLib::PolyTree& segment_tree) const
    {
        ClipperLib::Clipper clipper(clipper_init);
        clipper.AddPaths(paths, ClipperLib::ptClip, true);
        clipper.AddPaths(other.paths, ClipperLib::ptSubject, false);
        clipper.Execute(ClipperLib::ctIntersection, segment_tree);
    }

    /*!
     * Cut this polygon using an other polygon as a tool
     * \param tool a closed polygon serving as boundary
     */
    Polygons& cut(const Polygons& tool);

    Polygons xorPolygons(const Polygons& other, ClipperLib::PolyFillType pft = ClipperLib::pftEvenOdd) const
    {
        Polygons ret;
        ClipperLib::Clipper clipper(clipper_init);
        clipper.AddPaths(paths, ClipperLib::ptSubject, true);
        clipper.AddPaths(other.paths, ClipperLib::ptClip, true);
        clipper.Execute(ClipperLib::ctXor, ret.paths, pft);
        return ret;
    }

    Polygons execute (ClipperLib::PolyFillType pft = ClipperLib::pftEvenOdd) const
    {
        Polygons ret;
        ClipperLib::Clipper clipper(clipper_init);
        clipper.AddPaths(paths, ClipperLib::ptSubject, true);
        clipper.Execute(ClipperLib::ctXor, ret.paths, pft);
        return ret;
    }

    Polygons offset(int distance, ClipperLib::JoinType joinType = ClipperLib::jtMiter, double miter_limit = 1.2) const;

    Polygons offsetPolyLine(int distance, ClipperLib::JoinType joinType = ClipperLib::jtMiter) const
    {
        Polygons ret;
        double miterLimit = 1.2;
        ClipperLib::EndType end_type = (joinType == ClipperLib::jtMiter)? ClipperLib::etOpenSquare : ClipperLib::etOpenRound;
        ClipperLib::ClipperOffset clipper(miterLimit, 10.0);
        clipper.AddPaths(paths, joinType, end_type);
        clipper.MiterLimit = miterLimit;
        clipper.Execute(ret.paths, distance);
        return ret;
    }

    /*!
     * Check if we are inside the polygon.
     *
     * We do this by counting the number of polygons inside which this point lies.
     * An odd number is inside, while an even number is outside.
     *
     * Returns false if outside, true if inside; if the point lies exactly on the border, will return \p border_result.
     *
     * \param p The point for which to check if it is inside this polygon
     * \param border_result What to return when the point is exactly on the border
     * \return Whether the point \p p is inside this polygon (or \p border_result when it is on the border)
     */
    bool inside(Point p, bool border_result = false) const;

    /*!
     * Check if we are inside the polygon. We do this by tracing from the point towards the positive X direction,
     * every line we cross increments the crossings counter. If we have an even number of crossings then we are not inside the polygon.
     * Care needs to be taken, if p.Y exactly matches a vertex to the right of p, then we need to count 1 intersect if the
     * outline passes vertically past; and 0 (or 2) intersections if that point on the outline is a 'top' or 'bottom' vertex.
     * The easiest way to do this is to break out two cases for increasing and decreasing Y ( from p0 to p1 ).
     * A segment is tested if pa.Y <= p.Y < pb.Y, where pa and pb are the points (from p0,p1) with smallest & largest Y.
     * When both have the same Y, no intersections are counted but there is a special test to see if the point falls
     * exactly on the line.
     *
     * Returns false if outside, true if inside; if the point lies exactly on the border, will return \p border_result.
     *
     * \deprecated This function is old and no longer used. instead use \ref Polygons::inside
     *
     * \param p The point for which to check if it is inside this polygon
     * \param border_result What to return when the point is exactly on the border
     * \return Whether the point \p p is inside this polygon (or \p border_result when it is on the border)
     */
    bool insideOld(Point p, bool border_result = false) const;

    /*!
     * Find the polygon inside which point \p p resides.
     *
     * We do this by tracing from the point towards the positive X direction,
     * every line we cross increments the crossings counter. If we have an even number of crossings then we are not inside the polygon.
     * We then find the polygon with an uneven number of crossings which is closest to \p p.
     *
     * If \p border_result, we return the first polygon which is exactly on \p p.
     *
     * \param p The point for which to check in which polygon it is.
     * \param border_result Whether a point exactly on a polygon counts as inside
     * \return The index of the polygon inside which the point \p p resides
     */
    unsigned int findInside(Point p, bool border_result = false);

    /*!
     * Approximates the convex hull of the polygons.
     * \p extra_outset Extra offset outward
     * \return the convex hull (approximately)
     *
     */
    Polygons approxConvexHull(int extra_outset = 0);

    /*!
     * Make each of the polygons convex
     */
    void makeConvex();

    /*!
     * Compute the area enclosed within the polygons (minus holes)
     *
     * \return The area in square micron
     */
    double area() const;

    /*!
     * Smooth out small perpendicular segments
     * Smoothing is performed by removing the inner most vertex of a line segment smaller than \p remove_length
     * which has an angle with the next and previous line segment smaller than roughly 150*
     *
     * Note that in its current implementation this function doesn't remove line segments with an angle smaller than 30*
     * Such would be the case for an N shape.
     *
     * \param remove_length The length of the largest segment removed
     * \return The smoothed polygon
     */
    Polygons smooth(int remove_length) const;

    /*!
     * Smooth out sharp inner corners, by taking a shortcut which bypasses the corner
     *
     * \param angle The maximum angle of inner corners to be smoothed out
     * \param shortcut_length The desired length of the shortcut line segment introduced (shorter shortcuts may be unavoidable)
     * \return The resulting polygons
     */
    Polygons smooth_outward(const AngleDegrees angle, int shortcut_length);

    Polygons smooth2(int remove_length, int min_area) const; //!< removes points connected to small lines

    void removeColinearEdges(const AngleRadians max_deviation_angle = AngleRadians(0.0005))
    {
        Polygons& thiss = *this;
        for (size_t p = 0; p < size(); p++)
        {
            thiss[p].removeColinearEdges(max_deviation_angle);
            if (thiss[p].size() < 3)
            {
                remove(p);
                p--;
            }
        }
    }

    /*!
     * Removes vertices of the polygons to make sure that they are not too high
     * resolution.
     *
     * This removes points which are connected to line segments that are shorter
     * than the `smallest_line_segment`, unless that would introduce a deviation
     * in the contour of more than `allowed_error_distance`.
     *
     * Criteria:
     * 1. Never remove a vertex if either of the connceted segments is larger than \p smallest_line_segment
     * 2. Never remove a vertex if the distance between that vertex and the final resulting polygon would be higher than \p allowed_error_distance
     * 3. The direction of segments longer than \p smallest_line_segment always
     * remains unaltered (but their end points may change if it is connected to
     * a small segment)
     *
     * Simplify uses a heuristic and doesn't neccesarily remove all removable
     * vertices under the above criteria, but simplify may never violate these
     * criteria. Unless the segments or the distance is smaller than the
     * rounding error of 5 micron.
     *
     * Vertices which introduce an error of less than 5 microns are removed
     * anyway, even if the segments are longer than the smallest line segment.
     * This makes sure that (practically) colinear line segments are joined into
     * a single line segment.
     * \param smallest_line_segment Maximal length of removed line segments.
     * \param allowed_error_distance If removing a vertex introduces a deviation
     * from the original path that is more than this distance, the vertex may
     * not be removed.
     */
    void simplify(const coord_t smallest_line_segment = 10, const coord_t allowed_error_distance = 5)
    {
        _simplify(smallest_line_segment, allowed_error_distance, false);
    }
    void simplifyPolylines(const coord_t smallest_line_segment = 10, const coord_t allowed_error_distance = 5) 
    {
        _simplify(smallest_line_segment, allowed_error_distance, true);
    }
private:
    void _simplify(const coord_t smallest_line_segment = 10, const coord_t allowed_error_distance = 5, bool processing_polylines = false) 
    {
        const coord_t allowed_error_distance_squared = allowed_error_distance * allowed_error_distance;
        const coord_t smallest_line_segment_squared = smallest_line_segment * smallest_line_segment;
        Polygons& thiss = *this;
        for (size_t p = 0; p < size(); p++)
        {
            thiss[p]._simplify(smallest_line_segment_squared, allowed_error_distance_squared, processing_polylines);
            if (thiss[p].size() < 3 // remove polygons with 2 verts
                - static_cast<size_t>(processing_polylines)) // remove polylines with 1 vert
            {
                remove(p);
                p--;
            }
        }
    }
public:

    void scale(const Ratio& ratio)
    {
        if (ratio == 1.)
        {
            return;
        }

        for (auto& points : *this)
        {
            for (auto& pt : points)
            {
                pt = pt * static_cast<double>(ratio);
            }
        }
    }

    void translate(const Point vec)
    {
        if (vec.X == 0 && vec.Y == 0)
        {
            return;
        }

        for (PolygonRef poly : *this)
        {
            poly.translate(vec);
        }
    }

    /*!
     * Remove all but the polygons on the very outside.
     * Exclude holes and parts within holes.
     * \return the resulting polygons.
     */
    Polygons getOutsidePolygons() const;

    /*!
     * Exclude holes which have no parts inside of them.
     * \return the resulting polygons.
     */
    Polygons removeEmptyHoles() const;

    /*!
     * Return hole polygons which have no parts inside of them.
     * \return the resulting polygons.
     */
    Polygons getEmptyHoles() const;

    /*!
     * Split up the polygons into groups according to the even-odd rule.
     * Each PolygonsPart in the result has an outline as first polygon, whereas the rest are holes.
     */
    std::vector<PolygonsPart> splitIntoParts(bool unionAll = false) const;

    /*!
     * Utility method for creating the tube (or 'donut') of a shape.
     * \param inner_offset Offset relative to the original shape-outline towards the inside of the shape. Sort-of like a negative normal offset, except it's the offset part that's kept, not the shape.
     * \param outer_offset Offset relative to the original shape-outline towards the outside of the shape. Comparable to normal offset.
     * \return The resulting polygons.
     */
    Polygons tubeShape(const coord_t inner_offset, const coord_t outer_offset) const;

private:
    /*!
     * recursive part of \ref Polygons::removeEmptyHoles and \ref Polygons::getEmptyHoles
     * \param node The node of the polygons part to process
     * \param remove_holes Whether to remove empty holes or everything but the empty holes
     * \param ret Where to store polygons which are not empty holes
     */
    void removeEmptyHoles_processPolyTreeNode(const ClipperLib::PolyNode& node, const bool remove_holes, Polygons& ret) const;
    void splitIntoParts_processPolyTreeNode(ClipperLib::PolyNode* node, std::vector<PolygonsPart>& ret) const;

    /*!
     * Convert a node from a ClipperLib::PolyTree and add it to a Polygons object,
     * which uses ClipperLib::Paths instead of ClipperLib::PolyTree
     */
    void addPolyTreeNodeRecursive(const ClipperLib::PolyNode& node);
public:
    /*!
     * Split up the polygons into groups according to the even-odd rule.
     * Each vector in the result has the index to an outline as first index, whereas the rest are indices to holes.
     *
     * \warning Note that this function reorders the polygons!
     */
    PartsView splitIntoPartsView(bool unionAll = false);
private:
    void splitIntoPartsView_processPolyTreeNode(PartsView& partsView, Polygons& reordered, ClipperLib::PolyNode* node) const;
public:
    /*!
     * Removes polygons with area smaller than \p min_area_size (note that min_area_size is in mm^2, not in micron^2).
     * Unless \p remove_holes is true, holes are not removed even if their area is below \p min_area_size.
     * However, holes that are contained within outlines whose area is below the threshold are removed though.
     */
    void removeSmallAreas(const double min_area_size, const bool remove_holes = false);

    /*!
     * Removes overlapping consecutive line segments which don't delimit a
     * positive area.
     * \param for_polyline Indicate that we're removing degenerate vertices from
     * a polyline, causing the endpoints of the polyline to be left untouched.
     * When removing vertices from a polygon, the start and end can be
     * considered for removal too, but when processing a polyline, removing
     * those would cause the polyline to become shorter.
     */
<<<<<<< HEAD
    void removeDegenerateVerts()
    {
        Polygons& thiss = *this;
        for (unsigned int poly_idx = 0; poly_idx < size(); poly_idx++)
        {
            PolygonRef poly = thiss[poly_idx];
            Polygon result;

            auto isDegenerate = [](Point& last, Point& now, Point& next)
            {
                Point last_line = now - last;
                Point next_line = next - now;
                return dot(last_line, next_line) == -1 * vSize(last_line) * vSize(next_line);
            };
            bool isChanged = false;
            for (unsigned int idx = 0; idx < poly.size(); idx++)
            {
                Point& last = (result.size() == 0) ? poly.back() : result.back();
                if (idx+1 == poly.size() && result.size() == 0) { break; }
                Point& next = (idx+1 == poly.size())? result[0] : poly[idx+1];
                if ( isDegenerate(last, poly[idx], next) )
                { // lines are in the opposite direction
                    // don't add vert to the result
                    isChanged = true;
                    while (result.size() > 1 && isDegenerate(result[result.size()-2], result.back(), next) )
                    {
                        result.pop_back();
                    }
                }
                else
                {
                    result.add(poly[idx]);
                }
            }

            if (isChanged)
            {
                if (result.size() > 2)
                {
                    *poly = *result;
                }
                else
                {
                    thiss.remove(poly_idx);
                    poly_idx--; // effectively the next iteration has the same poly_idx (referring to a new poly which is not yet processed)
                }
            }
        }
    }
=======
    void removeDegenerateVerts(const bool for_polyline = false);

>>>>>>> 6e23d7c4
    /*!
     * Removes the same polygons from this set (and also empty polygons).
     * Polygons are considered the same if all points lie within [same_distance] of their counterparts.
     */
    Polygons remove(const Polygons& to_be_removed, int same_distance = 0) const
    {
        Polygons result;
        for (unsigned int poly_keep_idx = 0; poly_keep_idx < size(); poly_keep_idx++)
        {
            ConstPolygonRef poly_keep = (*this)[poly_keep_idx];
            bool should_be_removed = false;
            if (poly_keep.size() > 0)
//             for (int hole_poly_idx = 0; hole_poly_idx < to_be_removed.size(); hole_poly_idx++)
            for (ConstPolygonRef poly_rem : to_be_removed)
            {
//                 PolygonRef poly_rem = to_be_removed[hole_poly_idx];
                if (poly_rem.size() != poly_keep.size() || poly_rem.size() == 0) continue;

                // find closest point, supposing this point aligns the two shapes in the best way
                int closest_point_idx = 0;
                int smallestDist2 = -1;
                for (unsigned int point_rem_idx = 0; point_rem_idx < poly_rem.size(); point_rem_idx++)
                {
                    int dist2 = vSize2(poly_rem[point_rem_idx] - poly_keep[0]);
                    if (dist2 < smallestDist2 || smallestDist2 < 0)
                    {
                        smallestDist2 = dist2;
                        closest_point_idx = point_rem_idx;
                    }
                }
                bool poly_rem_is_poly_keep = true;
                // compare the two polygons on all points
                if (smallestDist2 > same_distance * same_distance)
                    continue;
                for (unsigned int point_idx = 0; point_idx < poly_rem.size(); point_idx++)
                {
                    int dist2 = vSize2(poly_rem[(closest_point_idx + point_idx) % poly_rem.size()] - poly_keep[point_idx]);
                    if (dist2 > same_distance * same_distance)
                    {
                        poly_rem_is_poly_keep = false;
                        break;
                    }
                }
                if (poly_rem_is_poly_keep)
                {
                    should_be_removed = true;
                    break;
                }
            }
            if (!should_be_removed)
                result.add(poly_keep);

        }
        return result;
    }

    Polygons processEvenOdd(ClipperLib::PolyFillType poly_fill_type = ClipperLib::PolyFillType::pftEvenOdd) const
    {
        Polygons ret;
        ClipperLib::Clipper clipper(clipper_init);
        clipper.AddPaths(paths, ClipperLib::ptSubject, true);
        clipper.Execute(ClipperLib::ctUnion, ret.paths, poly_fill_type);
        return ret;
    }

    /*!
     * Ensure the polygon is manifold, by removing small areas where the polygon touches itself.
     *  ____                  ____
     * |    |                |    |
     * |    |____     ==>    |   / ____
     *  """"|    |            """ /    |
     *      |____|                |____|
     *
     */
    void ensureManifold();

    coord_t polygonLength() const
    {
        coord_t length = 0;
        for(unsigned int i=0; i<paths.size(); i++)
        {
            Point p0 = paths[i][paths[i].size()-1];
            for(unsigned int n=0; n<paths[i].size(); n++)
            {
                Point p1 = paths[i][n];
                length += vSize(p0 - p1);
                p0 = p1;
            }
        }
        return length;
    }

    coord_t polyLineLength() const;

    Point min() const
    {
        Point ret = Point(POINT_MAX, POINT_MAX);
        for(const ClipperLib::Path& polygon : paths)
        {
            for(Point p : polygon)
            {
                ret.X = std::min(ret.X, p.X);
                ret.Y = std::min(ret.Y, p.Y);
            }
        }
        return ret;
    }

    Point max() const
    {
        Point ret = Point(POINT_MIN, POINT_MIN);
        for(const ClipperLib::Path& polygon : paths)
        {
            for(Point p : polygon)
            {
                ret.X = std::max(ret.X, p.X);
                ret.Y = std::max(ret.Y, p.Y);
            }
        }
        return ret;
    }

    void applyMatrix(const PointMatrix& matrix)
    {
        for(unsigned int i=0; i<paths.size(); i++)
        {
            for(unsigned int j=0; j<paths[i].size(); j++)
            {
                paths[i][j] = matrix.apply(paths[i][j]);
            }
        }
    }

    void applyMatrix(const Point3Matrix& matrix)
    {
        for(unsigned int i=0; i<paths.size(); i++)
        {
            for(unsigned int j=0; j<paths[i].size(); j++)
            {
                paths[i][j] = matrix.apply(paths[i][j]);
            }
        }
    }
};

/*!
 * A single area with holes. The first polygon is the outline, while the rest are holes within this outline.
 *
 * This class has little more functionality than Polygons, but serves to show that a specific instance is ordered such that the first Polygon is the outline and the rest are holes.
 */
class PolygonsPart : public Polygons
{
public:
    PolygonRef outerPolygon()
    {
        return paths[0];
    }
    ConstPolygonRef outerPolygon() const
    {
        return paths[0];
    }

    /*!
     * Tests whether the given point is inside this polygon part.
     * \param p The point to test whether it is inside.
     * \param border_result If the point is exactly on the border, this will be
     * returned instead.
     */
    bool inside(Point p, bool border_result = false) const;
};

/*!
 * Extension of vector<vector<unsigned int>> which is similar to a vector of PolygonParts, except the base of the container is indices to polygons into the original Polygons, instead of the polygons themselves
 */
class PartsView : public std::vector<std::vector<unsigned int>>
{
public:
    Polygons& polygons;
    PartsView(Polygons& polygons) : polygons(polygons) { }
    /*!
     * Get the index of the PolygonsPart of which the polygon with index \p poly_idx is part.
     *
     * \param poly_idx The index of the polygon in \p polygons
     * \param boundary_poly_idx Optional output parameter: The index of the boundary polygon of the part in \p polygons
     * \return The PolygonsPart containing the polygon with index \p poly_idx
     */
    unsigned int getPartContaining(unsigned int poly_idx, unsigned int* boundary_poly_idx = nullptr) const;
    /*!
     * Assemble the PolygonsPart of which the polygon with index \p poly_idx is part.
     *
     * \param poly_idx The index of the polygon in \p polygons
     * \param boundary_poly_idx Optional output parameter: The index of the boundary polygon of the part in \p polygons
     * \return The PolygonsPart containing the polygon with index \p poly_idx
     */
    PolygonsPart assemblePartContaining(unsigned int poly_idx, unsigned int* boundary_poly_idx = nullptr) const;
    /*!
     * Assemble the PolygonsPart of which the polygon with index \p poly_idx is part.
     *
     * \param part_idx The index of the part
     * \return The PolygonsPart with index \p poly_idx
     */
    PolygonsPart assemblePart(unsigned int part_idx) const;
};

}//namespace cura

#endif//UTILS_POLYGON_H<|MERGE_RESOLUTION|>--- conflicted
+++ resolved
@@ -1148,60 +1148,8 @@
      * considered for removal too, but when processing a polyline, removing
      * those would cause the polyline to become shorter.
      */
-<<<<<<< HEAD
-    void removeDegenerateVerts()
-    {
-        Polygons& thiss = *this;
-        for (unsigned int poly_idx = 0; poly_idx < size(); poly_idx++)
-        {
-            PolygonRef poly = thiss[poly_idx];
-            Polygon result;
-
-            auto isDegenerate = [](Point& last, Point& now, Point& next)
-            {
-                Point last_line = now - last;
-                Point next_line = next - now;
-                return dot(last_line, next_line) == -1 * vSize(last_line) * vSize(next_line);
-            };
-            bool isChanged = false;
-            for (unsigned int idx = 0; idx < poly.size(); idx++)
-            {
-                Point& last = (result.size() == 0) ? poly.back() : result.back();
-                if (idx+1 == poly.size() && result.size() == 0) { break; }
-                Point& next = (idx+1 == poly.size())? result[0] : poly[idx+1];
-                if ( isDegenerate(last, poly[idx], next) )
-                { // lines are in the opposite direction
-                    // don't add vert to the result
-                    isChanged = true;
-                    while (result.size() > 1 && isDegenerate(result[result.size()-2], result.back(), next) )
-                    {
-                        result.pop_back();
-                    }
-                }
-                else
-                {
-                    result.add(poly[idx]);
-                }
-            }
-
-            if (isChanged)
-            {
-                if (result.size() > 2)
-                {
-                    *poly = *result;
-                }
-                else
-                {
-                    thiss.remove(poly_idx);
-                    poly_idx--; // effectively the next iteration has the same poly_idx (referring to a new poly which is not yet processed)
-                }
-            }
-        }
-    }
-=======
     void removeDegenerateVerts(const bool for_polyline = false);
 
->>>>>>> 6e23d7c4
     /*!
      * Removes the same polygons from this set (and also empty polygons).
      * Polygons are considered the same if all points lie within [same_distance] of their counterparts.
