//Copyright (c) 2020 Ultimaker B.V.
//CuraEngine is released under the terms of the AGPLv3 or higher.

#ifndef SLICE_DATA_STORAGE_H
#define SLICE_DATA_STORAGE_H

#include <map>
#include "PrimeTower.h"
#include "RetractionConfig.h"
#include "SupportInfillPart.h"
#include "TopSurface.h"
#include "settings/Settings.h" //For MAX_EXTRUDERS.
#include "settings/types/AngleDegrees.h" //Infill angles.
#include "settings/types/LayerIndex.h"
#include "utils/AABB.h"
#include "utils/AABB3D.h"
#include "utils/IntPoint.h"
#include "utils/NoCopy.h"
#include "utils/optional.h"
#include "utils/polygon.h"
#include "WipeScriptConfig.h"

// libArachne
#include "utils/ExtrusionLine.h"

namespace cura 
{

class Mesh;
class SierpinskiFillProvider;

/*!
 * A SkinPart is a connected area designated as top and/or bottom skin. 
 * Surrounding each non-bridged skin area with an outline may result in better top skins.
 * It's filled during FffProcessor.processSliceData(.) and used in FffProcessor.writeGCode(.) to generate the final gcode.
 */
class SkinPart
{
public:
    PolygonsPart outline;           //!< The skinOutline is the area which needs to be 100% filled to generate a proper top&bottom filling. It's filled by the "skin" module.
    std::vector<Polygons> insets;   //!< The skin can have perimeters so that the skin lines always start at a perimeter instead of in the middle of an infill cell.
    Polygons perimeter_gaps; //!< The gaps between the extra skin walls and gaps between the outer skin wall and the inner part inset
    Polygons inner_infill; //!< The inner infill of the skin with which the area within the innermost inset is filled
    Polygons roofing_fill; //!< The inner infill which has air directly above
};

/*!
    The SliceLayerPart is a single enclosed printable area for a single layer. (Also known as islands)
    It's filled during the FffProcessor.processSliceData(.), where each step uses data from the previous steps.
    Finally it's used in the FffProcessor.writeGCode(.) to generate the final gcode.
 */
class SliceLayerPart
{
public:
    AABB boundaryBox;       //!< The boundaryBox is an axis-aligned bounardy box which is used to quickly check for possible collision between different parts on different layers. It's an optimalization used during skin calculations.
    PolygonsPart outline;       //!< The outline is the first member that is filled, and it's filled with polygons that match a cross section of the 3D model. The first polygon is the outer boundary polygon and the rest are holes.
    Polygons print_outline; //!< An approximation to the outline of what's actually printed, based on the outer wall. Too small parts will be omitted compared to the outline.
    std::vector<Polygons> insets;         //!< The insets are generated with. The insets are also known as perimeters or the walls.
    Polygons outline_gaps; //!< The gaps between the outline of the mesh and the first wall. a.k.a. thin walls.
    std::vector<SkinPart> skin_parts;     //!< The skin parts which are filled for 100% with lines and/or insets.

<<<<<<< HEAD
    std::vector<std::vector<ExtrusionLine>> wall_toolpaths;  //!< 'new style' toolpaths for walls, will replace(?) the insets
=======
    VariableWidthPaths wall_toolpaths;  //!< toolpaths for walls, will replace(?) the insets
>>>>>>> 7a44ae59

    /*!
     * The areas inside of the mesh.
     * Like SliceLayerPart::outline, this class member is not used to actually determine the feature area,
     * but is used to compute the inside comb boundary.
     */
    Polygons infill_area;

    /*!
     * The areas which need to be filled with sparse (0-99%) infill.
     * Like SliceLayerPart::outline, this class member is not used to actually determine the feature area,
     * but is used to compute the infill_area_per_combine_per_density.
     *
     * These polygons may be cleared once they have been used to generate gradual infill and/or infill combine.
     *
     * If these polygons are not initialized, simply use the normal infill area.
     */
    std::optional<Polygons> infill_area_own;

    /*!
     * The areas which need to be filled with sparse (0-99%) infill for different thicknesses.
     * The infill_area is an array to support thicker layers of sparse infill and areas of different infill density.
     *
     * Take an example of infill_area[x][n], the meanings of the indexes are as follows:
     *   x  -  The sparsity of the infill area (0 - 99 in percentage). So, the areas in infill_area[x] are the most dense ones.
     *   n  -  The thickness (in number of layers) of the infill area. See example below:
     *          / ------ -- /         <- layer 3
     *        /-- ------ /            <- layer 2
     *          1   2     3
     * LEGEND: "-" means infill areas.
     * Numbers 1, 2 and 3 identifies 3 different infill areas. Infill areas 1 and 3 have a tickness of 1 layer, while area 2 has a thickness of 2.
     *
     * After the areas have been categoried into different densities, overlapping parts with the same density on multiple layers
     * will be combined into a single layer. Here is an illustration:
     *
     *                        *a group of 3 layers*
     *       NOT COMBINED                                   COMBINED
     *
     *       /22222222 2 2/                                  /22222222 2 2/     <--  the 2 layers next to the middle part are combined into a single layer
     *     /0 22222222 2/              ====>               /0 ........ 2/
     *   /0 1 22222222/                                  /0 1 ......../         <--  the 3 layers in the middle part are combined into a single layer
     *                                                      ^          ^
     *                                                      |          |
     *                                                      |          |-- those two density level 2 layers cannot not be combined in the current implementation.
     *                                                      |              this is because we separate every N layers into groups, and try to combine the layers
     *                                                      |              in each group starting from the bottom one. In this case, those two layers don't have a
     *                                                      |              bottom layer in this group, so they cannot be combined.
     *                                                      |              (TODO) this can be a good future work.
     *                                                      |
     *                                                      |-- ideally, those two layer can be combined as well, but it is not the case now.
     *                                                          (TODO) this can be a good future work.
     *
     * NOTES:
     *   - numbers represent the density levels of each infill
     *
     * This maximum number of layers we can combine is a user setting. This number, say "n", means the maximum number of layers we can combine into one.
     * On the combined layers, the extrusion amount will be higher than the normal extrusion amount because it needs to extrude for multiple layers instead of one.
     *
     * infill_area[x][n] is infill_area of (n+1) layers thick. 
     *
     * infill_area[0] corresponds to the most dense infill area.
     * infill_area[x] will lie fully inside infill_area[x+1].
     * infill_area_per_combine_per_density.back()[0] == part.infill area initially
     */
    std::vector<std::vector<Polygons>> infill_area_per_combine_per_density;

    /*!
     * Get the infill_area_own (or when it's not instantiated: the normal infill_area)
     * \see SliceLayerPart::infill_area_own
     * \return the own infill area
     */
    Polygons& getOwnInfillArea();

    /*!
     * Get the infill_area_own (or when it's not instantiated: the normal infill_area)
     * \see SliceLayerPart::infill_area_own
     * \return the own infill area
     */
    const Polygons& getOwnInfillArea() const;
};

/*!
    The SlicerLayer contains all the data for a single cross section of the 3D model.
 */
class SliceLayer
{
public:
    coord_t printZ;     //!< The height at which this layer needs to be printed. Can differ from sliceZ due to the raft.
    coord_t thickness;  //!< The thickness of this layer. Can be different when using variable layer heights.
    std::vector<SliceLayerPart> parts;  //!< An array of LayerParts which contain the actual data. The parts are printed one at a time to minimize travel outside of the 3D model.
    Polygons openPolyLines; //!< A list of lines which were never hooked up into a 2D polygon. (Currently unused in normal operation)
    mutable std::map<size_t, Polygons> innermost_walls_cache; //!< Cache for the in some cases computationaly expensive calculations in 'getInnermostWalls'.
        // ^^^^ NOTE: Caching function-results like this, when they don't change but are expensive to calculate, is generally considered one of the few 'acceptable uses' of the 'mutable' keyword.

    /*!
     * \brief The parts of the model that are exposed at the very top of the
     * model.
     *
     * This is filled only when the top surface is needed.
     */
    TopSurface top_surface;

    /*!
     * Get the all outlines of all layer parts in this layer.
     * 
     * \param external_polys_only Whether to only include the outermost outline of each layer part
     * \return A collection of all the outline polygons
     */
    Polygons getOutlines(bool external_polys_only = false) const;

    /*!
     * Get the all outlines of all layer parts in this layer.
     * Add those polygons to @p result.
     * 
     * \param external_polys_only Whether to only include the outermost outline of each layer part
     * \param result The result: a collection of all the outline polygons
     */
    void getOutlines(Polygons& result, bool external_polys_only = false) const;

    /*!
     * Collects the second wall of every part, or the outer wall if it has no second, or the outline, if it has no outer wall.
     * \result The collection of all polygons thus obtained.
     * \param max_inset If <= 1, use (up to) the 1st inner wall, if >= 2, use the 2nd inner wall.
     * \param mesh Pass mesh to let the function have access to wall-line-width settings.
     */
    Polygons& getInnermostWalls(const size_t max_inset, const SliceMeshStorage& mesh) const;

    ~SliceLayer();
};

/******************/




class SupportLayer
{
public:
    std::vector<SupportInfillPart> support_infill_parts;  //!< a list of support infill parts
    Polygons support_bottom; //!< Piece of support below the support and above the model. This must not overlap with any of the support_infill_parts or support_roof.
    Polygons support_roof; //!< Piece of support above the support and below the model. This must not overlap with any of the support_infill_parts or support_bottom.
    Polygons support_mesh_drop_down; //!< Areas from support meshes which should be supported by more support
    Polygons support_mesh; //!< Areas from support meshes which should NOT be supported by more support
    Polygons anti_overhang; //!< Areas where no overhang should be detected.

    /*!
     * Exclude the given polygons from the support infill areas and update the SupportInfillParts.
     *
     * \param exclude_polygons The polygons to exclude
     * \param exclude_polygons_boundary_box The boundary box for the polygons to exclude
     */
    void excludeAreasFromSupportInfillAreas(const Polygons& exclude_polygons, const AABB& exclude_polygons_boundary_box);
};

class SupportStorage
{
public:
    bool generated; //!< whether generateSupportGrid(.) has completed (successfully)

    int layer_nr_max_filled_layer; //!< the layer number of the uppermost layer with content

    std::vector<AngleDegrees> support_infill_angles; //!< a list of angle values which is cycled through to determine the infill angle of each layer
    std::vector<AngleDegrees> support_infill_angles_layer_0; //!< a list of angle values which is cycled through to determine the infill angle of each layer
    std::vector<AngleDegrees> support_roof_angles; //!< a list of angle values which is cycled through to determine the infill angle of each layer
    std::vector<AngleDegrees> support_bottom_angles; //!< a list of angle values which is cycled through to determine the infill angle of each layer

    std::vector<SupportLayer> supportLayers;
    SierpinskiFillProvider* cross_fill_provider; //!< the fractal pattern for the cross (3d) filling pattern

    SupportStorage();
    ~SupportStorage();
};
/******************/

class SubDivCube; // forward declaration to prevent dependency loop

class SliceMeshStorage
{
public:
    Settings& settings;
    std::vector<SliceLayer> layers;
    std::string mesh_name;

    LayerIndex layer_nr_max_filled_layer; //!< the layer number of the uppermost layer with content (modified while infill meshes are processed)

    std::vector<AngleDegrees> infill_angles; //!< a list of angle values which is cycled through to determine the infill angle of each layer
    std::vector<AngleDegrees> roofing_angles; //!< a list of angle values which is cycled through to determine the roofing angle of each layer
    std::vector<AngleDegrees> skin_angles; //!< a list of angle values which is cycled through to determine the skin angle of each layer
    std::vector<Polygons> overhang_areas; //!< For each layer the areas that are classified as overhang on this mesh.
    std::vector<Polygons> full_overhang_areas; //!< For each layer the full overhang without the tangent of the overhang angle removed, such that the overhang area adjoins the areas of the next layers.
    std::vector<std::vector<Polygons>> overhang_points; //!< For each layer a list of points where point-overhang is detected. This is overhang that hasn't got any surface area, such as a corner pointing downwards.
    AABB3D bounding_box; //!< the mesh's bounding box

    SubDivCube* base_subdiv_cube;
    SierpinskiFillProvider* cross_fill_provider; //!< the fractal pattern for the cross (3d) filling pattern

    /*!
     * \brief Creates a storage space for slice results of a mesh.
     * \param mesh The mesh that the storage space belongs to.
     * \param slice_layer_count How many layers are needed to store the slice
     * results of the mesh. This needs to be at least as high as the highest
     * layer that contains a part of the mesh.
     */
    SliceMeshStorage(Mesh* mesh, const size_t slice_layer_count);

    virtual ~SliceMeshStorage();

    /*!
     * \param extruder_nr The extruder for which to check
     * \return whether a particular extruder is used by this mesh
     */
    bool getExtruderIsUsed(const size_t extruder_nr) const;

    /*!
     * \param extruder_nr The extruder for which to check
     * \param layer_nr the layer for which to check
     * \return whether a particular extruder is used by this mesh on a particular layer
     */
    bool getExtruderIsUsed(const size_t extruder_nr, const LayerIndex& layer_nr) const;

    /*!
     * Gets whether this is a printable mesh (not an infill mesh, slicing mesh,
     * etc.)
     * \return True if it's a mesh that gets printed.
     */
    bool isPrinted() const;

    /*!
     * \return the mesh's user specified z seam hint
     */
    Point getZSeamHint() const;
};

class SliceDataStorage : public NoCopy
{
public:
    size_t print_layer_count; //!< The total number of layers (except the raft and filler layers)

    Point3 model_size, model_min, model_max;
    AABB3D machine_size; //!< The bounding box with the width, height and depth of the printer.
    std::vector<SliceMeshStorage> meshes;

    std::vector<WipeScriptConfig> wipe_config_per_extruder; //!< Wipe configs per extruder.

    std::vector<RetractionConfig> retraction_config_per_extruder; //!< Retraction config per extruder.
    std::vector<RetractionConfig> extruder_switch_retraction_config_per_extruder; //!< Retraction config per extruder for when performing an extruder switch

    SupportStorage support;

    Polygons skirt_brim[MAX_EXTRUDERS]; //!< Skirt and brim polygons per extruder, ordered from inner to outer polygons.
    size_t skirt_brim_max_locked_part_order[MAX_EXTRUDERS]; //!< Some parts (like skirt) always need to be printed before parts like support-brim, so lock 0..n for each extruder, where n is the value saved in this array.
    Polygons raftOutline;               //Storage for the outline of the raft. Will be filled with lines when the GCode is generated.

    int max_print_height_second_to_last_extruder; //!< Used in multi-extrusion: the layer number beyond which all models are printed with the same extruder
    std::vector<int> max_print_height_per_extruder; //!< For each extruder the highest layer number at which it is used.
    std::vector<size_t> max_print_height_order; //!< Ordered indices into max_print_height_per_extruder: back() will return the extruder number with the highest print height.

    std::vector<int> spiralize_seam_vertex_indices; //!< the index of the seam vertex for each layer
    std::vector<Polygons* > spiralize_wall_outlines; //!< the wall outline polygons for each layer

    PrimeTower primeTower;

    std::vector<Polygons> oozeShield;        //oozeShield per layer
    Polygons draft_protection_shield; //!< The polygons for a heightened skirt which protects from warping by gusts of wind and acts as a heated chamber.

    /*!
     * \brief Creates a new slice data storage that stores the slice data of the
     * current mesh group.
     */
    SliceDataStorage();

    ~SliceDataStorage()
    {
    }

    /*!
     * Get all outlines within a given layer.
     * 
     * \param layer_nr The index of the layer for which to get the outlines
     * (negative layer numbers indicate the raft).
     * \param include_support Whether to include support in the outline.
     * \param include_prime_tower Whether to include the prime tower in the
     * outline.
     * \param external_polys_only Whether to disregard all hole polygons.
     * \param for_brim Whether the outline is to be used to construct the brim.
     */
    Polygons getLayerOutlines(const LayerIndex layer_nr, const bool include_support, const bool include_prime_tower, const bool external_polys_only = false, const bool for_brim = false) const;

    /*!
     * Get the extruders used.
     * 
     * \return A vector of booleans indicating whether the extruder with the
     * corresponding index is used in the mesh group.
     */
    std::vector<bool> getExtrudersUsed() const;

    /*!
     * Get the extruders used on a particular layer.
     * 
     * \param layer_nr the layer for which to check
     * \return a vector of bools indicating whether the extruder with corresponding index is used in this layer.
     */
    std::vector<bool> getExtrudersUsed(LayerIndex layer_nr) const;

    /*!
     * Gets whether prime blob is enabled for the given extruder number.
     *
     * \param extruder_nr the extruder number to check.
     * \return a bool indicating whether prime blob is enabled for the given extruder number.
     */
    bool getExtruderPrimeBlobEnabled(const size_t extruder_nr) const;

    /*!
     * Gets the border of the usable print area for this machine.
     *
     * \param adhesion_offset whether to offset the border by the adhesion width to account for brims, skirts and
     * rafts, if present.
     * \return a Polygon representing the usable area of the print bed.
     */
    Polygon getMachineBorder(bool adhesion_offset = false) const;

private:
    /*!
     * Construct the retraction_config_per_extruder
     */
    std::vector<RetractionConfig> initializeRetractionConfigs();

    /*!
     * Construct the wipe_config_per_extruder
     */
    std::vector<WipeScriptConfig> initializeWipeConfigs();
};

}//namespace cura

#endif//SLICE_DATA_STORAGE_H<|MERGE_RESOLUTION|>--- conflicted
+++ resolved
@@ -59,11 +59,7 @@
     Polygons outline_gaps; //!< The gaps between the outline of the mesh and the first wall. a.k.a. thin walls.
     std::vector<SkinPart> skin_parts;     //!< The skin parts which are filled for 100% with lines and/or insets.
 
-<<<<<<< HEAD
-    std::vector<std::vector<ExtrusionLine>> wall_toolpaths;  //!< 'new style' toolpaths for walls, will replace(?) the insets
-=======
     VariableWidthPaths wall_toolpaths;  //!< toolpaths for walls, will replace(?) the insets
->>>>>>> 7a44ae59
 
     /*!
      * The areas inside of the mesh.
