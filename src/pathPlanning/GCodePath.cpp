//Copyright (c) 2022 Ultimaker B.V.
//CuraEngine is released under the terms of the AGPLv3 or higher.

#include "pathPlanning/GCodePath.h"
#include "GCodePathConfig.h"

namespace cura
{
<<<<<<< HEAD
GCodePath::GCodePath(const GCodePathConfig& config, std::string mesh_id, const SpaceFillType space_fill_type, const Ratio flow, const Ratio width_factor, const bool spiralize, const Ratio speed_factor) :
=======
GCodePath::GCodePath(const GCodePathConfig& config, const SliceMeshStorage* mesh, const SpaceFillType space_fill_type, const Ratio flow, const bool spiralize, const Ratio speed_factor) :
>>>>>>> 1b1ee5fc
config(&config),
mesh(mesh),
space_fill_type(space_fill_type),
flow(flow),
width_factor(width_factor),
speed_factor(speed_factor),
speed_back_pressure_factor(1.0),
retract(false),
unretract_before_last_travel_move(false),
perform_z_hop(false),
perform_prime(false),
skip_agressive_merge_hint(false),
points(std::vector<Point>()),
done(false),
spiralize(spiralize),
fan_speed(GCodePathConfig::FAN_SPEED_DEFAULT),
estimates(TimeMaterialEstimates())
{
}

bool GCodePath::isTravelPath() const
{
    return config->isTravelPath();
}

double GCodePath::getExtrusionMM3perMM() const
{
    return flow * width_factor * config->getExtrusionMM3perMM();
}

coord_t GCodePath::getLineWidthForLayerView() const
{
    return flow * width_factor * config->getLineWidth() * config->getFlowRatio();
}

void GCodePath::setFanSpeed(double fan_speed)
{
    this->fan_speed = fan_speed;
}

double GCodePath::getFanSpeed() const
{
    return (fan_speed >= 0 && fan_speed <= 100) ? fan_speed : config->getFanSpeed();
}

}<|MERGE_RESOLUTION|>--- conflicted
+++ resolved
@@ -6,28 +6,24 @@
 
 namespace cura
 {
-<<<<<<< HEAD
-GCodePath::GCodePath(const GCodePathConfig& config, std::string mesh_id, const SpaceFillType space_fill_type, const Ratio flow, const Ratio width_factor, const bool spiralize, const Ratio speed_factor) :
-=======
-GCodePath::GCodePath(const GCodePathConfig& config, const SliceMeshStorage* mesh, const SpaceFillType space_fill_type, const Ratio flow, const bool spiralize, const Ratio speed_factor) :
->>>>>>> 1b1ee5fc
-config(&config),
-mesh(mesh),
-space_fill_type(space_fill_type),
-flow(flow),
-width_factor(width_factor),
-speed_factor(speed_factor),
-speed_back_pressure_factor(1.0),
-retract(false),
-unretract_before_last_travel_move(false),
-perform_z_hop(false),
-perform_prime(false),
-skip_agressive_merge_hint(false),
-points(std::vector<Point>()),
-done(false),
-spiralize(spiralize),
-fan_speed(GCodePathConfig::FAN_SPEED_DEFAULT),
-estimates(TimeMaterialEstimates())
+GCodePath::GCodePath(const GCodePathConfig& config, const SliceMeshStorage* mesh, const SpaceFillType space_fill_type, const Ratio flow, const Ratio width_factor, const bool spiralize, const Ratio speed_factor) :
+    config(&config),
+    mesh(mesh),
+    space_fill_type(space_fill_type),
+    flow(flow),
+    width_factor(width_factor),
+    speed_factor(speed_factor),
+    speed_back_pressure_factor(1.0),
+    retract(false),
+    unretract_before_last_travel_move(false),
+    perform_z_hop(false),
+    perform_prime(false),
+    skip_agressive_merge_hint(false),
+    points(std::vector<Point>()),
+    done(false),
+    spiralize(spiralize),
+    fan_speed(GCodePathConfig::FAN_SPEED_DEFAULT),
+    estimates(TimeMaterialEstimates())
 {
 }
 
