// Copyright (c) 2023 UltiMaker
// CuraEngine is released under the terms of the AGPLv3 or higher

#include <spdlog/spdlog.h>

#include "Application.h" //To get settings.
#include "ExtruderTrain.h"
#include "FffProcessor.h" //To create a mesh group with if none is provided.
#include "Slice.h"
#include "infill/DensityProvider.h" // for destructor
#include "infill/LightningGenerator.h"
#include "infill/SierpinskiFillProvider.h"
#include "infill/SubDivCube.h" // For the destructor
#include "raft.h"
#include "sliceDataStorage.h"
#include "utils/math.h" //For PI.


namespace cura
{

SupportStorage::SupportStorage() : generated(false), layer_nr_max_filled_layer(-1), cross_fill_provider(nullptr)
{
}

SupportStorage::~SupportStorage()
{
    supportLayers.clear();
    if (cross_fill_provider)
    {
        delete cross_fill_provider;
    }
}

Polygons& SliceLayerPart::getOwnInfillArea()
{
    return const_cast<Polygons&>(const_cast<const SliceLayerPart*>(this)->getOwnInfillArea());
}

const Polygons& SliceLayerPart::getOwnInfillArea() const
{
    if (infill_area_own)
    {
        return *infill_area_own;
    }
    else
    {
        return infill_area;
    }
}

bool SliceLayerPart::hasWallAtInsetIndex(size_t inset_idx) const
{
    for (const VariableWidthLines& lines : wall_toolpaths)
    {
        for (const ExtrusionLine& line : lines)
        {
            if (line.inset_idx == inset_idx)
            {
                return true;
            }
        }
    }
    return false;
}

SliceLayer::~SliceLayer()
{
}

Polygons SliceLayer::getOutlines(bool external_polys_only) const
{
    Polygons ret;
    getOutlines(ret, external_polys_only);
    return ret;
}

void SliceLayer::getOutlines(Polygons& result, bool external_polys_only) const
{
    for (const SliceLayerPart& part : parts)
    {
        if (external_polys_only)
        {
            result.add(part.outline.outerPolygon());
        }
        else
        {
            result.add(part.print_outline);
        }
    }
}

SliceMeshStorage::SliceMeshStorage(Mesh* mesh, const size_t slice_layer_count)
    : settings(mesh->settings)
    , mesh_name(mesh->mesh_name)
    , layer_nr_max_filled_layer(0)
    , bounding_box(mesh->getAABB())
    , base_subdiv_cube(nullptr)
    , cross_fill_provider(nullptr)
    , lightning_generator(nullptr)
{
    layers.resize(slice_layer_count);
}

SliceMeshStorage::~SliceMeshStorage()
{
    if (base_subdiv_cube)
    {
        delete base_subdiv_cube;
    }
    if (cross_fill_provider)
    {
        delete cross_fill_provider;
    }
    if (lightning_generator)
    {
        delete lightning_generator;
    }
}

bool SliceMeshStorage::getExtruderIsUsed(const size_t extruder_nr) const
{
    if (settings.get<bool>("anti_overhang_mesh") || settings.get<bool>("support_mesh"))
    { // object is not printed as object, but as support.
        return false;
    }
    if (settings.get<bool>("magic_spiralize"))
    {
        if (settings.get<ExtruderTrain&>("wall_0_extruder_nr").extruder_nr == extruder_nr)
        {
            return true;
        }
        else
        {
            return false;
        }
    }
    if (settings.get<ESurfaceMode>("magic_mesh_surface_mode") != ESurfaceMode::NORMAL && settings.get<ExtruderTrain&>("wall_0_extruder_nr").extruder_nr == extruder_nr)
    {
        return true;
    }
    if (settings.get<size_t>("wall_line_count") > 0 && settings.get<ExtruderTrain&>("wall_0_extruder_nr").extruder_nr == extruder_nr)
    {
        return true;
    }
    if ((settings.get<size_t>("wall_line_count") > 1 || settings.get<bool>("alternate_extra_perimeter")) && settings.get<ExtruderTrain&>("wall_x_extruder_nr").extruder_nr == extruder_nr)
    {
        return true;
    }
    if (settings.get<coord_t>("infill_line_distance") > 0 && settings.get<ExtruderTrain&>("infill_extruder_nr").extruder_nr == extruder_nr)
    {
        return true;
    }
    if ((settings.get<size_t>("top_layers") > 0 || settings.get<size_t>("bottom_layers") > 0) && settings.get<ExtruderTrain&>("top_bottom_extruder_nr").extruder_nr == extruder_nr)
    {
        return true;
    }
    const size_t roofing_layer_count = std::min(settings.get<size_t>("roofing_layer_count"), settings.get<size_t>("top_layers"));
    if (roofing_layer_count > 0 && settings.get<ExtruderTrain&>("roofing_extruder_nr").extruder_nr == extruder_nr)
    {
        return true;
    }
    return false;
}

bool SliceMeshStorage::getExtruderIsUsed(const size_t extruder_nr, const LayerIndex& layer_nr) const
{
    if (layer_nr < 0 || layer_nr >= static_cast<int>(layers.size()))
    {
        return false;
    }
    if (settings.get<bool>("anti_overhang_mesh") || settings.get<bool>("support_mesh"))
    { // object is not printed as object, but as support.
        return false;
    }
    const SliceLayer& layer = layers[layer_nr];
    if (settings.get<ExtruderTrain&>("wall_0_extruder_nr").extruder_nr == extruder_nr && (settings.get<size_t>("wall_line_count") > 0 || settings.get<size_t>("skin_outline_count") > 0))
    {
        for (const SliceLayerPart& part : layer.parts)
        {
            if ((part.hasWallAtInsetIndex(0)) || ! part.spiral_wall.empty())
            {
                return true;
            }
        }
    }
    if (settings.get<ESurfaceMode>("magic_mesh_surface_mode") != ESurfaceMode::NORMAL && settings.get<ExtruderTrain&>("wall_0_extruder_nr").extruder_nr == extruder_nr && layer.openPolyLines.size() > 0)
    {
        return true;
    }
    if ((settings.get<size_t>("wall_line_count") > 1 || settings.get<bool>("alternate_extra_perimeter")) && settings.get<ExtruderTrain&>("wall_x_extruder_nr").extruder_nr == extruder_nr)
    {
        for (const SliceLayerPart& part : layer.parts)
        {
            if (part.hasWallAtInsetIndex(1))
            {
                return true;
            }
        }
    }
    if (settings.get<coord_t>("infill_line_distance") > 0 && settings.get<ExtruderTrain&>("infill_extruder_nr").extruder_nr == extruder_nr)
    {
        for (const SliceLayerPart& part : layer.parts)
        {
            if (part.getOwnInfillArea().size() > 0)
            {
                return true;
            }
        }
    }
    if (settings.get<ExtruderTrain&>("top_bottom_extruder_nr").extruder_nr == extruder_nr)
    {
        for (const SliceLayerPart& part : layer.parts)
        {
            for (const SkinPart& skin_part : part.skin_parts)
            {
                if (! skin_part.skin_fill.empty())
                {
                    return true;
                }
            }
        }
    }
    if (settings.get<ExtruderTrain&>("roofing_extruder_nr").extruder_nr == extruder_nr)
    {
        for (const SliceLayerPart& part : layer.parts)
        {
            for (const SkinPart& skin_part : part.skin_parts)
            {
                if (! skin_part.roofing_fill.empty())
                {
                    return true;
                }
            }
        }
    }
    return false;
}

bool SliceMeshStorage::isPrinted() const
{
    return ! settings.get<bool>("infill_mesh") && ! settings.get<bool>("cutting_mesh") && ! settings.get<bool>("anti_overhang_mesh");
}

Point SliceMeshStorage::getZSeamHint() const
{
    Point pos(settings.get<coord_t>("z_seam_x"), settings.get<coord_t>("z_seam_y"));
    if (settings.get<bool>("z_seam_relative"))
    {
        Point3 middle = bounding_box.getMiddle();
        pos += Point(middle.x, middle.y);
    }
    return pos;
}

std::vector<RetractionAndWipeConfig> SliceDataStorage::initializeRetractionAndWipeConfigs()
{
    std::vector<RetractionAndWipeConfig> ret;
    ret.resize(Application::getInstance().current_slice->scene.extruders.size()); // initializes with constructor RetractionConfig()
    return ret;
}

SliceDataStorage::SliceDataStorage() :
    print_layer_count(0),
    retraction_wipe_config_per_extruder(initializeRetractionAndWipeConfigs()),
    max_print_height_second_to_last_extruder(-1)
{
    const Settings& mesh_group_settings = Application::getInstance().current_slice->scene.current_mesh_group->settings;
    Point3 machine_max(mesh_group_settings.get<coord_t>("machine_width"), mesh_group_settings.get<coord_t>("machine_depth"), mesh_group_settings.get<coord_t>("machine_height"));
    Point3 machine_min(0, 0, 0);
    if (mesh_group_settings.get<bool>("machine_center_is_zero"))
    {
        machine_max /= 2;
        machine_min -= machine_max;
    }
    machine_size.include(machine_min);
    machine_size.include(machine_max);
}

Polygons SliceDataStorage::getLayerOutlines(const LayerIndex layer_nr, const bool include_support, const bool include_prime_tower, const bool external_polys_only, const int extruder_nr) const
{
    const Settings& mesh_group_settings = Application::getInstance().current_slice->scene.current_mesh_group->settings;
    if (layer_nr < 0 && layer_nr < -static_cast<LayerIndex>(Raft::getFillerLayerCount()))
    { // when processing raft
<<<<<<< HEAD
        ExtruderTrain& train = mesh_group_settings.get<ExtruderTrain&>("adhesion_extruder_nr");
        if (include_support && (extruder_nr == -1 || extruder_nr == int(train.extruder_nr)))
=======
        if (include_support && (extruder_nr == -1 || extruder_nr == int(mesh_group_settings.get<ExtruderTrain&>("adhesion_extruder_nr").extruder_nr)))
>>>>>>> b967ec04
        {
            if (external_polys_only)
            {
                std::vector<PolygonsPart> parts = raftOutline.splitIntoParts();
                Polygons result;
                for (PolygonsPart& part : parts)
                {
                    result.add(part.outerPolygon());
                }
                return result;
            }
            else
            {
                return raftOutline;
            }
        }
        else
        {
            return Polygons();
        }
    }
    else
    {
        Polygons total;
        if (layer_nr >= 0)
        {
            for (const SliceMeshStorage& mesh : meshes)
            {
                if (mesh.settings.get<bool>("infill_mesh") || mesh.settings.get<bool>("anti_overhang_mesh")
                    || (extruder_nr != -1 && extruder_nr != int(mesh.settings.get<ExtruderTrain&>("wall_0_extruder_nr").extruder_nr)))
                {
                    continue;
                }
                const SliceLayer& layer = mesh.layers[layer_nr];
                layer.getOutlines(total, external_polys_only);
                if (mesh.settings.get<ESurfaceMode>("magic_mesh_surface_mode") != ESurfaceMode::NORMAL)
                {
                    total = total.unionPolygons(layer.openPolyLines.offsetPolyLine(MM2INT(0.1)));
                }
            }
        }
        if (include_support && (extruder_nr == -1 || extruder_nr == int(mesh_group_settings.get<ExtruderTrain&>("support_infill_extruder_nr").extruder_nr)))
        {
            const SupportLayer& support_layer = support.supportLayers[std::max(LayerIndex(0), layer_nr)];
            if (support.generated)
            {
                for (const SupportInfillPart& support_infill_part : support_layer.support_infill_parts)
                {
                    total.add(support_infill_part.outline);
                }
                total.add(support_layer.support_bottom);
                total.add(support_layer.support_roof);
            }
        }
        int prime_tower_outer_extruder_nr = primeTower.extruder_order[0];
        if (include_prime_tower && (extruder_nr == -1 || extruder_nr == prime_tower_outer_extruder_nr))
        {
            if (primeTower.enabled)
            {
                total.add(primeTower.outer_poly);
            }
        }
        return total;
    }
}

std::vector<bool> SliceDataStorage::getExtrudersUsed() const
{
    std::vector<bool> ret;
    ret.resize(Application::getInstance().current_slice->scene.extruders.size(), false);

    const Settings& mesh_group_settings = Application::getInstance().current_slice->scene.current_mesh_group->settings;
    const EPlatformAdhesion adhesion_type = mesh_group_settings.get<EPlatformAdhesion>("adhesion_type");
    if (adhesion_type == EPlatformAdhesion::SKIRT || adhesion_type == EPlatformAdhesion::BRIM)
    {
        for (size_t extruder_nr = 0; extruder_nr < Application::getInstance().current_slice->scene.extruders.size(); extruder_nr++)
        {
            if (! skirt_brim[extruder_nr].empty())
            {
                ret[extruder_nr] = true;
            }
        }
        int skirt_brim_extruder_nr = mesh_group_settings.get<int>("skirt_brim_extruder_nr");
        if (skirt_brim_extruder_nr >= 0)
        {
            ret[skirt_brim_extruder_nr] = true;
        }
    }
    else if (adhesion_type == EPlatformAdhesion::RAFT)
    {
        ret[mesh_group_settings.get<ExtruderTrain&>("raft_base_extruder_nr").extruder_nr] = true;
        const size_t num_interface_layers = mesh_group_settings.get<ExtruderTrain&>("raft_interface_extruder_nr").settings.get<size_t>("raft_interface_layers");
        if (num_interface_layers > 0)
        {
            ret[mesh_group_settings.get<ExtruderTrain&>("raft_interface_extruder_nr").extruder_nr] = true;
        }
        const size_t num_surface_layers = mesh_group_settings.get<ExtruderTrain&>("raft_surface_extruder_nr").settings.get<size_t>("raft_surface_layers");
        if (num_surface_layers > 0)
        {
            ret[mesh_group_settings.get<ExtruderTrain&>("raft_surface_extruder_nr").extruder_nr] = true;
        }
    }

    // TODO: ooze shield, draft shield ..?

    // support
    // support is presupposed to be present...
    for (const SliceMeshStorage& mesh : meshes)
    {
        if (mesh.settings.get<bool>("support_enable") || mesh.settings.get<bool>("support_mesh"))
        {
            ret[mesh_group_settings.get<ExtruderTrain&>("support_extruder_nr_layer_0").extruder_nr] = true;
            ret[mesh_group_settings.get<ExtruderTrain&>("support_infill_extruder_nr").extruder_nr] = true;
            if (mesh_group_settings.get<bool>("support_roof_enable"))
            {
                ret[mesh_group_settings.get<ExtruderTrain&>("support_roof_extruder_nr").extruder_nr] = true;
            }
            if (mesh_group_settings.get<bool>("support_bottom_enable"))
            {
                ret[mesh_group_settings.get<ExtruderTrain&>("support_bottom_extruder_nr").extruder_nr] = true;
            }
        }
    }

    // all meshes are presupposed to actually have content
    for (const SliceMeshStorage& mesh : meshes)
    {
        for (unsigned int extruder_nr = 0; extruder_nr < ret.size(); extruder_nr++)
        {
            ret[extruder_nr] = ret[extruder_nr] || mesh.getExtruderIsUsed(extruder_nr);
        }
    }
    return ret;
}

std::vector<bool> SliceDataStorage::getExtrudersUsed(const LayerIndex layer_nr) const
{
    const std::vector<ExtruderTrain>& extruders = Application::getInstance().current_slice->scene.extruders;
    std::vector<bool> ret;
    ret.resize(extruders.size(), false);
    const Settings& mesh_group_settings = Application::getInstance().current_slice->scene.current_mesh_group->settings;
    const EPlatformAdhesion adhesion_type = mesh_group_settings.get<EPlatformAdhesion>("adhesion_type");

    bool include_adhesion = true;
    bool include_helper_parts = true;
    bool include_models = true;
    if (layer_nr < 0)
    {
        include_models = false;
        if (layer_nr < -static_cast<LayerIndex>(Raft::getFillerLayerCount()))
        {
            include_helper_parts = false;
        }
    }
    else if (layer_nr > 0 || adhesion_type == EPlatformAdhesion::RAFT)
    { // only include adhesion only for layers where platform adhesion actually occurs
        // i.e. layers < 0 are for raft, layer 0 is for brim/skirt
        include_adhesion = false;
    }

    if (include_adhesion)
    {
        if (layer_nr == 0 && (adhesion_type == EPlatformAdhesion::SKIRT || adhesion_type == EPlatformAdhesion::BRIM))
        {
            for (size_t extruder_nr = 0; extruder_nr < extruders.size(); ++extruder_nr)
            {
                if (! skirt_brim[extruder_nr].empty())
                {
                    ret[extruder_nr] = true;
                }
            }
        }
        if (adhesion_type == EPlatformAdhesion::RAFT)
        {
            const LayerIndex raft_layers = Raft::getTotalExtraLayers();
            if (layer_nr == -raft_layers) // Base layer.
            {
                ret[mesh_group_settings.get<ExtruderTrain&>("raft_base_extruder_nr").extruder_nr] = true;
                // When using a raft, all prime blobs need to be on the lowest layer (the build plate).
                for (size_t extruder_nr = 0; extruder_nr < extruders.size(); ++extruder_nr)
                {
                    if (extruders[extruder_nr].settings.get<bool>("prime_blob_enable"))
                    {
                        ret[extruder_nr] = true;
                    }
                }
            }
            else if (layer_nr == -raft_layers + 1) // Interface layer.
            {
                ret[mesh_group_settings.get<ExtruderTrain&>("raft_interface_extruder_nr").extruder_nr] = true;
            }
            else if (layer_nr < -static_cast<LayerIndex>(Raft::getFillerLayerCount())) // Any of the surface layers.
            {
                ret[mesh_group_settings.get<ExtruderTrain&>("raft_surface_extruder_nr").extruder_nr] = true;
            }
        }
    }

    // TODO: ooze shield, draft shield ..?

    if (include_helper_parts)
    {
        // support
        if (layer_nr < int(support.supportLayers.size()))
        {
            const SupportLayer& support_layer = support.supportLayers[std::max(LayerIndex(0), layer_nr)]; // Below layer 0, it's the same as layer 0 (even though it's not stored here).
            if (layer_nr == 0)
            {
                if (! support_layer.support_infill_parts.empty())
                {
                    ret[mesh_group_settings.get<ExtruderTrain&>("support_extruder_nr_layer_0").extruder_nr] = true;
                }
            }
            else
            {
                if (! support_layer.support_infill_parts.empty())
                {
                    ret[mesh_group_settings.get<ExtruderTrain&>("support_infill_extruder_nr").extruder_nr] = true;
                }
            }
            if (! support_layer.support_bottom.empty())
            {
                ret[mesh_group_settings.get<ExtruderTrain&>("support_bottom_extruder_nr").extruder_nr] = true;
            }
            if (! support_layer.support_roof.empty())
            {
                ret[mesh_group_settings.get<ExtruderTrain&>("support_roof_extruder_nr").extruder_nr] = true;
            }
        }
    }

    if (include_models)
    {
        for (const SliceMeshStorage& mesh : meshes)
        {
            for (unsigned int extruder_nr = 0; extruder_nr < ret.size(); extruder_nr++)
            {
                ret[extruder_nr] = ret[extruder_nr] || mesh.getExtruderIsUsed(extruder_nr, layer_nr);
            }
        }
    }
    return ret;
}

bool SliceDataStorage::getExtruderPrimeBlobEnabled(const size_t extruder_nr) const
{
    if (extruder_nr >= Application::getInstance().current_slice->scene.extruders.size())
    {
        return false;
    }

    const ExtruderTrain& train = Application::getInstance().current_slice->scene.extruders[extruder_nr];
    return train.settings.get<bool>("prime_blob_enable");
}

Polygons SliceDataStorage::getMachineBorder(int checking_extruder_nr) const
{
    const Settings& mesh_group_settings = Application::getInstance().current_slice->scene.current_mesh_group->settings;

    Polygons border;
    border.emplace_back();
    PolygonRef outline = border.back();
    switch (mesh_group_settings.get<BuildPlateShape>("machine_shape"))
    {
    case BuildPlateShape::ELLIPTIC:
    {
        // Construct an ellipse to approximate the build volume.
        const coord_t width = machine_size.max.x - machine_size.min.x;
        const coord_t depth = machine_size.max.y - machine_size.min.y;
        constexpr unsigned int circle_resolution = 50;
        for (unsigned int i = 0; i < circle_resolution; i++)
        {
            const double angle = M_PI * 2 * i / circle_resolution;
            outline.emplace_back(machine_size.getMiddle().x + std::cos(angle) * width / 2, machine_size.getMiddle().y + std::sin(angle) * depth / 2);
        }
        break;
    }
    case BuildPlateShape::RECTANGULAR:
    default:
        outline = machine_size.flatten().toPolygon();
        break;
    }

    Polygons disallowed_areas = mesh_group_settings.get<Polygons>("machine_disallowed_areas");
    disallowed_areas = disallowed_areas.unionPolygons(); // union overlapping disallowed areas
    for (PolygonRef poly : disallowed_areas)
        for (Point& p : poly)
            p = Point(machine_size.max.x / 2 + p.X, machine_size.max.y / 2 - p.Y); // apparently the frontend stores the disallowed areas in a different coordinate system
    
    std::vector<bool> extruder_is_used = getExtrudersUsed();

    constexpr coord_t prime_clearance = MM2INT(6.5);
    for (size_t extruder_nr = 0; extruder_nr < extruder_is_used.size(); extruder_nr++)
    {
        if ((checking_extruder_nr != -1 && int(extruder_nr) != checking_extruder_nr) || ! extruder_is_used[extruder_nr])
        {
            continue;
        }
        Settings& extruder_settings = Application::getInstance().current_slice->scene.extruders[extruder_nr].settings;
        if (!(extruder_settings.get<bool>("prime_blob_enable") && mesh_group_settings.get<bool>("extruder_prime_pos_abs")))
        {
            continue;
        }
        Point prime_pos(extruder_settings.get<coord_t>("extruder_prime_pos_x"), extruder_settings.get<coord_t>("extruder_prime_pos_y"));
        if (prime_pos == Point(0, 0))
        {
            continue; // Ignore extruder prime position if it is not set.
        }
        Point translation(extruder_settings.get<coord_t>("machine_nozzle_offset_x"), extruder_settings.get<coord_t>("machine_nozzle_offset_y"));
        prime_pos -= translation;
        Polygons prime_polygons;
        prime_polygons.emplace_back(PolygonUtils::makeCircle(prime_pos, prime_clearance, M_PI / 32));
        disallowed_areas = disallowed_areas.unionPolygons(prime_polygons);
    }

    Polygons disallowed_all_extruders;
    bool first = true;
    for (size_t extruder_nr = 0; extruder_nr < extruder_is_used.size(); extruder_nr++)
    {
        if ((checking_extruder_nr != -1 && int(extruder_nr) != checking_extruder_nr) || !extruder_is_used[extruder_nr])
        {
            continue;
        }
        Settings& extruder_settings = Application::getInstance().current_slice->scene.extruders[extruder_nr].settings;
        Point translation(extruder_settings.get<coord_t>("machine_nozzle_offset_x"), extruder_settings.get<coord_t>("machine_nozzle_offset_y"));
        Polygons extruder_border = disallowed_areas;
        extruder_border.translate(translation);
        if (first)
        {
            disallowed_all_extruders = extruder_border;
            first = false;
        }
        else
        {
            disallowed_all_extruders = disallowed_all_extruders.unionPolygons(extruder_border);
        }
    }
    disallowed_all_extruders.processEvenOdd(ClipperLib::pftNonZero); // prevent overlapping disallowed areas from XORing
    
    Polygons border_all_extruders = border; // each extruders border areas must be limited to the global border, which is the union of all extruders borders
    if (mesh_group_settings.has("nozzle_offsetting_for_disallowed_areas") && mesh_group_settings.get<bool>("nozzle_offsetting_for_disallowed_areas"))
    {
        for (size_t extruder_nr = 0; extruder_nr < extruder_is_used.size(); extruder_nr++)
        {
            if ((checking_extruder_nr != -1 && int(extruder_nr) != checking_extruder_nr) || ! extruder_is_used[extruder_nr])
            {
                continue;
            }
            Settings& extruder_settings = Application::getInstance().current_slice->scene.extruders[extruder_nr].settings;
            Point translation(extruder_settings.get<coord_t>("machine_nozzle_offset_x"), extruder_settings.get<coord_t>("machine_nozzle_offset_y"));
            for (size_t other_extruder_nr = 0; other_extruder_nr < extruder_is_used.size(); other_extruder_nr++)
            {
                // NOTE: the other extruder doesn't have to be used. Since the global border is the union of all extruders borders also unused extruders must be taken into account.
                if (other_extruder_nr == extruder_nr)
                {
                    continue;
                }
                Settings& other_extruder_settings = Application::getInstance().current_slice->scene.extruders[other_extruder_nr].settings;
                Point other_translation(other_extruder_settings.get<coord_t>("machine_nozzle_offset_x"), other_extruder_settings.get<coord_t>("machine_nozzle_offset_y"));
                Polygons translated_border = border;
                translated_border.translate(translation - other_translation);
                border_all_extruders = border_all_extruders.intersection(translated_border);
            }
        }
    }

    border = border_all_extruders.difference(disallowed_all_extruders);
    return border;
}


void SupportLayer::excludeAreasFromSupportInfillAreas(const Polygons& exclude_polygons, const AABB& exclude_polygons_boundary_box)
{
    // record the indexes that need to be removed and do that after
    std::list<size_t> to_remove_part_indices; // LIFO for removing

    unsigned int part_count_to_check = support_infill_parts.size(); // note that support_infill_parts.size() changes during the computation below
    for (size_t part_idx = 0; part_idx < part_count_to_check; ++part_idx)
    {
        SupportInfillPart& support_infill_part = support_infill_parts[part_idx];

        // if the areas don't overlap, do nothing
        if (! exclude_polygons_boundary_box.hit(support_infill_part.outline_boundary_box))
        {
            continue;
        }

        Polygons result_polygons = support_infill_part.outline.difference(exclude_polygons);

        // if no smaller parts get generated, this mean this part should be removed.
        if (result_polygons.empty())
        {
            to_remove_part_indices.push_back(part_idx);
            continue;
        }

        std::vector<PolygonsPart> smaller_support_islands = result_polygons.splitIntoParts();

        if (smaller_support_islands.empty())
        { // extra safety guard in case result_polygons consists of too small polygons which are automatically removed in splitIntoParts
            to_remove_part_indices.push_back(part_idx);
            continue;
        }

        // there are one or more smaller parts.
        // we first replace the current part with one of the smaller parts,
        // the rest we add to the support_infill_parts (but after part_count_to_check)
        support_infill_part.outline = smaller_support_islands[0];

        for (size_t support_island_idx = 1; support_island_idx < smaller_support_islands.size(); ++support_island_idx)
        {
            const PolygonsPart& smaller_island = smaller_support_islands[support_island_idx];
            support_infill_parts.emplace_back(smaller_island, support_infill_part.support_line_width, support_infill_part.inset_count_to_generate);
        }
    }

    // remove the ones that need to be removed (LIFO)
    while (! to_remove_part_indices.empty())
    {
        const size_t remove_idx = to_remove_part_indices.back();
        to_remove_part_indices.pop_back();

        if (remove_idx < support_infill_parts.size() - 1)
        { // move last element to the to-be-removed element so that we can erase the last place in the vector
            support_infill_parts[remove_idx] = std::move(support_infill_parts.back());
        }
        support_infill_parts.pop_back(); // always erase last place in the vector
    }
}

} // namespace cura<|MERGE_RESOLUTION|>--- conflicted
+++ resolved
@@ -282,12 +282,7 @@
     const Settings& mesh_group_settings = Application::getInstance().current_slice->scene.current_mesh_group->settings;
     if (layer_nr < 0 && layer_nr < -static_cast<LayerIndex>(Raft::getFillerLayerCount()))
     { // when processing raft
-<<<<<<< HEAD
-        ExtruderTrain& train = mesh_group_settings.get<ExtruderTrain&>("adhesion_extruder_nr");
-        if (include_support && (extruder_nr == -1 || extruder_nr == int(train.extruder_nr)))
-=======
         if (include_support && (extruder_nr == -1 || extruder_nr == int(mesh_group_settings.get<ExtruderTrain&>("adhesion_extruder_nr").extruder_nr)))
->>>>>>> b967ec04
         {
             if (external_polys_only)
             {
