//Copyright (c) 2018 Ultimaker B.V.
//CuraEngine is released under the terms of the AGPLv3 or higher.

#include <cmath> // std::ceil

#include "Application.h" //To get settings.
#include "skin.h"
#include "settings/types/AngleRadians.h" //For the infill support angle.
#include "utils/math.h"
#include "utils/polygonUtils.h"

#define MIN_AREA_SIZE (0.4 * 0.4) 

namespace cura 
{

coord_t SkinInfillAreaComputation::getSkinLineWidth(const SliceMeshStorage& mesh, const LayerIndex& layer_nr)
{
    coord_t skin_line_width = mesh.settings.get<coord_t>("skin_line_width");
    if (layer_nr == 0)
    {
        const ExtruderTrain& train_skin = mesh.settings.get<ExtruderTrain&>("top_bottom_extruder_nr");
        skin_line_width *= train_skin.settings.get<Ratio>("initial_layer_line_width_factor");
    }
    return skin_line_width;
}

coord_t SkinInfillAreaComputation::getWallLineWidth0(const SliceMeshStorage& mesh, const LayerIndex& layer_nr)
{
    coord_t wall_line_width_0 = mesh.settings.get<coord_t>("wall_line_width_0");
    if (layer_nr == 0)
    {
        const ExtruderTrain& train_wall_0 = mesh.settings.get<ExtruderTrain&>("wall_0_extruder_nr");
        wall_line_width_0 *= train_wall_0.settings.get<Ratio>("initial_layer_line_width_factor");
    }
    return wall_line_width_0;
}
coord_t SkinInfillAreaComputation::getWallLineWidthX(const SliceMeshStorage& mesh, const LayerIndex& layer_nr)
{
    coord_t wall_line_width_x = mesh.settings.get<coord_t>("wall_line_width_x");
    if (layer_nr == 0)
    {
        const ExtruderTrain& train_wall_x = mesh.settings.get<ExtruderTrain&>("wall_x_extruder_nr");
        wall_line_width_x *= train_wall_x.settings.get<Ratio>("initial_layer_line_width_factor");
    }
    return wall_line_width_x;
}
coord_t SkinInfillAreaComputation::getInfillSkinOverlap(const SliceMeshStorage& mesh, const LayerIndex& layer_nr, const coord_t& innermost_wall_line_width)
{
    coord_t infill_skin_overlap = 0;
    { // compute infill_skin_overlap
        const ExtruderTrain& train_infill = mesh.settings.get<ExtruderTrain&>("infill_extruder_nr");
        const Ratio infill_line_width_factor = (layer_nr == 0) ? train_infill.settings.get<Ratio>("initial_layer_line_width_factor") : Ratio(1.0);
        const bool infill_is_dense = mesh.settings.get<coord_t>("infill_line_distance") < mesh.settings.get<coord_t>("infill_line_width") * infill_line_width_factor + 10;
        if (!infill_is_dense && mesh.settings.get<EFillMethod>("infill_pattern") != EFillMethod::CONCENTRIC)
        {
            infill_skin_overlap = innermost_wall_line_width / 2;
        }
    }
    return infill_skin_overlap;
}

SkinInfillAreaComputation::SkinInfillAreaComputation(const LayerIndex& layer_nr, SliceMeshStorage& mesh, bool process_infill)
: layer_nr(layer_nr)
, mesh(mesh)
, bottom_layer_count(mesh.settings.get<size_t>("bottom_layers"))
, top_layer_count(mesh.settings.get<size_t>("top_layers"))
, wall_line_count(mesh.settings.get<size_t>("wall_line_count"))
, skin_line_width(getSkinLineWidth(mesh, layer_nr))
, wall_line_width_0(getWallLineWidth0(mesh, layer_nr))
, wall_line_width_x(getWallLineWidthX(mesh, layer_nr))
, innermost_wall_line_width((wall_line_count == 1) ? wall_line_width_0 : wall_line_width_x)
, infill_skin_overlap(getInfillSkinOverlap(mesh, layer_nr, innermost_wall_line_width))
, skin_inset_count(mesh.settings.get<size_t>("skin_outline_count"))
, no_small_gaps_heuristic(mesh.settings.get<bool>("skin_no_small_gaps_heuristic"))
, process_infill(process_infill)
, top_reference_wall_expansion(mesh.settings.get<coord_t>("top_skin_preshrink"))
, bottom_reference_wall_expansion(mesh.settings.get<coord_t>("bottom_skin_preshrink"))
, top_skin_expand_distance(mesh.settings.get<coord_t>("top_skin_expand_distance"))
, bottom_skin_expand_distance(mesh.settings.get<coord_t>("bottom_skin_expand_distance"))
, top_reference_wall_idx(getReferenceWallIdx(top_reference_wall_expansion))
, bottom_reference_wall_idx(getReferenceWallIdx(bottom_reference_wall_expansion))
{
}

/*
 * This function is executed in a parallel region based on layer_nr.
 * When modifying make sure any changes does not introduce data races.
 *
 * this function may only read/write the skin and infill from the *current* layer.
 */
Polygons SkinInfillAreaComputation::getWalls(const SliceLayerPart& part_here, int layer2_nr, unsigned int wall_idx)
{
    Polygons result;
    if (layer2_nr >= static_cast<int>(mesh.layers.size()))
    {
        return result;
    }
    const SliceLayer& layer2 = mesh.layers[layer2_nr];
    for (const SliceLayerPart& part2 : layer2.parts)
    {
        if (part_here.boundaryBox.hit(part2.boundaryBox))
        {
            if (wall_idx <= 0)
            {
                result.add(part2.outline);
            }
            else if (wall_idx <= part2.insets.size())
            {
                result.add(part2.insets[wall_idx - 1]); // -1 because it's a 1-based index
            }
        }
    }
    return result;
};

int SkinInfillAreaComputation::getReferenceWallIdx(coord_t& preshrink) const
{
    for (int wall_idx = wall_line_count; wall_idx > 0; wall_idx--)
    {
        coord_t wall_line_width = (wall_idx > 1)? wall_line_width_x : wall_line_width_0;
        int next_wall_idx = wall_idx - 1;
        coord_t next_wall_line_width = (next_wall_idx > 1)? wall_line_width_x : (next_wall_idx == 0)? 0 : wall_line_width_0;
        coord_t diff_to_next_wall = (wall_line_width + next_wall_line_width) / 2;
        if (std::abs(preshrink - diff_to_next_wall) <= 10)
        { // snap preshrink to closest wall
            preshrink = 0;
            return next_wall_idx;
        }
        if (preshrink < diff_to_next_wall)
        {
            return wall_idx;
        }
        preshrink -= diff_to_next_wall;
    }
    return 0;
}

/*
 * This function is executed in a parallel region based on layer_nr.
 * When modifying make sure any changes does not introduce data races.
 *
 * generateSkinAreas reads data from mesh.layers.parts[*].insets and writes to mesh.layers[n].parts[*].skin_parts
 * generateSkinInsets only read/writes the skin_parts from the current layer.
 *
 * generateSkins therefore reads (depends on) data from mesh.layers[*].parts[*].insets and writes mesh.layers[n].parts[*].skin_parts
 */
void SkinInfillAreaComputation::generateSkinsAndInfill()
{
    generateSkinAndInfillAreas();

    SliceLayer* layer = &mesh.layers[layer_nr];
    for (unsigned int part_nr = 0; part_nr < layer->parts.size(); part_nr++)
    {
        SliceLayerPart& part = layer->parts[part_nr];
        generateSkinInsetsAndInnerSkinInfill(&part);

        generateRoofing(part);
    }
}

/*
 * This function is executed in a parallel region based on layer_nr.
 * When modifying make sure any changes does not introduce data races.
 *
 * generateSkinAreas reads data from mesh.layers[*].parts[*].insets and writes to mesh.layers[n].parts[*].skin_parts
 */
void SkinInfillAreaComputation::generateSkinAndInfillAreas()
{
    SliceLayer& layer = mesh.layers[layer_nr];

    if (!process_infill && bottom_layer_count == 0 && top_layer_count == 0)
    {
        return;
    }

    for (unsigned int part_nr = 0; part_nr < layer.parts.size(); part_nr++)
    {
        SliceLayerPart& part = layer.parts[part_nr];

        if (part.insets.size() < wall_line_count)
        {
            continue; // the last wall is not present, the part should only get inter perimeter gaps, but no skin or infill.
        }
        generateSkinAndInfillAreas(part);
    }
}

/*
 * This function is executed in a parallel region based on layer_nr.
 * When modifying make sure any changes does not introduce data races.
 *
 * generateSkinAreas reads data from mesh.layers[*].parts[*].insets and writes to mesh.layers[n].parts[*].skin_parts
 */
void SkinInfillAreaComputation::generateSkinAndInfillAreas(SliceLayerPart& part)
{

    Polygons original_outline = part.insets.back().offset(-innermost_wall_line_width / 2);

    // make a copy of the outline which we later intersect and union with the resized skins to ensure the resized skin isn't too large or removed completely.
    Polygons upskin;
    if (top_layer_count > 0)
    {
        upskin = Polygons(original_outline);
    }
    Polygons downskin;
    if (bottom_layer_count > 0)
    {
        downskin = Polygons(original_outline);
    }

    calculateBottomSkin(part, downskin);

    calculateTopSkin(part, upskin);

    applySkinExpansion(original_outline, upskin, downskin);

    // now combine the resized upskin and downskin
    Polygons skin = upskin.unionPolygons(downskin);

    skin.removeSmallAreas(MIN_AREA_SIZE);

    if (process_infill)
    { // process infill when infill density > 0
        // or when other infill meshes want to modify this infill
        generateInfill(part, skin);
    }

    for (PolygonsPart& skin_area_part : skin.splitIntoParts())
    {
        part.skin_parts.emplace_back();
        part.skin_parts.back().outline = skin_area_part;
    }
}

/*
 * This function is executed in a parallel region based on layer_nr.
 * When modifying make sure any changes does not introduce data races.
 *
 * this function may only read/write the skin and infill from the *current* layer.
 */
void SkinInfillAreaComputation::calculateBottomSkin(const SliceLayerPart& part, Polygons& downskin)
{
    if (static_cast<int>(layer_nr - bottom_layer_count) >= 0 && bottom_layer_count > 0)
    {
        Polygons not_air = getWalls(part, layer_nr - bottom_layer_count, bottom_reference_wall_idx).offset(bottom_reference_wall_expansion);
        if (!no_small_gaps_heuristic)
        {
            for (int downskin_layer_nr = layer_nr - bottom_layer_count + 1; downskin_layer_nr < layer_nr; downskin_layer_nr++)
            {
                not_air = not_air.intersection(getWalls(part, downskin_layer_nr, bottom_reference_wall_idx).offset(bottom_reference_wall_expansion));
            }
        }
        const double min_infill_area = mesh.settings.get<double>("min_infill_area");
        if (min_infill_area > 0.0)
        {
            not_air.removeSmallAreas(min_infill_area);
        }
        downskin = downskin.difference(not_air); // skin overlaps with the walls
    }
}

void SkinInfillAreaComputation::calculateTopSkin(const SliceLayerPart& part, Polygons& upskin)
{
    if (static_cast<int>(layer_nr + top_layer_count) < static_cast<int>(mesh.layers.size()) && top_layer_count > 0)
    {
        Polygons not_air = getWalls(part, layer_nr + top_layer_count, top_reference_wall_idx).offset(top_reference_wall_expansion);
        if (!no_small_gaps_heuristic)
        {
            for (int upskin_layer_nr = layer_nr + 1; upskin_layer_nr < layer_nr + top_layer_count; upskin_layer_nr++)
            {
                not_air = not_air.intersection(getWalls(part, upskin_layer_nr, top_reference_wall_idx).offset(top_reference_wall_expansion));
            }
        }
<<<<<<< HEAD

        // Prevent removing top skip layers
        Polygons upskin_before(upskin.difference(not_air));
        
        if (min_infill_area > 0)
=======
        const double min_infill_area = mesh.settings.get<double>("min_infill_area");
        if (min_infill_area > 0.0)
>>>>>>> 6255c6fa
        {
            not_air.removeSmallAreas(min_infill_area);
        }

        upskin = upskin.difference(not_air); // skin overlaps with the walls
        upskin = upskin.unionPolygons(upskin_before); // in some cases the top skin layer might be removed. To prevent it add them back
    }
}

/*
 * This function is executed in a parallel region based on layer_nr.
 * When modifying make sure any changes does not introduce data races.
 *
 * this function may only read/write the skin and infill from the *current* layer.
 */
void SkinInfillAreaComputation::applySkinExpansion(const Polygons& original_outline, Polygons& upskin, Polygons& downskin)
{
    // First we set the amount of distance we want to expand, as indicated in settings
    coord_t top_outset = top_skin_expand_distance;
    coord_t bottom_outset = bottom_skin_expand_distance;

    coord_t top_min_width = mesh.settings.get<coord_t>("min_skin_width_for_expansion") / 2;
    coord_t bottom_min_width = top_min_width;

    // Compensate for the pre-shrink applied because of the Skin Removal Width.
    // The skin removal width is satisfied by applying a close operation and
    // it's done in the calculateTopSkin and calculateBottomSkin, by expanding the infill.
    // The inset of that close operation is applied in calculateTopSkin and calculateBottomSkin
    // The outset of the close operation is applied at the same time as the skin expansion.
    top_outset += top_reference_wall_expansion;
    bottom_outset += bottom_reference_wall_expansion;

    // Calculate the shrinkage needed to fulfill the minimum skin with for expansion
    top_min_width = std::max(coord_t(0), top_min_width - top_reference_wall_expansion / 2); // if the min width is smaller than the pre-shrink then areas smaller than min_width will exist
    bottom_min_width = std::max(coord_t(0), bottom_min_width - bottom_reference_wall_expansion / 2); // if the min width is smaller than the pre-shrink then areas smaller than min_width will exist

    // skin areas are to be enlarged by skin_expand_distance but before they are expanded
    // the skin areas are shrunk by min_width so that very narrow regions of skin
    // (often caused by the model's surface having a steep incline) are not expanded

    top_outset += top_min_width; // increase the expansion distance to compensate for the min_width shrinkage
    bottom_outset += bottom_min_width; // increase the expansion distance to compensate for the min_width shrinkage

    // Execute shrinkage and expansion in the same operation
    if (top_outset)
    {
        upskin = upskin.offset(-top_min_width).offset(top_outset).unionPolygons(upskin).intersection(original_outline);
    }

    if (bottom_outset)
    {
        downskin = downskin.offset(-bottom_min_width).offset(bottom_outset).unionPolygons(downskin).intersection(original_outline);
    }
}


/*
 * This function is executed in a parallel region based on layer_nr.
 * When modifying make sure any changes does not introduce data races.
 *
 * this function may only read/write the skin and infill from the *current* layer.
 */
void SkinInfillAreaComputation::generateSkinInsetsAndInnerSkinInfill(SliceLayerPart* part)
{
    for (SkinPart& skin_part : part->skin_parts)
    {
        generateSkinInsets(skin_part);
        generateInnerSkinInfill(skin_part);
    }
}

/*
 * This function is executed in a parallel region based on layer_nr.
 * When modifying make sure any changes does not introduce data races.
 *
 * this function may only read/write the skin and infill from the *current* layer.
 */
void SkinInfillAreaComputation::generateSkinInsets(SkinPart& skin_part)
{
    for (size_t inset_idx = 0; inset_idx < skin_inset_count; inset_idx++)
    {
        skin_part.insets.push_back(Polygons());
        if (inset_idx == 0)
        {
            //The 10 micron reduced inset is to prevent rounding errors from creating gaps that get filled by the fill small gaps routine.
            skin_part.insets[0] = skin_part.outline.offset(-skin_line_width / 2 + 10);
        }
        else
        {
            skin_part.insets[inset_idx] = skin_part.insets[inset_idx - 1].offset(-skin_line_width);
        }

        // optimize polygons: remove unnecessary verts
        skin_part.insets[inset_idx].simplify();
        if (skin_part.insets[inset_idx].size() < 1)
        {
            skin_part.insets.pop_back();
            return; // don't generate inner_infill areas if the innermost inset was too small
        }
    }
}

/*
 * This function is executed in a parallel region based on layer_nr.
 * When modifying make sure any changes does not introduce data races.
 *
 * this function may only read/write the skin and infill from the *current* layer.
 */
void SkinInfillAreaComputation::generateInnerSkinInfill(SkinPart& skin_part)
{
    if (skin_part.insets.empty())
    {
        skin_part.inner_infill = skin_part.outline;
        return;
    }
    const Polygons& innermost_inset = skin_part.insets.back();
    skin_part.inner_infill = innermost_inset.offset(-skin_line_width / 2);
}

/*
 * This function is executed in a parallel region based on layer_nr.
 * When modifying make sure any changes does not introduce data races.
 *
 * generateInfill read mesh.layers[n].parts[*].{insets,skin_parts,boundingBox} and write mesh.layers[n].parts[*].infill_area
 */
void SkinInfillAreaComputation::generateInfill(SliceLayerPart& part, const Polygons& skin)
{
    if (part.insets.size() < wall_line_count)
    {
        return; // the last wall is not present, the part should only get inter perimeter gaps, but no infill.
    }
    const size_t wall_line_count = mesh.settings.get<size_t>("wall_line_count");
    const coord_t infill_line_distance = mesh.settings.get<coord_t>("infill_line_distance");

    coord_t offset_from_inner_wall = -infill_skin_overlap;
    if (wall_line_count > 0)
    { // calculate offset_from_inner_wall
        coord_t extra_perimeter_offset = 0; // to align concentric polygons across layers
        const EFillMethod fill_pattern = mesh.settings.get<EFillMethod>("infill_pattern");
        if (fill_pattern == EFillMethod::CONCENTRIC
            && infill_line_distance > mesh.settings.get<coord_t>("infill_line_width") * 2)
        {
            if (mesh.settings.get<bool>("alternate_extra_perimeter")
                && layer_nr % 2 == 0)
            { // compensate shifts otherwise caused by alternating an extra perimeter
                extra_perimeter_offset = -innermost_wall_line_width;
            }
            if (layer_nr == 0)
            { // compensate for shift caused by walls being expanded by the initial line width multiplier
                const coord_t normal_wall_line_width_0 = mesh.settings.get<coord_t>("wall_line_width_0");
                const coord_t normal_wall_line_width_x = mesh.settings.get<coord_t>("wall_line_width_x");
                const coord_t normal_walls_width = normal_wall_line_width_0 + (wall_line_count - 1) * normal_wall_line_width_x;
                const coord_t walls_width = normal_walls_width * mesh.settings.get<Ratio>("initial_layer_line_width_factor");
                extra_perimeter_offset += walls_width - normal_walls_width;
                while (extra_perimeter_offset > 0)
                {
                    extra_perimeter_offset -= infill_line_distance;
                }
            }
        }
        offset_from_inner_wall += extra_perimeter_offset - innermost_wall_line_width / 2;
    }
    Polygons infill = part.insets.back().offset(offset_from_inner_wall);

    infill = infill.difference(skin);
    infill.removeSmallAreas(MIN_AREA_SIZE);

    part.infill_area = infill.offset(infill_skin_overlap);
}

/*
 * This function is executed in a parallel region based on layer_nr.
 * When modifying make sure any changes does not introduce data races.
 *
 * this function may only read/write the skin and infill from the *current* layer.
 */
void SkinInfillAreaComputation::generateRoofing(SliceLayerPart& part)
{
    const size_t roofing_layer_count = mesh.settings.get<size_t>("roofing_layer_count");
    const size_t wall_idx = std::min(size_t(2), mesh.settings.get<size_t>("wall_line_count"));

    for (SkinPart& skin_part : part.skin_parts)
    {
        Polygons roofing;
        if (roofing_layer_count > 0)
        {
            Polygons no_air_above = getWalls(part, layer_nr + roofing_layer_count, wall_idx);
            if (!no_small_gaps_heuristic)
            {
                for (int layer_nr_above = layer_nr + 1; layer_nr_above < layer_nr + roofing_layer_count; layer_nr_above++)
                {
                    Polygons outlines_above = getWalls(part, layer_nr_above, wall_idx);
                    no_air_above = no_air_above.intersection(outlines_above);
                }
            }
            if (layer_nr > 0)
            {
                // if the skin has air below it then cutting it into regions could cause a region
                // to be wholely or partly above air and it may not be printable so restrict
                // the regions that have air above (the visible regions) to not include any area that
                // has air below (fixes https://github.com/Ultimaker/Cura/issues/2656)

                // set air_below to the skin area for the current layer that has air below it
                Polygons air_below = getWalls(part, layer_nr, wall_idx).difference(getWalls(part, layer_nr - 1, wall_idx));

                if (!air_below.empty())
                {
                    // add the polygons that have air below to the no air above polygons
                    no_air_above = no_air_above.unionPolygons(air_below);
                }
            }
            skin_part.roofing_fill = skin_part.inner_infill.difference(no_air_above);
            skin_part.inner_infill = skin_part.inner_infill.intersection(no_air_above);
        }
    }
}

void SkinInfillAreaComputation::generateInfillSupport(SliceMeshStorage& mesh)
{
    const coord_t layer_height = mesh.settings.get<coord_t>("layer_height");
    const AngleRadians support_angle = mesh.settings.get<AngleRadians>("infill_support_angle");
    const double tan_angle = tan(support_angle) - 0.01;  //The X/Y component of the support angle. 0.01 to make 90 degrees work too.
    const coord_t max_dist_from_lower_layer = tan_angle * layer_height; //Maximum horizontal distance that can be bridged.

    for (int layer_idx = mesh.layers.size() - 2; layer_idx >= 0; layer_idx--)
    {
        SliceLayer& layer = mesh.layers[layer_idx];
        SliceLayer& layer_above = mesh.layers[layer_idx + 1];
        
        Polygons inside_above;
        Polygons infill_above;
        for (SliceLayerPart& part_above : layer_above.parts)
        {
            inside_above.add(part_above.infill_area);
            infill_above.add(part_above.getOwnInfillArea());
        }

        for (SliceLayerPart& part : layer.parts)
        {
            const Polygons& infill_area = part.infill_area;
            if (infill_area.empty())
            {
                continue;
            }

            const Polygons unsupported = infill_area.offset(-max_dist_from_lower_layer);
            const Polygons basic_overhang = unsupported.difference(inside_above);
            const Polygons overhang_extented = basic_overhang.offset(max_dist_from_lower_layer + 50); // +50 for easier joining with support from layer above
            const Polygons full_overhang = overhang_extented.difference(inside_above);
            const Polygons infill_support = infill_above.unionPolygons(full_overhang);

            part.infill_area_own = infill_support.intersection(part.getOwnInfillArea());
        }
    }
}

void SkinInfillAreaComputation::generateGradualInfill(SliceMeshStorage& mesh)
{
    // no early-out for this function; it needs to initialize the [infill_area_per_combine_per_density]
    float layer_skip_count = 8; // skip every so many layers as to ignore small gaps in the model making computation more easy
    if (!mesh.settings.get<bool>("skin_no_small_gaps_heuristic"))
    {
        layer_skip_count = 1;
    }
    const coord_t gradual_infill_step_height = mesh.settings.get<coord_t>("gradual_infill_step_height");
    const size_t gradual_infill_step_layer_count = round_divide(gradual_infill_step_height, mesh.settings.get<coord_t>("layer_height")); // The difference in layer count between consecutive density infill areas

    // make gradual_infill_step_height divisible by layer_skip_count
    float n_skip_steps_per_gradual_step = std::max(1.0f, std::ceil(gradual_infill_step_layer_count / layer_skip_count)); // only decrease layer_skip_count to make it a divisor of gradual_infill_step_layer_count
    layer_skip_count = gradual_infill_step_layer_count / n_skip_steps_per_gradual_step;
    const size_t max_infill_steps = mesh.settings.get<size_t>("gradual_infill_steps");

    const LayerIndex min_layer = mesh.settings.get<size_t>("bottom_layers");
    const LayerIndex max_layer = mesh.layers.size() - 1 - mesh.settings.get<size_t>("top_layers");

    for (LayerIndex layer_idx = 0; layer_idx < static_cast<LayerIndex>(mesh.layers.size()); layer_idx++)
    { // loop also over layers which don't contain infill cause of bottom_ and top_layer to initialize their infill_area_per_combine_per_density
        SliceLayer& layer = mesh.layers[layer_idx];

        for (SliceLayerPart& part : layer.parts)
        {
            assert(part.infill_area_per_combine_per_density.size() == 0 && "infill_area_per_combine_per_density is supposed to be uninitialized");

            const Polygons& infill_area = part.getOwnInfillArea();

            if (infill_area.size() == 0 || layer_idx < min_layer || layer_idx > max_layer)
            { // initialize infill_area_per_combine_per_density empty
                part.infill_area_per_combine_per_density.emplace_back(); // create a new infill_area_per_combine
                part.infill_area_per_combine_per_density.back().emplace_back(); // put empty infill area in the newly constructed infill_area_per_combine
                // note: no need to copy part.infill_area, cause it's the empty vector anyway
                continue;
            }
            Polygons less_dense_infill = infill_area; // one step less dense with each infill_step
            for (size_t infill_step = 0; infill_step < max_infill_steps; infill_step++)
            {
                LayerIndex min_layer = layer_idx + infill_step * gradual_infill_step_layer_count + static_cast<size_t>(layer_skip_count);
                LayerIndex max_layer = layer_idx + (infill_step + 1) * gradual_infill_step_layer_count;

                for (float upper_layer_idx = min_layer; upper_layer_idx <= max_layer; upper_layer_idx += layer_skip_count)
                {
                    if (upper_layer_idx >= mesh.layers.size())
                    {
                        less_dense_infill.clear();
                        break;
                    }
                    const SliceLayer& upper_layer = mesh.layers[static_cast<size_t>(upper_layer_idx)];
                    Polygons relevent_upper_polygons;
                    for (const SliceLayerPart& upper_layer_part : upper_layer.parts)
                    {
                        if (!upper_layer_part.boundaryBox.hit(part.boundaryBox))
                        {
                            continue;
                        }
                        relevent_upper_polygons.add(upper_layer_part.getOwnInfillArea());
                    }
                    less_dense_infill = less_dense_infill.intersection(relevent_upper_polygons);
                }
                if (less_dense_infill.size() == 0)
                {
                    break;
                }
                // add new infill_area_per_combine for the current density
                part.infill_area_per_combine_per_density.emplace_back();
                std::vector<Polygons>& infill_area_per_combine_current_density = part.infill_area_per_combine_per_density.back();
                const Polygons more_dense_infill = infill_area.difference(less_dense_infill);
                infill_area_per_combine_current_density.push_back(more_dense_infill);
            }
            part.infill_area_per_combine_per_density.emplace_back();
            std::vector<Polygons>& infill_area_per_combine_current_density = part.infill_area_per_combine_per_density.back();
            infill_area_per_combine_current_density.push_back(infill_area);
            part.infill_area_own = nullptr; // clear infill_area_own, it's not needed any more.
            assert(part.infill_area_per_combine_per_density.size() != 0 && "infill_area_per_combine_per_density is now initialized");
        }
    }
}

void SkinInfillAreaComputation::combineInfillLayers(SliceMeshStorage& mesh)
{
    if (mesh.layers.empty() || mesh.layers.size() - 1 < static_cast<size_t>(mesh.settings.get<size_t>("top_layers")) || mesh.settings.get<coord_t>("infill_line_distance") == 0) //No infill is even generated.
    {
        return;
    }

    const coord_t layer_height = mesh.settings.get<coord_t>("layer_height");
    const size_t amount = std::max(1U, round_divide(mesh.settings.get<coord_t>("infill_sparse_thickness"), std::max(layer_height, coord_t(1)))); //How many infill layers to combine to obtain the requested sparse thickness.
    if(amount <= 1) //If we must combine 1 layer, nothing needs to be combined. Combining 0 layers is invalid.
    {
        return;
    }

    /* We need to round down the layer index we start at to the nearest
    divisible index. Otherwise we get some parts that have infill at divisible
    layers and some at non-divisible layers. Those layers would then miss each
    other. */
    LayerIndex min_layer = static_cast<LayerIndex>(mesh.settings.get<size_t>("bottom_layers") + amount) - 1;
    min_layer -= min_layer % amount; //Round upwards to the nearest layer divisible by infill_sparse_combine.
    LayerIndex max_layer = static_cast<LayerIndex>(mesh.layers.size()) - 1 - mesh.settings.get<size_t>("top_layers");
    max_layer -= max_layer % amount; //Round downwards to the nearest layer divisible by infill_sparse_combine.
    for(LayerIndex layer_idx = min_layer; layer_idx <= max_layer; layer_idx += amount) //Skip every few layers, but extrude more.
    {
        SliceLayer* layer = &mesh.layers[layer_idx];
        for(size_t combine_count_here = 1; combine_count_here < amount; combine_count_here++)
        {
            if(layer_idx < static_cast<LayerIndex>(combine_count_here))
            {
                break;
            }

            LayerIndex lower_layer_idx = layer_idx - combine_count_here;
            if (lower_layer_idx < min_layer)
            {
                break;
            }
            SliceLayer* lower_layer = &mesh.layers[lower_layer_idx];
            for (SliceLayerPart& part : layer->parts)
            {
                for (unsigned int density_idx = 0; density_idx < part.infill_area_per_combine_per_density.size(); density_idx++)
                { // go over each density of gradual infill (these density areas overlap!)
                    std::vector<Polygons>& infill_area_per_combine = part.infill_area_per_combine_per_density[density_idx];
                    Polygons result;
                    for (SliceLayerPart& lower_layer_part : lower_layer->parts)
                    {
                        if (part.boundaryBox.hit(lower_layer_part.boundaryBox))
                        {

                            Polygons intersection = infill_area_per_combine[combine_count_here - 1].intersection(lower_layer_part.infill_area).offset(-200).offset(200);
                            result.add(intersection); // add area to be thickened
                            infill_area_per_combine[combine_count_here - 1] = infill_area_per_combine[combine_count_here - 1].difference(intersection); // remove thickened area from less thick layer here
                            unsigned int max_lower_density_idx = density_idx;
                            // Generally: remove only from *same density* areas on layer below
                            // If there are no same density areas, then it's ok to print them anyway
                            // Don't remove other density areas
                            if (density_idx == part.infill_area_per_combine_per_density.size() - 1)
                            {
                                // For the most dense areas on a given layer the density of that area is doubled.
                                // This means that - if the lower layer has more densities -
                                // all those lower density lines are included in the most dense of this layer.
                                // We therefore compare the most dense are on this layer with all densities
                                // of the lower layer with the same or higher density index
                                max_lower_density_idx = lower_layer_part.infill_area_per_combine_per_density.size() - 1;
                            }
                            for (size_t lower_density_idx = density_idx; lower_density_idx <= max_lower_density_idx && lower_density_idx < lower_layer_part.infill_area_per_combine_per_density.size(); lower_density_idx++)
                            {
                                std::vector<Polygons>& lower_infill_area_per_combine = lower_layer_part.infill_area_per_combine_per_density[lower_density_idx];
                                lower_infill_area_per_combine[0] = lower_infill_area_per_combine[0].difference(intersection); // remove thickened area from lower (single thickness) layer
                            }
                        }
                    }

                    infill_area_per_combine.push_back(result);
                }
            }
        }
    }
}


}//namespace cura<|MERGE_RESOLUTION|>--- conflicted
+++ resolved
@@ -272,16 +272,11 @@
                 not_air = not_air.intersection(getWalls(part, upskin_layer_nr, top_reference_wall_idx).offset(top_reference_wall_expansion));
             }
         }
-<<<<<<< HEAD
-
-        // Prevent removing top skip layers
+        // Prevent removing top skin layers
         Polygons upskin_before(upskin.difference(not_air));
-        
-        if (min_infill_area > 0)
-=======
+
         const double min_infill_area = mesh.settings.get<double>("min_infill_area");
         if (min_infill_area > 0.0)
->>>>>>> 6255c6fa
         {
             not_air.removeSmallAreas(min_infill_area);
         }
