--- conflicted
+++ resolved
@@ -1806,13 +1806,8 @@
     }
 
     // need to take skin/infill overlap that was added in SkinInfillAreaComputation::generateInfill() into account
-<<<<<<< HEAD
     const coord_t infill_skin_overlap = mesh.settings.get<coord_t>((part.wall_toolpaths.size() > 1) ? "wall_line_width_x" : "wall_line_width_0") / 2;
     const Polygons infill_below_skin_overlap = infill_below_skin.offset(-(infill_skin_overlap + tiny_infill_offset));
-=======
-    const coord_t infill_skin_overlap = mesh.settings.get<coord_t>((part.insets.size() > 1) ? "wall_line_width_x" : "wall_line_width_0") / 2;
-    const Polygons infill_below_skin_overlap = infill_below_skin.offset(-tiny_infill_offset);
->>>>>>> 4334864e
 
     return !infill_below_skin_overlap.empty() && !infill_not_below_skin.empty();
 }
@@ -2129,13 +2124,8 @@
 
     const Ratio skin_density = 1.0;
     const coord_t skin_overlap = 0; // skinfill already expanded over the roofing areas; don't overlap with perimeters
-<<<<<<< HEAD
-    processSkinPrintFeature(storage, gcode_layer, mesh, mesh_config, extruder_nr, skin_part.roofing_fill, mesh_config.roofing_config, pattern, roofing_angle, skin_overlap, skin_density, added_something);
-=======
-    Polygons* perimeter_gaps_output = (fill_perimeter_gaps) ? &concentric_perimeter_gaps : nullptr;
     const bool monotonic = mesh.settings.get<bool>("roofing_monotonic");
-    processSkinPrintFeature(storage, gcode_layer, mesh, extruder_nr, skin_part.roofing_fill, mesh_config.roofing_config, pattern, roofing_angle, skin_overlap, skin_density, monotonic, perimeter_gaps_output, added_something);
->>>>>>> 4334864e
+    processSkinPrintFeature(storage, gcode_layer, mesh, mesh_config, extruder_nr, skin_part.roofing_fill, mesh_config.roofing_config, pattern, roofing_angle, skin_overlap, skin_density, monotonic, added_something);
 }
 
 void FffGcodeWriter::processTopBottom(const SliceDataStorage& storage, LayerPlan& gcode_layer, const SliceMeshStorage& mesh, const size_t extruder_nr, const PathConfigStorage::MeshPathConfigs& mesh_config, const SkinPart& skin_part, bool& added_something) const
@@ -2295,22 +2285,11 @@
             fan_speed = mesh.settings.get<Ratio>("support_supported_skin_fan_speed") * 100.0;
         }
     }
-
-<<<<<<< HEAD
-    processSkinPrintFeature(storage, gcode_layer, mesh, mesh_config, extruder_nr, skin_part.skin_fill, *skin_config, pattern, skin_angle, skin_overlap, skin_density, added_something, fan_speed);
-}
-
-void FffGcodeWriter::processSkinPrintFeature(const SliceDataStorage& storage, LayerPlan& gcode_layer, const SliceMeshStorage& mesh, const PathConfigStorage::MeshPathConfigs& mesh_config, const size_t extruder_nr, const Polygons& area, const GCodePathConfig& config, EFillMethod pattern, const AngleDegrees skin_angle, const coord_t skin_overlap, const Ratio skin_density, bool& added_something, double fan_speed) const
-=======
-    // calculate polygons and lines
-    Polygons* perimeter_gaps_output = (generate_perimeter_gaps) ? &concentric_perimeter_gaps : nullptr;
-
     const bool monotonic = mesh.settings.get<bool>("skin_monotonic");
-    processSkinPrintFeature(storage, gcode_layer, mesh, extruder_nr, skin_part.inner_infill, *skin_config, pattern, skin_angle, skin_overlap, skin_density, monotonic, perimeter_gaps_output, added_something, fan_speed);
-}
-
-void FffGcodeWriter::processSkinPrintFeature(const SliceDataStorage& storage, LayerPlan& gcode_layer, const SliceMeshStorage& mesh, const size_t extruder_nr, const Polygons& area, const GCodePathConfig& config, EFillMethod pattern, const AngleDegrees skin_angle, const coord_t skin_overlap, const Ratio skin_density, const bool monotonic, Polygons* perimeter_gaps_output, bool& added_something, double fan_speed) const
->>>>>>> 4334864e
+    processSkinPrintFeature(storage, gcode_layer, mesh, mesh_config, extruder_nr, skin_part.skin_fill, *skin_config, pattern, skin_angle, skin_overlap, skin_density, monotonic, added_something, fan_speed);
+}
+
+void FffGcodeWriter::processSkinPrintFeature(const SliceDataStorage& storage, LayerPlan& gcode_layer, const SliceMeshStorage& mesh, const PathConfigStorage::MeshPathConfigs& mesh_config, const size_t extruder_nr, const Polygons& area, const GCodePathConfig& config, EFillMethod pattern, const AngleDegrees skin_angle, const coord_t skin_overlap, const Ratio skin_density, const bool monotonic, bool& added_something, double fan_speed) const
 {
     Polygons skin_polygons;
     Polygons skin_lines;
