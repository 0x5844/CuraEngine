//Copyright (c) 2020 Ultimaker B.V.
//CuraEngine is released under the terms of the AGPLv3 or higher.

#include <list>
#include <limits> // numeric_limits
#include <algorithm>

#include "Application.h"
#include "bridge.h"
#include "ExtruderTrain.h"
#include "FffGcodeWriter.h"
#include "FffProcessor.h"
#include "GcodeLayerThreader.h"
#include "infill.h"
#include "InsetOrderOptimizer.h"
#include "LayerPlan.h"
#include "raft.h"
#include "Slice.h"
#include "WallToolPaths.h"
#include "communication/Communication.h" //To send layer view data.
#include "progress/Progress.h"
#include "utils/math.h"
#include "utils/orderOptimizer.h"
#include "utils/linearAlg2D.h"

#define OMP_MAX_ACTIVE_LAYERS_PROCESSED 30 // TODO: hardcoded-value for the max number of layers being in the pipeline while writing away and destroying layers in a multi-threaded context

namespace cura
{

FffGcodeWriter::FffGcodeWriter()
: max_object_height(0)
, layer_plan_buffer(gcode)
{
    for (unsigned int extruder_nr = 0; extruder_nr < MAX_EXTRUDERS; extruder_nr++)
    { // initialize all as max layer_nr, so that they get updated to the lowest layer on which they are used.
        extruder_prime_layer_nr[extruder_nr] = std::numeric_limits<int>::max();
    }
}

void FffGcodeWriter::writeGCode(SliceDataStorage& storage, TimeKeeper& time_keeper)
{
    const size_t start_extruder_nr = getStartExtruder(storage);
    gcode.preSetup(start_extruder_nr);

    Scene& scene = Application::getInstance().current_slice->scene;
    if (scene.current_mesh_group == scene.mesh_groups.begin()) //First mesh group.
    {
        gcode.resetTotalPrintTimeAndFilament();
        gcode.setInitialAndBuildVolumeTemps(start_extruder_nr);
    }

    Application::getInstance().communication->beginGCode();

    setConfigFanSpeedLayerTime();

    setConfigRetraction(storage);

    setConfigWipe(storage);

    if (scene.current_mesh_group == scene.mesh_groups.begin())
    {
        processStartingCode(storage, start_extruder_nr);
    }
    else
    {
        processNextMeshGroupCode(storage);
    }

    size_t total_layers = 0;
    for (SliceMeshStorage& mesh : storage.meshes)
    {
        if (mesh.isPrinted()) //No need to process higher layers if the non-printed meshes are higher than the normal meshes.
        {
            total_layers = std::max(total_layers, mesh.layers.size());
        }

        setInfillAndSkinAngles(mesh);
    }

    setSupportAngles(storage);
    
    gcode.writeLayerCountComment(total_layers);

    { // calculate the mesh order for each extruder
        const size_t extruder_count = Application::getInstance().current_slice->scene.extruders.size();
        mesh_order_per_extruder.clear(); // Might be not empty in case of sequential printing. 
        mesh_order_per_extruder.reserve(extruder_count);
        for (size_t extruder_nr = 0; extruder_nr < extruder_count; extruder_nr++)
        {
            mesh_order_per_extruder.push_back(calculateMeshOrder(storage, extruder_nr));
        }
    }
    calculateExtruderOrderPerLayer(storage);

    if (scene.current_mesh_group->settings.get<bool>("magic_spiralize"))
    {
        findLayerSeamsForSpiralize(storage, total_layers);
    }

    int process_layer_starting_layer_nr = 0;
    const bool has_raft = scene.current_mesh_group->settings.get<EPlatformAdhesion>("adhesion_type") == EPlatformAdhesion::RAFT;
    if (has_raft)
    {
        processRaft(storage);
        // process filler layers to fill the airgap with helper object (support etc) so that they stick better to the raft.
        // only process the filler layers if there is anything to print in them.
        for (bool extruder_is_used_in_filler_layers : storage.getExtrudersUsed(-1))
        {
            if (extruder_is_used_in_filler_layers)
            {
                process_layer_starting_layer_nr = -Raft::getFillerLayerCount();
                break;
            }
        }
    }


    const std::function<LayerPlan* (int)>& produce_item =
        [&storage, total_layers, this](int layer_nr)
        {
            LayerPlan& gcode_layer = processLayer(storage, layer_nr, total_layers);
            return &gcode_layer;
        };
    const std::function<void (LayerPlan*)>& consume_item =
        [this, total_layers](LayerPlan* gcode_layer)
        {
            Progress::messageProgress(Progress::Stage::EXPORT, std::max(0, gcode_layer->getLayerNr()) + 1, total_layers);
            layer_plan_buffer.handle(*gcode_layer, gcode);
        };
    const unsigned int max_task_count = OMP_MAX_ACTIVE_LAYERS_PROCESSED;
    GcodeLayerThreader<LayerPlan> threader(
        process_layer_starting_layer_nr
        , static_cast<int>(total_layers)
        , produce_item
        , consume_item
        , max_task_count
    );

    // process all layers, process buffer for preheating and minimal layer time etc, write layers to gcode:
    threader.run();

    layer_plan_buffer.flush();

    Progress::messageProgressStage(Progress::Stage::FINISH, &time_keeper);

    //Store the object height for when we are printing multiple objects, as we need to clear every one of them when moving to the next position.
    max_object_height = std::max(max_object_height, storage.model_max.z);


    constexpr bool force = true;
    gcode.writeRetraction(storage.retraction_config_per_extruder[gcode.getExtruderNr()], force); // retract after finishing each meshgroup
}

unsigned int FffGcodeWriter::findSpiralizedLayerSeamVertexIndex(const SliceDataStorage& storage, const SliceMeshStorage& mesh, const int layer_nr, const int last_layer_nr)
{
    const SliceLayer& layer = mesh.layers[layer_nr];

    // last_layer_nr will be < 0 until we have processed the first non-empty layer
    if (last_layer_nr < 0)
    {
        // If the user has specified a z-seam location, use the vertex closest to that location for the seam vertex
        // in the first layer that has a part with insets. This allows the user to alter the seam start location which
        // could be useful if the spiralization has a problem with a particular seam path.
        Point seam_pos(0, 0);
        if (mesh.settings.get<EZSeamType>("z_seam_type") == EZSeamType::USER_SPECIFIED)
        {
            seam_pos = mesh.getZSeamHint();
        }
        return PolygonUtils::findClosest(seam_pos, layer.parts[0].insets[0][0]).point_idx;
    }
    else
    {
        // note that the code below doesn't assume that last_layer_nr is one less than layer_nr but the print is going
        // to come out pretty weird if that isn't true as it implies that there are empty layers

        ConstPolygonRef last_wall = (*storage.spiralize_wall_outlines[last_layer_nr])[0];
        ConstPolygonRef wall = layer.parts[0].insets[0][0];
        const int n_points = wall.size();
        Point last_wall_seam_vertex = last_wall[storage.spiralize_seam_vertex_indices[last_layer_nr]];

        // seam_vertex_idx is going to be the index of the seam vertex in the current wall polygon
        // initially we choose the vertex that is closest to the seam vertex in the last spiralized layer processed

        int seam_vertex_idx = PolygonUtils::findNearestVert(last_wall_seam_vertex, wall);

        // now we check that the vertex following the seam vertex is to the left of the seam vertex in the last layer
        // and if it isn't, we move forward

        if (vSize(last_wall_seam_vertex - wall[seam_vertex_idx]) >= mesh.settings.get<coord_t>("meshfix_maximum_resolution"))
        {
            // get the inward normal of the last layer seam vertex
            Point last_wall_seam_vertex_inward_normal = PolygonUtils::getVertexInwardNormal(last_wall, storage.spiralize_seam_vertex_indices[last_layer_nr]);

            // create a vector from the normal so that we can then test the vertex following the candidate seam vertex to make sure it is on the correct side
            Point last_wall_seam_vertex_vector = last_wall_seam_vertex + last_wall_seam_vertex_inward_normal;

            // now test the vertex following the candidate seam vertex and if it lies to the left of the vector, it's good to use
            float a = LinearAlg2D::getAngleLeft(last_wall_seam_vertex_vector, last_wall_seam_vertex, wall[(seam_vertex_idx + 1) % n_points]);

            if (a <= 0 || a >= M_PI)
            {
                // the vertex was not on the left of the vector so move the seam vertex on
                seam_vertex_idx = (seam_vertex_idx + 1) % n_points;
                a = LinearAlg2D::getAngleLeft(last_wall_seam_vertex_vector, last_wall_seam_vertex, wall[(seam_vertex_idx + 1) % n_points]);
            }
        }

        return seam_vertex_idx;
    }
}

void FffGcodeWriter::findLayerSeamsForSpiralize(SliceDataStorage& storage, size_t total_layers)
{
    // The spiral has to continue on in an anti-clockwise direction from where the last layer finished, it can't jump backwards

    // we track the seam position for each layer and ensure that the seam position for next layer continues in the right direction

    storage.spiralize_wall_outlines.assign(total_layers, nullptr); // default is no information available
    storage.spiralize_seam_vertex_indices.assign(total_layers, 0);

    int last_layer_nr = -1; // layer number of the last non-empty layer processed (for any extruder or mesh)

    for (unsigned layer_nr = 0; layer_nr < total_layers; ++layer_nr)
    {
        bool done_this_layer = false;

        // iterate through extruders until we find a mesh that has a part with insets
        const std::vector<size_t>& extruder_order = extruder_order_per_layer[layer_nr];
        for (unsigned int extruder_idx = 0; !done_this_layer && extruder_idx < extruder_order.size(); ++extruder_idx)
        {
            const size_t extruder_nr = extruder_order[extruder_idx];
            // iterate through this extruder's meshes until we find a part with insets
            const std::vector<size_t>& mesh_order = mesh_order_per_extruder[extruder_nr];
            for (unsigned int mesh_idx : mesh_order)
            {
                SliceMeshStorage& mesh = storage.meshes[mesh_idx];
                // if this mesh has layer data for this layer process it
                if (!done_this_layer && mesh.layers.size() > layer_nr)
                {
                    SliceLayer& layer = mesh.layers[layer_nr];
                    // if the first part in the layer (if any) has insets, process it
                    if (layer.parts.size() != 0 && layer.parts[0].insets.size() != 0)
                    {
                        // save the seam vertex index for this layer as we need it to determine the seam vertex index for the next layer
                        storage.spiralize_seam_vertex_indices[layer_nr] = findSpiralizedLayerSeamVertexIndex(storage, mesh, layer_nr, last_layer_nr);
                        // save the wall outline for this layer so it can be used in the spiralize interpolation calculation
                        storage.spiralize_wall_outlines[layer_nr] = &layer.parts[0].insets[0];
                        last_layer_nr = layer_nr;
                        // ignore any further meshes/extruders for this layer
                        done_this_layer = true;
                    }
                }
            }
        }
    }
}

void FffGcodeWriter::setConfigFanSpeedLayerTime()
{
    for (const ExtruderTrain& train : Application::getInstance().current_slice->scene.extruders)
    {
        fan_speed_layer_time_settings_per_extruder.emplace_back();
        FanSpeedLayerTimeSettings& fan_speed_layer_time_settings = fan_speed_layer_time_settings_per_extruder.back();
        fan_speed_layer_time_settings.cool_min_layer_time = train.settings.get<Duration>("cool_min_layer_time");
        fan_speed_layer_time_settings.cool_min_layer_time_fan_speed_max = train.settings.get<Duration>("cool_min_layer_time_fan_speed_max");
        fan_speed_layer_time_settings.cool_fan_speed_0 = train.settings.get<Ratio>("cool_fan_speed_0") * 100.0;
        fan_speed_layer_time_settings.cool_fan_speed_min = train.settings.get<Ratio>("cool_fan_speed_min") * 100.0;
        fan_speed_layer_time_settings.cool_fan_speed_max = train.settings.get<Ratio>("cool_fan_speed_max") * 100.0;
        fan_speed_layer_time_settings.cool_min_speed = train.settings.get<Velocity>("cool_min_speed");
        fan_speed_layer_time_settings.cool_fan_full_layer = train.settings.get<LayerIndex>("cool_fan_full_layer");
        if (!train.settings.get<bool>("cool_fan_enabled"))
        {
            fan_speed_layer_time_settings.cool_fan_speed_0 = 0;
            fan_speed_layer_time_settings.cool_fan_speed_min = 0;
            fan_speed_layer_time_settings.cool_fan_speed_max = 0;
        }
    }
}

void FffGcodeWriter::setConfigRetraction(SliceDataStorage& storage) 
{
    Scene& scene = Application::getInstance().current_slice->scene;
    for (size_t extruder_index = 0; extruder_index < scene.extruders.size(); extruder_index++)
    {
        ExtruderTrain& train = scene.extruders[extruder_index];
        RetractionConfig& retraction_config = storage.retraction_config_per_extruder[extruder_index];
        retraction_config.distance = (train.settings.get<bool>("retraction_enable")) ? train.settings.get<double>("retraction_amount") : 0; //Retraction distance in mm.
        retraction_config.prime_volume = train.settings.get<double>("retraction_extra_prime_amount"); //Extra prime volume in mm^3.
        retraction_config.speed = train.settings.get<Velocity>("retraction_retract_speed");
        retraction_config.primeSpeed = train.settings.get<Velocity>("retraction_prime_speed");
        retraction_config.zHop = train.settings.get<coord_t>("retraction_hop");
        retraction_config.retraction_min_travel_distance = train.settings.get<coord_t>("retraction_min_travel");
        retraction_config.retraction_extrusion_window = train.settings.get<double>("retraction_extrusion_window"); //Window to count retractions in in mm of extruded filament.
        retraction_config.retraction_count_max = train.settings.get<size_t>("retraction_count_max");

        RetractionConfig& switch_retraction_config = storage.extruder_switch_retraction_config_per_extruder[extruder_index];
        switch_retraction_config.distance = train.settings.get<double>("switch_extruder_retraction_amount"); //Retraction distance in mm.
        switch_retraction_config.prime_volume = 0.0;
        switch_retraction_config.speed = train.settings.get<Velocity>("switch_extruder_retraction_speed");
        switch_retraction_config.primeSpeed = train.settings.get<Velocity>("switch_extruder_prime_speed");
        switch_retraction_config.zHop = train.settings.get<coord_t>("retraction_hop_after_extruder_switch_height");
        switch_retraction_config.retraction_min_travel_distance = 0; // no limitation on travel distance for an extruder switch retract
        switch_retraction_config.retraction_extrusion_window = 99999.9; // so that extruder switch retractions won't affect the retraction buffer (extruded_volume_at_previous_n_retractions)
        switch_retraction_config.retraction_count_max = 9999999; // extruder switch retraction is never limited
    }
}

void FffGcodeWriter::setConfigWipe(SliceDataStorage& storage)
{
    Scene& scene = Application::getInstance().current_slice->scene;
    for (size_t extruder_index = 0; extruder_index < scene.extruders.size(); extruder_index++)
    {
        ExtruderTrain& train = scene.extruders[extruder_index];
        WipeScriptConfig& wipe_config = storage.wipe_config_per_extruder[extruder_index];

        wipe_config.retraction_enable = train.settings.get<bool>("wipe_retraction_enable");
        wipe_config.retraction_config.distance = train.settings.get<double>("wipe_retraction_amount");
        wipe_config.retraction_config.speed = train.settings.get<Velocity>("wipe_retraction_retract_speed");
        wipe_config.retraction_config.primeSpeed = train.settings.get<Velocity>("wipe_retraction_prime_speed");
        wipe_config.retraction_config.prime_volume = train.settings.get<double>("wipe_retraction_extra_prime_amount");
        wipe_config.retraction_config.retraction_min_travel_distance = 0;
        wipe_config.retraction_config.retraction_extrusion_window = std::numeric_limits<double>::max();
        wipe_config.retraction_config.retraction_count_max = std::numeric_limits<size_t>::max();

        wipe_config.pause = train.settings.get<Duration>("wipe_pause");

        wipe_config.hop_enable = train.settings.get<bool>("wipe_hop_enable");
        wipe_config.hop_amount = train.settings.get<coord_t>("wipe_hop_amount");
        wipe_config.hop_speed = train.settings.get<Velocity>("wipe_hop_speed");

        wipe_config.brush_pos_x = train.settings.get<coord_t>("wipe_brush_pos_x");
        wipe_config.repeat_count = train.settings.get<size_t>("wipe_repeat_count");
        wipe_config.move_distance = train.settings.get<coord_t>("wipe_move_distance");
        wipe_config.move_speed = train.settings.get<Velocity>("speed_travel");
        wipe_config.max_extrusion_mm3 = train.settings.get<double>("max_extrusion_before_wipe");
        wipe_config.clean_between_layers = train.settings.get<bool>("clean_between_layers");
    }
}

unsigned int FffGcodeWriter::getStartExtruder(const SliceDataStorage& storage)
{
    const Settings& mesh_group_settings = Application::getInstance().current_slice->scene.current_mesh_group->settings;
    size_t start_extruder_nr = mesh_group_settings.get<ExtruderTrain&>("adhesion_extruder_nr").extruder_nr;
    if (mesh_group_settings.get<EPlatformAdhesion>("adhesion_type") == EPlatformAdhesion::NONE)
    {
        if (mesh_group_settings.get<bool>("support_enable") && mesh_group_settings.get<bool>("support_brim_enable"))
        {
            start_extruder_nr = mesh_group_settings.get<ExtruderTrain&>("support_infill_extruder_nr").extruder_nr;
        }
        else
        {
            std::vector<bool> extruder_is_used = storage.getExtrudersUsed();
            for (size_t extruder_nr = 0; extruder_nr < extruder_is_used.size(); extruder_nr++)
            {
                start_extruder_nr = extruder_nr;
                if (extruder_is_used[extruder_nr])
                {
                    break;
                }
            }
        }
    }
    assert(start_extruder_nr < Application::getInstance().current_slice->scene.extruders.size() && "start_extruder_nr must be a valid extruder");
    return start_extruder_nr;
}

void FffGcodeWriter::setInfillAndSkinAngles(SliceMeshStorage& mesh)
{
    if (mesh.infill_angles.size() == 0)
    {
        mesh.infill_angles = mesh.settings.get<std::vector<AngleDegrees>>("infill_angles");
        if (mesh.infill_angles.size() == 0)
        {
            // user has not specified any infill angles so use defaults
            const EFillMethod infill_pattern = mesh.settings.get<EFillMethod>("infill_pattern");
            if (infill_pattern == EFillMethod::CROSS || infill_pattern == EFillMethod::CROSS_3D)
            {
                mesh.infill_angles.push_back(22); // put most infill lines in between 45 and 0 degrees
            }
            else
            {
                mesh.infill_angles.push_back(45); // generally all infill patterns use 45 degrees
                if (infill_pattern == EFillMethod::LINES || infill_pattern == EFillMethod::ZIG_ZAG)
                {
                    // lines and zig zag patterns default to also using 135 degrees
                    mesh.infill_angles.push_back(135);
                }
            }
        }
    }

    if (mesh.roofing_angles.size() == 0)
    {
        mesh.roofing_angles = mesh.settings.get<std::vector<AngleDegrees>>("roofing_angles");
        if (mesh.roofing_angles.size() == 0)
        {
            // user has not specified any infill angles so use defaults
            mesh.roofing_angles.push_back(45);
            mesh.roofing_angles.push_back(135);
        }
    }

    if (mesh.skin_angles.size() == 0)
    {
        mesh.skin_angles = mesh.settings.get<std::vector<AngleDegrees>>("skin_angles");
        if (mesh.skin_angles.size() == 0)
        {
            // user has not specified any infill angles so use defaults
            mesh.skin_angles.push_back(45);
            mesh.skin_angles.push_back(135);
        }
    }
}

void FffGcodeWriter::setSupportAngles(SliceDataStorage& storage)
{
    const Settings& mesh_group_settings = Application::getInstance().current_slice->scene.current_mesh_group->settings;
    const ExtruderTrain& support_infill_extruder = mesh_group_settings.get<ExtruderTrain&>("support_infill_extruder_nr");
    storage.support.support_infill_angles = support_infill_extruder.settings.get<std::vector<AngleDegrees>>("support_infill_angles");
    if (storage.support.support_infill_angles.empty())
    {
        storage.support.support_infill_angles.push_back(0);
    }

    const ExtruderTrain& support_extruder_nr_layer_0 = mesh_group_settings.get<ExtruderTrain&>("support_extruder_nr_layer_0");
    storage.support.support_infill_angles_layer_0 = support_extruder_nr_layer_0.settings.get<std::vector<AngleDegrees>>("support_infill_angles");
    if (storage.support.support_infill_angles_layer_0.empty())
    {
        storage.support.support_infill_angles_layer_0.push_back(0);
    }

    auto getInterfaceAngles = [&storage](const ExtruderTrain& extruder, const std::string& interface_angles_setting, const EFillMethod pattern, const std::string& interface_height_setting)
    {
        std::vector<AngleDegrees> angles = extruder.settings.get<std::vector<AngleDegrees>>(interface_angles_setting);
        if (angles.empty())
        {
            if (pattern == EFillMethod::CONCENTRIC)
            {
                angles.push_back(0); //Concentric has no rotation.
            }
            else if (pattern == EFillMethod::TRIANGLES)
            {
                angles.push_back(90); //Triangular support interface shouldn't alternate every layer.
            }
            else
            {
                for (const SliceMeshStorage& mesh : storage.meshes)
                {
                    if (mesh.settings.get<coord_t>(interface_height_setting) >= 2 * Application::getInstance().current_slice->scene.current_mesh_group->settings.get<coord_t>("layer_height"))
                    {
                        //Some roofs are quite thick.
                        //Alternate between the two kinds of diagonal: / and \ .
                        angles.push_back(45);
                        angles.push_back(135);
                    }
                }
                if (angles.empty())
                {
                    angles.push_back(90); //Perpendicular to support lines.
                }
            }
        }
        return angles;
    };

    const ExtruderTrain& roof_extruder = mesh_group_settings.get<ExtruderTrain&>("support_roof_extruder_nr");
    storage.support.support_roof_angles = getInterfaceAngles(roof_extruder, "support_roof_angles", roof_extruder.settings.get<EFillMethod>("support_roof_pattern"), "support_roof_height");

    const ExtruderTrain& bottom_extruder = mesh_group_settings.get<ExtruderTrain&>("support_bottom_extruder_nr");
    storage.support.support_bottom_angles = getInterfaceAngles(bottom_extruder, "support_bottom_angles", bottom_extruder.settings.get<EFillMethod>("support_bottom_pattern"), "support_bottom_height");
}

void FffGcodeWriter::processInitialLayerTemperature(const SliceDataStorage& storage, const size_t start_extruder_nr)
{
    std::vector<bool> extruder_is_used = storage.getExtrudersUsed();
    Scene& scene = Application::getInstance().current_slice->scene;
    const size_t num_extruders = scene.extruders.size();

    if (gcode.getFlavor() == EGCodeFlavor::GRIFFIN)
    {
        ExtruderTrain& train = scene.extruders[start_extruder_nr];
        constexpr bool wait = true;
        const Temperature print_temp_0 = train.settings.get<Temperature>("material_print_temperature_layer_0");
        const Temperature print_temp_here = (print_temp_0 != 0) ? print_temp_0 : train.settings.get<Temperature>("material_print_temperature");
        gcode.writeTemperatureCommand(start_extruder_nr, print_temp_here, wait);
    }
    else if (gcode.getFlavor() != EGCodeFlavor::ULTIGCODE)
    {
        if (num_extruders > 1 || gcode.getFlavor() == EGCodeFlavor::REPRAP)
        {
            std::ostringstream tmp;
            tmp << "T" << start_extruder_nr;
            gcode.writeLine(tmp.str().c_str());
        }

        if (scene.current_mesh_group->settings.get<bool>("material_bed_temp_prepend"))
        {
            if (scene.current_mesh_group->settings.get<bool>("machine_heated_bed"))
            {
                const Temperature bed_temp = scene.current_mesh_group->settings.get<Temperature>("material_bed_temperature_layer_0");
                if (bed_temp != 0)
                {
                    gcode.writeBedTemperatureCommand(bed_temp, scene.current_mesh_group->settings.get<bool>("material_bed_temp_wait"));
                }
            }
        }

        if (scene.current_mesh_group->settings.get<bool>("material_print_temp_prepend"))
        {
            for (unsigned extruder_nr = 0; extruder_nr < num_extruders; extruder_nr++)
            {
                if (extruder_is_used[extruder_nr])
                {
                    const ExtruderTrain& train = scene.extruders[extruder_nr];
                    Temperature extruder_temp;
                    if (extruder_nr == start_extruder_nr)
                    {
                        const Temperature print_temp_0 = train.settings.get<Temperature>("material_print_temperature_layer_0");
                        extruder_temp = (print_temp_0 != 0) ? print_temp_0 : train.settings.get<Temperature>("material_print_temperature");
                    }
                    else
                    {
                        extruder_temp = train.settings.get<Temperature>("material_standby_temperature");
                    }
                    gcode.writeTemperatureCommand(extruder_nr, extruder_temp);
                }
            }
            if (scene.current_mesh_group->settings.get<bool>("material_print_temp_wait"))
            {
                for (unsigned extruder_nr = 0; extruder_nr < num_extruders; extruder_nr++)
                {
                    if (extruder_is_used[extruder_nr])
                    {
                        const ExtruderTrain& train = scene.extruders[extruder_nr];
                        Temperature extruder_temp;
                        if (extruder_nr == start_extruder_nr)
                        {
                            const Temperature print_temp_0 = train.settings.get<Temperature>("material_print_temperature_layer_0");
                            extruder_temp = (print_temp_0 != 0) ? print_temp_0 : train.settings.get<Temperature>("material_print_temperature");
                        }
                        else
                        {
                            extruder_temp = train.settings.get<Temperature>("material_standby_temperature");
                        }
                        gcode.writeTemperatureCommand(extruder_nr, extruder_temp, true);
                    }
                }
            }
        }
    }
}

void FffGcodeWriter::processStartingCode(const SliceDataStorage& storage, const size_t start_extruder_nr)
{
    std::vector<bool> extruder_is_used = storage.getExtrudersUsed();
    if (Application::getInstance().communication->isSequential()) //If we must output the g-code sequentially, we must already place the g-code header here even if we don't know the exact time/material usages yet.
    {
        std::string prefix = gcode.getFileHeader(extruder_is_used);
        gcode.writeCode(prefix.c_str());
    }

    gcode.writeComment("Generated with Cura_SteamEngine " VERSION);

    if (gcode.getFlavor() == EGCodeFlavor::GRIFFIN)
    {
        std::ostringstream tmp;
        tmp << "T" << start_extruder_nr;
        gcode.writeLine(tmp.str().c_str());
    }
    else
    {
        processInitialLayerTemperature(storage, start_extruder_nr);
    }

    const Settings& mesh_group_settings = Application::getInstance().current_slice->scene.current_mesh_group->settings;

    gcode.writeExtrusionMode(false); // ensure absolute extrusion mode is set before the start gcode
    gcode.writeCode(mesh_group_settings.get<std::string>("machine_start_gcode").c_str());
    if (mesh_group_settings.get<bool>("machine_heated_build_volume"))
    {
        gcode.writeBuildVolumeTemperatureCommand(mesh_group_settings.get<Temperature>("build_volume_temperature"));
    }

    Application::getInstance().communication->sendCurrentPosition(gcode.getPositionXY());
    gcode.startExtruder(start_extruder_nr);

    if (gcode.getFlavor() == EGCodeFlavor::BFB)
    {
        gcode.writeComment("enable auto-retraction");
        std::ostringstream tmp;
        tmp << "M227 S" << (mesh_group_settings.get<coord_t>("retraction_amount") * 2560 / 1000) << " P" << (mesh_group_settings.get<coord_t>("retraction_amount") * 2560 / 1000);
        gcode.writeLine(tmp.str().c_str());
    }
    else if (gcode.getFlavor() == EGCodeFlavor::GRIFFIN)
    { // initialize extruder trains
        ExtruderTrain& train = Application::getInstance().current_slice->scene.extruders[start_extruder_nr];
        processInitialLayerTemperature(storage, start_extruder_nr);
        gcode.writePrimeTrain(train.settings.get<Velocity>("speed_travel"));
        extruder_prime_layer_nr[start_extruder_nr] = std::numeric_limits<int>::min(); // set to most negative number so that layer processing never primes this extruder any more.
        const RetractionConfig& retraction_config = storage.retraction_config_per_extruder[start_extruder_nr];
        gcode.writeRetraction(retraction_config);
    }
    if (mesh_group_settings.get<bool>("relative_extrusion"))
    {
        gcode.writeExtrusionMode(true);
    }
    if (gcode.getFlavor() != EGCodeFlavor::GRIFFIN)
    {
        if (mesh_group_settings.get<bool>("retraction_enable"))
        {
            // ensure extruder is zeroed
            gcode.resetExtrusionValue();

            // retract before first travel move
            gcode.writeRetraction(storage.retraction_config_per_extruder[start_extruder_nr]);
        }
    }
    gcode.setExtruderFanNumber(start_extruder_nr);
}

void FffGcodeWriter::processNextMeshGroupCode(const SliceDataStorage& storage)
{
    gcode.writeFanCommand(0);
    gcode.setZ(max_object_height + 5000);

    Application::getInstance().communication->sendCurrentPosition(gcode.getPositionXY());
    gcode.writeTravel(gcode.getPositionXY(), Application::getInstance().current_slice->scene.extruders[gcode.getExtruderNr()].settings.get<Velocity>("speed_travel"));
    Point start_pos(storage.model_min.x, storage.model_min.y);
    gcode.writeTravel(start_pos, Application::getInstance().current_slice->scene.extruders[gcode.getExtruderNr()].settings.get<Velocity>("speed_travel"));

    const Settings& mesh_group_settings = Application::getInstance().current_slice->scene.current_mesh_group->settings;
    if (mesh_group_settings.get<bool>("machine_heated_bed") && mesh_group_settings.get<Temperature>("material_bed_temperature_layer_0") != 0)
    {
        const bool wait = mesh_group_settings.get<bool>("material_bed_temp_wait");
        gcode.writeBedTemperatureCommand(mesh_group_settings.get<Temperature>("material_bed_temperature_layer_0"), wait);
    }

    processInitialLayerTemperature(storage, gcode.getExtruderNr());
}
    
void FffGcodeWriter::processRaft(const SliceDataStorage& storage)
{
    Settings& mesh_group_settings = Application::getInstance().current_slice->scene.current_mesh_group->settings;
    size_t extruder_nr = mesh_group_settings.get<ExtruderTrain&>("adhesion_extruder_nr").extruder_nr;
    const ExtruderTrain& train = Application::getInstance().current_slice->scene.extruders[extruder_nr];

    coord_t z = 0;
    const LayerIndex initial_raft_layer_nr = -Raft::getTotalExtraLayers();

    // some infill config for all lines infill generation below
    constexpr int offset_from_poly_outline = 0;
    constexpr double fill_overlap = 0; // raft line shouldn't be expanded - there is no boundary polygon printed
    constexpr int infill_multiplier = 1; // rafts use single lines
    constexpr int extra_infill_shift = 0;
    Polygons raft_polygons; // should remain empty, since we only have the lines pattern for the raft...
    std::optional<Point> last_planned_position = std::optional<Point>();

    unsigned int current_extruder_nr = extruder_nr;

    { // raft base layer
        LayerIndex layer_nr = initial_raft_layer_nr;
        const coord_t layer_height = train.settings.get<coord_t>("raft_base_thickness");
        z += layer_height;
        const coord_t comb_offset = train.settings.get<coord_t>("raft_base_line_spacing");

        std::vector<FanSpeedLayerTimeSettings> fan_speed_layer_time_settings_per_extruder_raft_base = fan_speed_layer_time_settings_per_extruder; // copy so that we change only the local copy
        for (FanSpeedLayerTimeSettings& fan_speed_layer_time_settings : fan_speed_layer_time_settings_per_extruder_raft_base)
        {
            double regular_fan_speed = train.settings.get<Ratio>("raft_base_fan_speed") * 100.0;
            fan_speed_layer_time_settings.cool_fan_speed_min = regular_fan_speed;
            fan_speed_layer_time_settings.cool_fan_speed_0 = regular_fan_speed; // ignore initial layer fan speed stuff
        }

        LayerPlan& gcode_layer = *new LayerPlan(storage, layer_nr, z, layer_height, extruder_nr, fan_speed_layer_time_settings_per_extruder_raft_base, comb_offset, train.settings.get<bool>("raft_base_line_width"), train.settings.get<coord_t>("travel_avoid_distance"));
        gcode_layer.setIsInside(true);

        gcode_layer.setExtruder(extruder_nr);

        Application::getInstance().communication->sendLayerComplete(layer_nr, z, layer_height);

        Polygons wall = storage.raftOutline.offset(-gcode_layer.configs_storage.raft_base_config.getLineWidth() / 2);
        wall.simplify(); //Simplify because of a micron-movement created in corners when insetting a polygon that was offset with round joint type.
        gcode_layer.addPolygonsByOptimizer(wall, gcode_layer.configs_storage.raft_base_config);

        Polygons raftLines;
        double fill_angle = 0;
        constexpr bool zig_zaggify_infill = false;
        constexpr bool connect_polygons = true; // causes less jerks, so better adhesion

        constexpr int wall_line_count = 0;
        const Point& infill_origin = Point();
        Polygons* perimeter_gaps = nullptr;
        constexpr bool connected_zigzags = false;
        constexpr bool use_endpieces = true;
        constexpr bool skip_some_zags = false;
        constexpr int zag_skip_count = 0;
        constexpr coord_t pocket_size = 0;

        Infill infill_comp(
            EFillMethod::LINES, zig_zaggify_infill, connect_polygons, wall, offset_from_poly_outline, gcode_layer.configs_storage.raft_base_config.getLineWidth(), train.settings.get<coord_t>("raft_base_line_spacing"),
            fill_overlap, infill_multiplier, fill_angle, z, extra_infill_shift,
            wall_line_count, infill_origin, perimeter_gaps, connected_zigzags, use_endpieces, skip_some_zags, zag_skip_count, pocket_size
            );
        infill_comp.generate(raft_polygons, raftLines);
        gcode_layer.addLinesByOptimizer(raftLines, gcode_layer.configs_storage.raft_base_config, SpaceFillType::Lines);

        // When we use raft, we need to make sure that all used extruders for this print will get primed on the first raft layer,
        // and then switch back to the original extruder.
        std::vector<size_t> extruder_order = getUsedExtrudersOnLayerExcludingStartingExtruder(storage, extruder_nr, layer_nr);
        for (const size_t to_be_primed_extruder_nr : extruder_order)
        {
            setExtruder_addPrime(storage, gcode_layer, to_be_primed_extruder_nr);
            current_extruder_nr = to_be_primed_extruder_nr;
        }

        layer_plan_buffer.handle(gcode_layer, gcode);
        last_planned_position = gcode_layer.getLastPlannedPositionOrStartingPosition();
    }

    { // raft interface layer
        const LayerIndex layer_nr = initial_raft_layer_nr + 1;
        const coord_t layer_height = train.settings.get<coord_t>("raft_interface_thickness");
        z += layer_height;
        const coord_t comb_offset = train.settings.get<coord_t>("raft_interface_line_spacing");

        std::vector<FanSpeedLayerTimeSettings> fan_speed_layer_time_settings_per_extruder_raft_interface = fan_speed_layer_time_settings_per_extruder; // copy so that we change only the local copy
        for (FanSpeedLayerTimeSettings& fan_speed_layer_time_settings : fan_speed_layer_time_settings_per_extruder_raft_interface)
        {
            double regular_fan_speed = train.settings.get<Ratio>("raft_interface_fan_speed") * 100.0;
            fan_speed_layer_time_settings.cool_fan_speed_min = regular_fan_speed;
            fan_speed_layer_time_settings.cool_fan_speed_0 = regular_fan_speed; // ignore initial layer fan speed stuff
        }

        LayerPlan& gcode_layer = *new LayerPlan(storage, layer_nr, z, layer_height, current_extruder_nr, fan_speed_layer_time_settings_per_extruder_raft_interface, comb_offset, train.settings.get<coord_t>("raft_interface_line_width"), train.settings.get<coord_t>("travel_avoid_distance"));
        gcode_layer.setIsInside(true);

        gcode_layer.setExtruder(extruder_nr); // reset to extruder number, because we might have primed in the last layer
        current_extruder_nr = extruder_nr;

        Application::getInstance().communication->sendLayerComplete(layer_nr, z, layer_height);

        Polygons raft_outline_path = storage.raftOutline.offset(-gcode_layer.configs_storage.raft_interface_config.getLineWidth() / 2); //Do this manually because of micron-movement created in corners when insetting a polygon that was offset with round joint type.
        raft_outline_path.simplify(); //Remove those micron-movements.
        constexpr coord_t infill_outline_width = 0;
        Polygons raftLines;
        int offset_from_poly_outline = 0;
        AngleDegrees fill_angle = train.settings.get<size_t>("raft_surface_layers") > 0 ? 45 : 90;
        constexpr bool zig_zaggify_infill = true;
        constexpr bool connect_polygons = true; // why not?

        constexpr int wall_line_count = 0;
        const Point& infill_origin = Point();
        Polygons* perimeter_gaps = nullptr;
        constexpr bool connected_zigzags = false;
        constexpr bool use_endpieces = true;
        constexpr bool skip_some_zags = false;
        constexpr int zag_skip_count = 0;
        constexpr coord_t pocket_size = 0;

        Infill infill_comp(
            EFillMethod::ZIG_ZAG, zig_zaggify_infill, connect_polygons, raft_outline_path, offset_from_poly_outline, infill_outline_width, train.settings.get<coord_t>("raft_interface_line_spacing"),
            fill_overlap, infill_multiplier, fill_angle, z, extra_infill_shift,
            wall_line_count, infill_origin, perimeter_gaps, connected_zigzags, use_endpieces, skip_some_zags, zag_skip_count, pocket_size
            );
        infill_comp.generate(raft_polygons, raftLines);
        gcode_layer.addLinesByOptimizer(raftLines, gcode_layer.configs_storage.raft_interface_config, SpaceFillType::Lines, false, 0, 1.0, last_planned_position);

        layer_plan_buffer.handle(gcode_layer, gcode);
        last_planned_position = gcode_layer.getLastPlannedPositionOrStartingPosition();
    }
    
    coord_t layer_height = train.settings.get<coord_t>("raft_surface_thickness");

    for (LayerIndex raft_surface_layer = 1; static_cast<size_t>(raft_surface_layer) <= train.settings.get<size_t>("raft_surface_layers"); raft_surface_layer++)
    { // raft surface layers
        const LayerIndex layer_nr = initial_raft_layer_nr + 2 + raft_surface_layer - 1; // 2: 1 base layer, 1 interface layer
        z += layer_height;
        const coord_t comb_offset = train.settings.get<coord_t>("raft_surface_line_spacing");

        std::vector<FanSpeedLayerTimeSettings> fan_speed_layer_time_settings_per_extruder_raft_surface = fan_speed_layer_time_settings_per_extruder; // copy so that we change only the local copy
        for (FanSpeedLayerTimeSettings& fan_speed_layer_time_settings : fan_speed_layer_time_settings_per_extruder_raft_surface)
        {
            double regular_fan_speed = train.settings.get<Ratio>("raft_surface_fan_speed") * 100.0;
            fan_speed_layer_time_settings.cool_fan_speed_min = regular_fan_speed;
            fan_speed_layer_time_settings.cool_fan_speed_0 = regular_fan_speed; // ignore initial layer fan speed stuff
        }

        LayerPlan& gcode_layer = *new LayerPlan(storage, layer_nr, z, layer_height, extruder_nr, fan_speed_layer_time_settings_per_extruder_raft_surface, comb_offset, train.settings.get<coord_t>("raft_surface_line_width"), train.settings.get<coord_t>("travel_avoid_distance"));
        gcode_layer.setIsInside(true);

        // make sure that we are using the correct extruder to print raft
        gcode_layer.setExtruder(extruder_nr);
        current_extruder_nr = extruder_nr;

        Application::getInstance().communication->sendLayerComplete(layer_nr, z, layer_height);

        const coord_t maximum_resolution = train.settings.get<coord_t>("meshfix_maximum_resolution");
        const coord_t maximum_deviation = train.settings.get<coord_t>("meshfix_maximum_deviation");
        Polygons raft_outline_path = storage.raftOutline.offset(-gcode_layer.configs_storage.raft_surface_config.getLineWidth() / 2); //Do this manually because of micron-movement created in corners when insetting a polygon that was offset with round joint type.
        raft_outline_path.simplify(maximum_resolution, maximum_deviation); //Remove those micron-movements.
        constexpr coord_t infill_outline_width = 0;
        Polygons raft_lines;
        int offset_from_poly_outline = 0;
        AngleDegrees fill_angle = 90 * raft_surface_layer;
        constexpr bool zig_zaggify_infill = true;

        constexpr size_t wall_line_count = 0;
        const Point& infill_origin = Point();
        Polygons* perimeter_gaps = nullptr;
        constexpr bool connected_zigzags = false;
        constexpr bool connect_polygons = false; // midway connections between polygons can make the surface less smooth
        constexpr bool use_endpieces = true;
        constexpr bool skip_some_zags = false;
        constexpr size_t zag_skip_count = 0;
        constexpr coord_t pocket_size = 0;

        Infill infill_comp(
            EFillMethod::ZIG_ZAG, zig_zaggify_infill, connect_polygons, raft_outline_path, offset_from_poly_outline, infill_outline_width, train.settings.get<coord_t>("raft_surface_line_spacing"),
            fill_overlap, infill_multiplier, fill_angle, z, extra_infill_shift,
            wall_line_count, infill_origin, perimeter_gaps, connected_zigzags, use_endpieces, skip_some_zags, zag_skip_count, pocket_size
            );
        infill_comp.generate(raft_polygons, raft_lines);
        gcode_layer.addLinesByOptimizer(raft_lines, gcode_layer.configs_storage.raft_surface_config, SpaceFillType::Lines, false, 0, 1.0, last_planned_position);

        layer_plan_buffer.handle(gcode_layer, gcode);
    }
}

LayerPlan& FffGcodeWriter::processLayer(const SliceDataStorage& storage, LayerIndex layer_nr, const size_t total_layers) const
{
    logDebug("GcodeWriter processing layer %i of %i\n", layer_nr, total_layers);

    const Settings& mesh_group_settings = Application::getInstance().current_slice->scene.current_mesh_group->settings;
    coord_t layer_thickness = mesh_group_settings.get<coord_t>("layer_height");
    coord_t z;
    bool include_helper_parts = true;
    if (layer_nr < 0)
    {
#ifdef DEBUG
        assert(mesh_group_settings.get<EPlatformAdhesion>("adhesion_type") == EPlatformAdhesion::RAFT && "negative layer_number means post-raft, pre-model layer!");
#endif // DEBUG
        const int filler_layer_count = Raft::getFillerLayerCount();
        layer_thickness = Raft::getFillerLayerHeight();
        z = Raft::getTotalThickness() + (filler_layer_count + layer_nr + 1) * layer_thickness;
    }
    else
    {
        z = storage.meshes[0].layers[layer_nr].printZ; // stub default
        // find printZ of first actual printed mesh
        for (const SliceMeshStorage& mesh : storage.meshes)
        {
            if (layer_nr >= static_cast<int>(mesh.layers.size())
                || mesh.settings.get<bool>("support_mesh")
                || mesh.settings.get<bool>("anti_overhang_mesh")
                || mesh.settings.get<bool>("cutting_mesh")
                || mesh.settings.get<bool>("infill_mesh"))
            {
                continue;
            }
            z = mesh.layers[layer_nr].printZ;
            layer_thickness = mesh.layers[layer_nr].thickness;
            break;
        }

        if (layer_nr == 0)
        {
            if (mesh_group_settings.get<EPlatformAdhesion>("adhesion_type") == EPlatformAdhesion::RAFT)
            {
                include_helper_parts = false;
            }
        }
    }

    const Scene& scene = Application::getInstance().current_slice->scene;
#pragma omp critical
    Application::getInstance().communication->sendLayerComplete(layer_nr, z, layer_thickness);

    coord_t avoid_distance = 0; // minimal avoid distance is zero
    const std::vector<bool> extruder_is_used = storage.getExtrudersUsed();
    for (size_t extruder_nr = 0; extruder_nr < scene.extruders.size(); extruder_nr++)
    {
        if (extruder_is_used[extruder_nr])
        {
            const ExtruderTrain& extruder = scene.extruders[extruder_nr];

            if (extruder.settings.get<bool>("travel_avoid_other_parts"))
            {
                avoid_distance = std::max(avoid_distance, extruder.settings.get<coord_t>("travel_avoid_distance"));
            }
        }
    }

    coord_t max_inner_wall_width = 0;
    for (const SliceMeshStorage& mesh : storage.meshes)
    {
        max_inner_wall_width = std::max(max_inner_wall_width, mesh.settings.get<coord_t>((mesh.settings.get<size_t>("wall_line_count") > 1) ? "wall_line_width_x" : "wall_line_width_0"));
        if (layer_nr == 0)
        {
            const ExtruderTrain& train = mesh.settings.get<ExtruderTrain&>((mesh.settings.get<size_t>("wall_line_count") > 1) ? "wall_0_extruder_nr" : "wall_x_extruder_nr");
            max_inner_wall_width *= train.settings.get<Ratio>("initial_layer_line_width_factor");
        }
    }
    const coord_t comb_offset_from_outlines = max_inner_wall_width * 2;

    assert(static_cast<LayerIndex>(extruder_order_per_layer_negative_layers.size()) + layer_nr >= 0 && "Layer numbers shouldn't get more negative than there are raft/filler layers");
    const std::vector<size_t>& extruder_order =
        (layer_nr < 0) ?
        extruder_order_per_layer_negative_layers[extruder_order_per_layer_negative_layers.size() + layer_nr]
        :
        extruder_order_per_layer[layer_nr];

    const coord_t first_outer_wall_line_width = scene.extruders[extruder_order.front()].settings.get<coord_t>("wall_line_width_0");
    LayerPlan& gcode_layer = *new LayerPlan(storage, layer_nr, z, layer_thickness, extruder_order.front(), fan_speed_layer_time_settings_per_extruder, comb_offset_from_outlines, first_outer_wall_line_width, avoid_distance);

    if (include_helper_parts && layer_nr == 0)
    { // process the skirt or the brim of the starting extruder.
        int extruder_nr = gcode_layer.getExtruder();
        if (storage.skirt_brim[extruder_nr].size() > 0)
        {
            processSkirtBrim(storage, gcode_layer, extruder_nr);
        }
    }
    if (include_helper_parts)
    { // handle shield(s) first in a layer so that chances are higher that the other nozzle is wiped (for the ooze shield)
        processOozeShield(storage, gcode_layer);

        processDraftShield(storage, gcode_layer);
    }

    const size_t support_roof_extruder_nr = mesh_group_settings.get<ExtruderTrain&>("support_roof_extruder_nr").extruder_nr;
    const size_t support_bottom_extruder_nr = mesh_group_settings.get<ExtruderTrain&>("support_bottom_extruder_nr").extruder_nr;
    const size_t support_infill_extruder_nr = (layer_nr <= 0) ? mesh_group_settings.get<ExtruderTrain&>("support_extruder_nr_layer_0").extruder_nr : mesh_group_settings.get<ExtruderTrain&>("support_infill_extruder_nr").extruder_nr;
    bool disable_path_optimisation = false;
    
    for (const size_t& extruder_nr : extruder_order)
    {
        if (include_helper_parts
            && (extruder_nr == support_infill_extruder_nr || extruder_nr == support_roof_extruder_nr || extruder_nr == support_bottom_extruder_nr))
        {
            addSupportToGCode(storage, gcode_layer, extruder_nr);
        }

        if (layer_nr >= 0)
        {
            const std::vector<size_t>& mesh_order = mesh_order_per_extruder[extruder_nr];
            for (size_t mesh_idx : mesh_order)
            {
                const SliceMeshStorage& mesh = storage.meshes[mesh_idx];
                const PathConfigStorage::MeshPathConfigs& mesh_config = gcode_layer.configs_storage.mesh_configs[mesh_idx];
                if (mesh.settings.get<ESurfaceMode>("magic_mesh_surface_mode") == ESurfaceMode::SURFACE)
                {
                    assert(extruder_nr == mesh.settings.get<ExtruderTrain&>("wall_0_extruder_nr").extruder_nr && "mesh surface mode should always only be printed with the outer wall extruder!");
                    addMeshLayerToGCode_meshSurfaceMode(storage, mesh, mesh_config, gcode_layer);
                }
                else
                {
                    addMeshLayerToGCode(storage, mesh, extruder_nr, mesh_config, gcode_layer);
                }
            }
        }
        // ensure we print the prime tower with this extruder, because the next layer begins with this extruder!
        // If this is not performed, the next layer might get two extruder switches...
        setExtruder_addPrime(storage, gcode_layer, extruder_nr);
    }

    if (include_helper_parts)
    { // add prime tower if it hasn't already been added
        int prev_extruder = gcode_layer.getExtruder(); // most likely the same extruder as we are extruding with now
        addPrimeTower(storage, gcode_layer, prev_extruder);
    }

    if (!disable_path_optimisation)
    {
        gcode_layer.optimizePaths(gcode.getPositionXY());
    }

    return gcode_layer;
}

bool FffGcodeWriter::getExtruderNeedPrimeBlobDuringFirstLayer(const SliceDataStorage& storage, const size_t extruder_nr) const
{
    bool need_prime_blob = false;
    switch (gcode.getFlavor())
    {
        case EGCodeFlavor::GRIFFIN:
            need_prime_blob = true;
            break;
        default:
            need_prime_blob = false; // TODO: change this once priming for other firmware types is implemented
            break;
    }

    // check the settings if the prime blob is disabled
    if (need_prime_blob)
    {
        const bool is_extruder_used_overall = storage.getExtrudersUsed()[extruder_nr];
        const bool extruder_prime_blob_enabled = storage.getExtruderPrimeBlobEnabled(extruder_nr);

        need_prime_blob = is_extruder_used_overall && extruder_prime_blob_enabled;
    }

    return need_prime_blob;
}

void FffGcodeWriter::processSkirtBrim(const SliceDataStorage& storage, LayerPlan& gcode_layer, unsigned int extruder_nr) const
{
    if (gcode_layer.getSkirtBrimIsPlanned(extruder_nr))
    {
        return;
    }
    const Polygons& original_skirt_brim = storage.skirt_brim[extruder_nr];
    gcode_layer.setSkirtBrimIsPlanned(extruder_nr);
    if (original_skirt_brim.size() == 0)
    {
        return;
    }
    // Start brim close to the prime location
    const ExtruderTrain& train = Application::getInstance().current_slice->scene.extruders[extruder_nr];
    Point start_close_to;
    if (train.settings.get<bool>("prime_blob_enable"))
    {
        const bool prime_pos_is_abs = train.settings.get<bool>("extruder_prime_pos_abs");
        const Point prime_pos(train.settings.get<coord_t>("extruder_prime_pos_x"), train.settings.get<coord_t>("extruder_prime_pos_y"));
        start_close_to = prime_pos_is_abs ? prime_pos : gcode_layer.getLastPlannedPositionOrStartingPosition() + prime_pos;
    }
    else
    {
        start_close_to = gcode_layer.getLastPlannedPositionOrStartingPosition();
    }

    Polygons first_skirt_brim;
    Polygons skirt_brim;
    // Plan parts that need to be printed first: for example, skirt needs to be printed before support-brim.
    for (size_t i_part = 0; i_part < original_skirt_brim.size(); ++i_part)
    {
        if (i_part < storage.skirt_brim_max_locked_part_order[extruder_nr])
        {
            first_skirt_brim.add(original_skirt_brim[i_part]);
        }
        else
        {
            skirt_brim.add(original_skirt_brim[i_part]);
        }
    }

    if (!first_skirt_brim.empty())
    {
        gcode_layer.addTravel(first_skirt_brim.back().closestPointTo(start_close_to));
        gcode_layer.addPolygonsByOptimizer(first_skirt_brim, gcode_layer.configs_storage.skirt_brim_config_per_extruder[extruder_nr]);
    }

    if (skirt_brim.empty())
    {
        return;
    }

    if (train.settings.get<bool>("brim_outside_only"))
    {
        gcode_layer.addTravel(skirt_brim.back().closestPointTo(start_close_to));
        gcode_layer.addPolygonsByOptimizer(skirt_brim, gcode_layer.configs_storage.skirt_brim_config_per_extruder[extruder_nr]);
    }
    else
    {
        Polygons outer_brim, inner_brim;
        for(unsigned int index = 0; index < skirt_brim.size(); index++)
        {
            ConstPolygonRef polygon = skirt_brim[index];
            if(polygon.area() > 0)
            {
                outer_brim.add(polygon);
            }
            else
            {
                inner_brim.add(polygon);
            }
        }

        if (! outer_brim.empty())
        {
            gcode_layer.addTravel(outer_brim.back().closestPointTo(start_close_to));
            gcode_layer.addPolygonsByOptimizer(outer_brim, gcode_layer.configs_storage.skirt_brim_config_per_extruder[extruder_nr]);
        }

        if (! inner_brim.empty())
        {
            //Add polygon in reverse order
            const coord_t wall_0_wipe_dist = 0;
            const bool spiralize = false;
            const float flow_ratio = 1.0;
            const bool always_retract = false;
            const bool reverse_order = true;
            gcode_layer.addPolygonsByOptimizer(inner_brim, gcode_layer.configs_storage.skirt_brim_config_per_extruder[extruder_nr], ZSeamConfig(), wall_0_wipe_dist, spiralize, flow_ratio, always_retract, reverse_order);
        }
    }
}

void FffGcodeWriter::processOozeShield(const SliceDataStorage& storage, LayerPlan& gcode_layer) const
{
    unsigned int layer_nr = std::max(0, gcode_layer.getLayerNr());
    if (layer_nr == 0 && Application::getInstance().current_slice->scene.current_mesh_group->settings.get<EPlatformAdhesion>("adhesion_type") == EPlatformAdhesion::BRIM)
    {
        return; // ooze shield already generated by brim
    }
    if (storage.oozeShield.size() > 0 && layer_nr < storage.oozeShield.size())
    {
        gcode_layer.addPolygonsByOptimizer(storage.oozeShield[layer_nr], gcode_layer.configs_storage.skirt_brim_config_per_extruder[0]);
    }
}

void FffGcodeWriter::processDraftShield(const SliceDataStorage& storage, LayerPlan& gcode_layer) const
{
    const Settings& mesh_group_settings = Application::getInstance().current_slice->scene.current_mesh_group->settings;
    const LayerIndex layer_nr = std::max(0, gcode_layer.getLayerNr());
    if (storage.draft_protection_shield.size() == 0)
    {
        return;
    }
    if (!mesh_group_settings.get<bool>("draft_shield_enabled"))
    {
        return;
    }
    if (layer_nr == 0 && Application::getInstance().current_slice->scene.current_mesh_group->settings.get<EPlatformAdhesion>("adhesion_type") == EPlatformAdhesion::BRIM)
    {
        return; // draft shield already generated by brim
    }

    if (mesh_group_settings.get<DraftShieldHeightLimitation>("draft_shield_height_limitation") == DraftShieldHeightLimitation::LIMITED)
    {
        const coord_t draft_shield_height = mesh_group_settings.get<coord_t>("draft_shield_height");
        const coord_t layer_height_0 = mesh_group_settings.get<coord_t>("layer_height_0");
        const coord_t layer_height = mesh_group_settings.get<coord_t>("layer_height");
        const LayerIndex max_screen_layer = (draft_shield_height - layer_height_0) / layer_height + 1;
        if (layer_nr > max_screen_layer)
        {
            return;
        }
    }

    gcode_layer.addPolygonsByOptimizer(storage.draft_protection_shield, gcode_layer.configs_storage.skirt_brim_config_per_extruder[0]);
}

void FffGcodeWriter::calculateExtruderOrderPerLayer(const SliceDataStorage& storage)
{
    size_t last_extruder;
    // set the initial extruder of this meshgroup
    Scene& scene = Application::getInstance().current_slice->scene;
    if (scene.current_mesh_group == scene.mesh_groups.begin())
    { // first meshgroup
        last_extruder = getStartExtruder(storage);
    }
    else
    {
        last_extruder = gcode.getExtruderNr();
    }
    for (LayerIndex layer_nr = -Raft::getTotalExtraLayers(); layer_nr < static_cast<LayerIndex>(storage.print_layer_count); layer_nr++)
    {
        std::vector<std::vector<size_t>>& extruder_order_per_layer_here = (layer_nr < 0) ? extruder_order_per_layer_negative_layers : extruder_order_per_layer;
        extruder_order_per_layer_here.push_back(getUsedExtrudersOnLayerExcludingStartingExtruder(storage, last_extruder, layer_nr));
        last_extruder = extruder_order_per_layer_here.back().back();
        extruder_prime_layer_nr[last_extruder] = std::min(extruder_prime_layer_nr[last_extruder], layer_nr);
    }
}

std::vector<size_t> FffGcodeWriter::getUsedExtrudersOnLayerExcludingStartingExtruder(const SliceDataStorage& storage, const size_t start_extruder, const LayerIndex& layer_nr) const
{
    const Settings& mesh_group_settings = Application::getInstance().current_slice->scene.current_mesh_group->settings;
    size_t extruder_count = Application::getInstance().current_slice->scene.extruders.size();
    assert(static_cast<int>(extruder_count) > 0);
    std::vector<size_t> ret;
    ret.push_back(start_extruder);
    std::vector<bool> extruder_is_used_on_this_layer = storage.getExtrudersUsed(layer_nr);

    //The outermost prime tower extruder is always used if there is a prime tower.
    if (mesh_group_settings.get<bool>("prime_tower_enable") && layer_nr <= storage.max_print_height_second_to_last_extruder)
    {
        extruder_is_used_on_this_layer[storage.primeTower.extruder_order[0]] = true;
    }

    // check if we are on the first layer
    if ((mesh_group_settings.get<EPlatformAdhesion>("adhesion_type") == EPlatformAdhesion::RAFT && layer_nr == -static_cast<LayerIndex>(Raft::getTotalExtraLayers()))
        || (mesh_group_settings.get<EPlatformAdhesion>("adhesion_type") != EPlatformAdhesion::RAFT && layer_nr == 0))
    {
        // check if we need prime blob on the first layer
        for (size_t used_idx = 0; used_idx < extruder_is_used_on_this_layer.size(); used_idx++)
        {
            if (getExtruderNeedPrimeBlobDuringFirstLayer(storage, used_idx))
            {
                extruder_is_used_on_this_layer[used_idx] = true;
            }
        }
    }

    for (size_t extruder_nr = 0; extruder_nr < extruder_count; extruder_nr++)
    {
        if (extruder_nr == start_extruder)
        { // skip the current extruder, it's the one we started out planning
            continue;
        }
        if (!extruder_is_used_on_this_layer[extruder_nr])
        {
            continue;
        }
        ret.push_back(extruder_nr);
    }
    assert(ret.size() <= (size_t)extruder_count && "Not more extruders may be planned in a layer than there are extruders!");
    return ret;
}

std::vector<size_t> FffGcodeWriter::calculateMeshOrder(const SliceDataStorage& storage, const size_t extruder_nr) const
{
    OrderOptimizer<size_t> mesh_idx_order_optimizer;

    std::vector<MeshGroup>::iterator mesh_group = Application::getInstance().current_slice->scene.current_mesh_group;
    for (unsigned int mesh_idx = 0; mesh_idx < storage.meshes.size(); mesh_idx++)
    {
        const SliceMeshStorage& mesh = storage.meshes[mesh_idx];
        if (mesh.getExtruderIsUsed(extruder_nr))
        {
            const Mesh& mesh_data = mesh_group->meshes[mesh_idx];
            const Point3 middle = (mesh_data.getAABB().min + mesh_data.getAABB().max) / 2;
            mesh_idx_order_optimizer.addItem(Point(middle.x, middle.y), mesh_idx);
        }
    }
    const ExtruderTrain& train = Application::getInstance().current_slice->scene.extruders[extruder_nr];
    const Point layer_start_position(train.settings.get<coord_t>("layer_start_x"), train.settings.get<coord_t>("layer_start_y"));
    std::list<size_t> mesh_indices_order = mesh_idx_order_optimizer.optimize(layer_start_position);

    std::vector<size_t> ret;
    ret.reserve(mesh_indices_order.size());

    for(size_t i: mesh_indices_order)
    {
        const size_t mesh_idx = mesh_idx_order_optimizer.items[i].second;
        ret.push_back(mesh_idx);
    }
    return ret;
}

void FffGcodeWriter::addMeshLayerToGCode_meshSurfaceMode(const SliceDataStorage& storage, const SliceMeshStorage& mesh, const PathConfigStorage::MeshPathConfigs& mesh_config, LayerPlan& gcode_layer) const
{
    if (gcode_layer.getLayerNr() > mesh.layer_nr_max_filled_layer)
    {
        return;
    }

    if (mesh.settings.get<bool>("anti_overhang_mesh") || mesh.settings.get<bool>("support_mesh"))
    {
        return;
    }

    setExtruder_addPrime(storage, gcode_layer, mesh.settings.get<ExtruderTrain&>("wall_0_extruder_nr").extruder_nr);

    const SliceLayer* layer = &mesh.layers[gcode_layer.getLayerNr()];


    Polygons polygons;
    for (const SliceLayerPart& part : layer->parts)
    {
        polygons.add(part.outline);
    }

    ZSeamConfig z_seam_config(mesh.settings.get<EZSeamType>("z_seam_type"), mesh.getZSeamHint(), mesh.settings.get<EZSeamCornerPrefType>("z_seam_corner"));
    const bool spiralize = Application::getInstance().current_slice->scene.current_mesh_group->settings.get<bool>("magic_spiralize");
    gcode_layer.addPolygonsByOptimizer(polygons, mesh_config.inset0_config, z_seam_config, mesh.settings.get<coord_t>("wall_0_wipe_dist"), spiralize);

    addMeshOpenPolyLinesToGCode(mesh, mesh_config, gcode_layer);
}

void FffGcodeWriter::addMeshOpenPolyLinesToGCode(const SliceMeshStorage& mesh, const PathConfigStorage::MeshPathConfigs& mesh_config, LayerPlan& gcode_layer) const
{
    const SliceLayer* layer = &mesh.layers[gcode_layer.getLayerNr()];
    
    Polygons lines;
    for(ConstPolygonRef polyline : layer->openPolyLines)
    {
        for(unsigned int point_idx = 1; point_idx<polyline.size(); point_idx++)
        {
            Polygon p;
            p.add(polyline[point_idx-1]);
            p.add(polyline[point_idx]);
            lines.add(p);
        }
    }
    gcode_layer.addLinesByOptimizer(lines, mesh_config.inset0_config, SpaceFillType::PolyLines);
}

void FffGcodeWriter::addMeshLayerToGCode(const SliceDataStorage& storage, const SliceMeshStorage& mesh, const size_t extruder_nr, const PathConfigStorage::MeshPathConfigs& mesh_config, LayerPlan& gcode_layer) const
{
    if (gcode_layer.getLayerNr() > mesh.layer_nr_max_filled_layer)
    {
        return;
    }

    if (mesh.settings.get<bool>("anti_overhang_mesh")
        || mesh.settings.get<bool>("support_mesh")
    )
    {
        return;
    }

    const SliceLayer& layer = mesh.layers[gcode_layer.getLayerNr()];

    if (layer.parts.size() == 0)
    {
        return;
    }

    gcode_layer.setMesh(mesh.mesh_name);

    ZSeamConfig z_seam_config;
    if(mesh.isPrinted()) //"normal" meshes with walls, skin, infill, etc. get the traditional part ordering based on the z-seam settings.
    {
        z_seam_config = ZSeamConfig(mesh.settings.get<EZSeamType>("z_seam_type"), mesh.getZSeamHint(), mesh.settings.get<EZSeamCornerPrefType>("z_seam_corner"));
    }
    PathOrderOptimizer<const SliceLayerPart*> part_order_optimizer(gcode_layer.getLastPlannedPositionOrStartingPosition(), z_seam_config);
    for(const SliceLayerPart& part : layer.parts)
    {
        part_order_optimizer.addPolygon(&part);
    }
    part_order_optimizer.optimize();
    for(const PathOrderOptimizer<const SliceLayerPart*>::Path& path : part_order_optimizer.paths)
    {
        addMeshPartToGCode(storage, mesh, extruder_nr, mesh_config, *path.vertices, gcode_layer);
    }

    processIroning(mesh, layer, mesh_config.ironing_config, gcode_layer);
    if (mesh.settings.get<ESurfaceMode>("magic_mesh_surface_mode") != ESurfaceMode::NORMAL && extruder_nr == mesh.settings.get<ExtruderTrain&>("wall_0_extruder_nr").extruder_nr)
    {
        addMeshOpenPolyLinesToGCode(mesh, mesh_config, gcode_layer);
    }
    gcode_layer.setMesh("NONMESH");
}

void FffGcodeWriter::addMeshPartToGCode(const SliceDataStorage& storage, const SliceMeshStorage& mesh, const size_t extruder_nr, const PathConfigStorage::MeshPathConfigs& mesh_config, const SliceLayerPart& part, LayerPlan& gcode_layer) const
{
    const Settings& mesh_group_settings = Application::getInstance().current_slice->scene.current_mesh_group->settings;

    bool added_something = false;

    if (mesh.settings.get<bool>("infill_before_walls"))
    {
        added_something = added_something | processInfill(storage, gcode_layer, mesh, extruder_nr, mesh_config, part);
    }

    added_something = added_something | processInsets(storage, gcode_layer, mesh, extruder_nr, mesh_config, part);

    if (!mesh.settings.get<bool>("infill_before_walls"))
    {
        added_something = added_something | processInfill(storage, gcode_layer, mesh, extruder_nr, mesh_config, part);
    }

    added_something = added_something | processSkinAndPerimeterGaps(storage, gcode_layer, mesh, extruder_nr, mesh_config, part);

    //After a layer part, make sure the nozzle is inside the comb boundary, so we do not retract on the perimeter.
    if (added_something && (!mesh_group_settings.get<bool>("magic_spiralize") || gcode_layer.getLayerNr() < static_cast<LayerIndex>(mesh.settings.get<size_t>("initial_bottom_layers"))))
    {
        coord_t innermost_wall_line_width = mesh.settings.get<coord_t>((mesh.settings.get<size_t>("wall_line_count") > 1) ? "wall_line_width_x" : "wall_line_width_0");
        if (gcode_layer.getLayerNr() == 0)
        {
            innermost_wall_line_width *= mesh.settings.get<Ratio>("initial_layer_line_width_factor");
        }
        gcode_layer.moveInsideCombBoundary(innermost_wall_line_width);
    }

    gcode_layer.setIsInside(false);
}

bool FffGcodeWriter::processInfill(const SliceDataStorage& storage, LayerPlan& gcode_layer, const SliceMeshStorage& mesh, const size_t extruder_nr, const PathConfigStorage::MeshPathConfigs& mesh_config, const SliceLayerPart& part) const
{
    if (extruder_nr != mesh.settings.get<ExtruderTrain&>("infill_extruder_nr").extruder_nr)
    {
        return false;
    }
    bool added_something = processMultiLayerInfill(storage, gcode_layer, mesh, extruder_nr, mesh_config, part);
    added_something = added_something | processSingleLayerInfill(storage, gcode_layer, mesh, extruder_nr, mesh_config, part);
    return added_something;
}

bool FffGcodeWriter::processMultiLayerInfill(const SliceDataStorage& storage, LayerPlan& gcode_layer, const SliceMeshStorage& mesh, const size_t extruder_nr, const PathConfigStorage::MeshPathConfigs& mesh_config, const SliceLayerPart& part) const
{
    if (extruder_nr != mesh.settings.get<ExtruderTrain&>("infill_extruder_nr").extruder_nr)
    {
        return false;
    }
    const coord_t infill_line_distance = mesh.settings.get<coord_t>("infill_line_distance");
    if (infill_line_distance <= 0)
    {
        return false;
    }

    const coord_t infill_overlap = mesh.settings.get<coord_t>("infill_overlap_mm");
    AngleDegrees infill_angle = 45; //Original default. This will get updated to an element from mesh->infill_angles.
    if (!mesh.infill_angles.empty())
    {
        const size_t combined_infill_layers = std::max(unsigned(1), round_divide(mesh.settings.get<coord_t>("infill_sparse_thickness"), std::max(mesh.settings.get<coord_t>("layer_height"), coord_t(1))));
        infill_angle = mesh.infill_angles.at((gcode_layer.getLayerNr() / combined_infill_layers) % mesh.infill_angles.size());
    }
    const Point3 mesh_middle = mesh.bounding_box.getMiddle();
    const Point infill_origin(mesh_middle.x + mesh.settings.get<coord_t>("infill_offset_x"), mesh_middle.y + mesh.settings.get<coord_t>("infill_offset_y"));

    //Print the thicker infill lines first. (double or more layer thickness, infill combined with previous layers)
    bool added_something = false;
    for(unsigned int combine_idx = 1; combine_idx < part.infill_area_per_combine_per_density[0].size(); combine_idx++)
    {
        const coord_t infill_line_width = mesh_config.infill_config[combine_idx].getLineWidth();
        const EFillMethod infill_pattern = mesh.settings.get<EFillMethod>("infill_pattern");
        const bool zig_zaggify_infill = mesh.settings.get<bool>("zig_zaggify_infill") || infill_pattern == EFillMethod::ZIG_ZAG;
        const bool connect_polygons = mesh.settings.get<bool>("connect_infill_polygons");
        const size_t infill_multiplier = mesh.settings.get<size_t>("infill_multiplier");
        Polygons infill_polygons;
        Polygons infill_lines;
        for (size_t density_idx = part.infill_area_per_combine_per_density.size() - 1; (int)density_idx >= 0; density_idx--)
        { // combine different density infill areas (for gradual infill)
            size_t density_factor = 2 << density_idx; // == pow(2, density_idx + 1)
            coord_t infill_line_distance_here = infill_line_distance * density_factor; // the highest density infill combines with the next to create a grid with density_factor 1
            coord_t infill_shift = infill_line_distance_here / 2;
            if (density_idx == part.infill_area_per_combine_per_density.size() - 1 || infill_pattern == EFillMethod::CROSS || infill_pattern == EFillMethod::CROSS_3D)
            {
                infill_line_distance_here /= 2;
            }

            constexpr size_t wall_line_count = 0; // wall lines are always single layer
            Polygons* perimeter_gaps = nullptr;
            constexpr bool connected_zigzags = false;
            constexpr bool use_endpieces = true;
            constexpr bool skip_some_zags = false;
            constexpr size_t zag_skip_count = 0;

            Infill infill_comp(infill_pattern, zig_zaggify_infill, connect_polygons, part.infill_area_per_combine_per_density[density_idx][combine_idx], /*outline_offset =*/ 0
                , infill_line_width, infill_line_distance_here, infill_overlap, infill_multiplier, infill_angle, gcode_layer.z, infill_shift, wall_line_count, infill_origin
                , perimeter_gaps, connected_zigzags, use_endpieces, skip_some_zags, zag_skip_count
                , mesh.settings.get<coord_t>("cross_infill_pocket_size"));
            infill_comp.generate(infill_polygons, infill_lines, mesh.cross_fill_provider, &mesh);
        }
        if (!infill_lines.empty() || !infill_polygons.empty())
        {
            added_something = true;
            setExtruder_addPrime(storage, gcode_layer, extruder_nr);
            gcode_layer.setIsInside(true); // going to print stuff inside print object
            if (!infill_polygons.empty())
            {
                constexpr bool force_comb_retract = false;
                gcode_layer.addTravel(infill_polygons[0][0], force_comb_retract);
                gcode_layer.addPolygonsByOptimizer(infill_polygons, mesh_config.infill_config[combine_idx]);
            }
            std::optional<Point> near_start_location;
            if (mesh.settings.get<bool>("infill_randomize_start_location"))
            {
                srand(gcode_layer.getLayerNr());
                near_start_location = infill_lines[rand() % infill_lines.size()][0];
            }
            const bool enable_travel_optimization = mesh.settings.get<bool>("infill_enable_travel_optimization");
            gcode_layer.addLinesByOptimizer(infill_lines, mesh_config.infill_config[combine_idx], zig_zaggify_infill ? SpaceFillType::PolyLines : SpaceFillType::Lines, enable_travel_optimization
                , /*wipe_dist = */ 0, /* flow = */ 1.0, near_start_location);
        }
    }
    return added_something;
}

bool FffGcodeWriter::processSingleLayerInfill(const SliceDataStorage& storage, LayerPlan& gcode_layer, const SliceMeshStorage& mesh, const size_t extruder_nr, const PathConfigStorage::MeshPathConfigs& mesh_config, const SliceLayerPart& part) const
{
    if (extruder_nr != mesh.settings.get<ExtruderTrain&>("infill_extruder_nr").extruder_nr)
    {
        return false;
    }
    const auto infill_line_distance = mesh.settings.get<coord_t>("infill_line_distance");
    if (infill_line_distance == 0 || part.infill_area_per_combine_per_density[0].empty())
    {
        return false;
    }
    bool added_something = false;
    const coord_t infill_line_width = mesh_config.infill_config[0].getLineWidth();

    //Combine the 1 layer thick infill with the top/bottom skin and print that as one thing.
    Polygons infill_polygons;
    std::vector<VariableWidthPaths> wall_tool_paths;
    Polygons infill_lines;

    const auto pattern = mesh.settings.get<EFillMethod>("infill_pattern");
<<<<<<< HEAD
    const bool zig_zaggify_infill = mesh.settings.get<bool>("zig_zaggify_infill") || pattern == EFillMethod::ZIG_ZAG;
    const bool connect_polygons = mesh.settings.get<bool>("connect_infill_polygons");
    const auto infill_overlap = mesh.settings.get<coord_t>("infill_overlap_mm");
    const auto infill_multiplier = mesh.settings.get<size_t>("infill_multiplier");
=======
    const auto zig_zaggify_infill = mesh.settings.get<bool>("zig_zaggify_infill") || pattern == EFillMethod::ZIG_ZAG;
    const auto connect_polygons = mesh.settings.get<bool>("connect_infill_polygons");
    const auto infill_overlap = mesh.settings.get<coord_t>("infill_overlap_mm");
    const size_t last_idx = part.infill_area_per_combine_per_density.size() - 1;
    const auto infill_multiplier = (zig_zaggify_infill && last_idx != 0) ? 1 : mesh.settings.get<size_t>("infill_multiplier");
>>>>>>> 0852f3cd
    const auto wall_line_count = mesh.settings.get<size_t>("infill_wall_line_count");
    AngleDegrees infill_angle = 45; //Original default. This will get updated to an element from mesh->infill_angles.
    if (!mesh.infill_angles.empty())
    {
        const size_t combined_infill_layers = std::max(unsigned(1), round_divide(mesh.settings.get<coord_t>("infill_sparse_thickness"), std::max(mesh.settings.get<coord_t>("layer_height"), coord_t(1))));
        infill_angle = mesh.infill_angles.at((static_cast<size_t>(gcode_layer.getLayerNr()) / combined_infill_layers) % mesh.infill_angles.size());
    }
    const Point3 mesh_middle = mesh.bounding_box.getMiddle();
    const Point infill_origin(mesh_middle.x + mesh.settings.get<coord_t>("infill_offset_x"), mesh_middle.y + mesh.settings.get<coord_t>("infill_offset_y"));
<<<<<<< HEAD
    for (int density_idx = static_cast<int>(part.infill_area_per_combine_per_density.size()) - 1; density_idx >= 0; density_idx--)
    {
        int infill_line_distance_here = infill_line_distance << (density_idx + 1); // the highest density infill combines with the next to create a grid with density_factor 1
        int infill_shift = infill_line_distance_here / 2;
        /* infill shift explanation: [>]=shift ["]=line_dist
         :       |       :       |       :       |       :       |         > furthest from top
         :   |   |   |   :   |   |   |   :   |   |   |   :   |   |   |     > further from top
         : | | | | | | | : | | | | | | | : | | | | | | | : | | | | | | |   > near top
         >>"""""
         :       |       :       |       :       |       :       |         > furthest from top
         :   |   |   |   :   |   |   |   :   |   |   |   :   |   |   |     > further from top
         : | | | | | | | : | | | | | | | : | | | | | | | : | | | | | | |   > near top
         >>>>"""""""""
         :       |       :       |       :       |       :       |         > furthest from top
         :   |   |   |   :   |   |   |   :   |   |   |   :   |   |   |     > further from top
         : | | | | | | | : | | | | | | | : | | | | | | | : | | | | | | |   > near top
         >>>>>>>>"""""""""""""""""*/

        if (density_idx == part.infill_area_per_combine_per_density.size() - 1 || pattern == EFillMethod::CROSS || pattern == EFillMethod::CROSS_3D)
        {
            /* the least dense infill should fill up all remaining gaps
             :       |       :       |       :       |       :       |       :  > furthest from top
             :   |   |   |   :   |   |   |   :   |   |   |   :   |   |   |   :  > further from top
             : | | | | | | | : | | | | | | | : | | | | | | | : | | | | | | | :  > near top
               .   .     .       .           .               .       .       .
               :   :     :       :           :               :       :       :
               `"""'     `"""""""'           `"""""""""""""""'       `"""""""'
                                                                         ^   new line distance for lowest density infill
                                                   ^ infill_line_distance_here for lowest density infill up till here
                             ^ middle density line dist
                 ^   highest density line dist*/

            //All of that doesn't hold for the Cross patterns; they should just always be multiplied by 2 for every density index.
            infill_line_distance_here /= 2;
        }
=======

    auto get_cut_offset = [](const bool zig_zaggify, const coord_t line_width, const size_t line_count)
    {
      if (zig_zaggify)
      {
          return - line_width / 2 - static_cast<coord_t>(line_count) * line_width - 5;
      }
      else
      {
          return - static_cast<coord_t>(line_count) * line_width;
      }
    };
>>>>>>> 0852f3cd

    Polygons sparse_in_outline = part.infill_area_per_combine_per_density[last_idx][0];

    // if infill walls are required below the boundaries of skin regions above, partition the infill along the
    // boundary edge
    Polygons infill_below_skin;
    Polygons infill_not_below_skin;
    const bool hasSkinEdgeSupport = partitionInfillBySkinAbove(infill_below_skin, infill_not_below_skin, gcode_layer, mesh, part, infill_line_width);

<<<<<<< HEAD
        const auto skin_edge_support_layers = mesh.settings.get<size_t>("skin_edge_support_layers");
        if (skin_edge_support_layers > 0)
        {
            Polygons skin_above_combined;  // skin regions on the layers above combined with small gaps between
=======
    const auto pocket_size = mesh.settings.get<coord_t>("cross_infill_pocket_size");
    constexpr coord_t outline_offset = 0;
    constexpr Polygons* perimeter_gaps = nullptr;
    constexpr bool connected_zigzags = false;
    constexpr bool use_endpieces = false;
    constexpr bool skip_some_zags = false;
    constexpr int zag_skip_count = 0;
>>>>>>> 0852f3cd

    for (size_t density_idx = last_idx; static_cast<int>(density_idx) >= 0; density_idx--)
    {
        // Only process dense areas when they're initialized
        if (part.infill_area_per_combine_per_density[density_idx][0].empty())
        {
            continue;
        }

        Polygons infill_lines_here;
        Polygons infill_polygons_here;

<<<<<<< HEAD
            for (size_t i = skin_edge_support_layers; i > 0; --i)
            {
                const size_t skin_layer_nr = static_cast<size_t>(gcode_layer.getLayerNr()) + i;
                if (skin_layer_nr < mesh.layers.size())
                {
                    for (const SliceLayerPart& layer_part : mesh.layers[skin_layer_nr].parts)
                    {
                        for (const SkinPart& skin_part : layer_part.skin_parts)
                        {
                            if (skin_above_combined.size())
                            {
                                // does this skin part overlap with any of the skin parts on the layers above?
                                const Polygons overlap = skin_above_combined.intersection(skin_part.outline);
                                if (overlap.size())
                                {
                                    // yes, it overlaps, need to leave a gap between this skin part and the others
                                    if (i > 1)
                                    {
                                        // this layer is the 2nd or higher layer above the layer whose infill we're printing

                                        // looking from the side, if the combined regions so far look like this...
                                        //
                                        //     ----------------------------------
                                        //
                                        // and the new skin part looks like this...
                                        //
                                        //             -------------------------------------
                                        //
                                        // the result should be like this...
                                        //
                                        //     ------- -------------------------- ----------

                                        // expand the overlap region slightly to make a small gap
                                        const Polygons overlap_expanded = overlap.offset(tiny_infill_offset);
                                        // subtract the expanded overlap region from the regions accumulated from higher layers
                                        skin_above_combined = skin_above_combined.difference(overlap_expanded);
                                        // subtract the expanded overlap region from this skin part and add the remainder to the overlap region
                                        skin_above_combined.add(skin_part.outline.difference(overlap_expanded));
                                        // and add the overlap area as well
                                        skin_above_combined.add(overlap);
                                    }
                                    else
                                    {
                                        // this layer is the 1st layer above the layer whose infill we're printing

                                        // add this layer's skin region without subtracting the overlap but still make a gap between this
                                        // skin region and what has been accumulated so far
                                        // we do this so that these skin region edges will definitely have infill walls below them

                                        // looking from the side, if the combined regions so far look like this...
                                        //
                                        //     ----------------------------------
                                        //
                                        // and the new skin part looks like this...
                                        //
                                        //             -------------------------------------
                                        //
                                        // the result should be like this...
                                        //
                                        //     ------- -------------------------------------

                                        skin_above_combined = skin_above_combined.difference(skin_part.outline.offset(tiny_infill_offset));
                                        skin_above_combined.add(skin_part.outline);
                                    }
                                }
                                else
                                {
                                    // no overlap
                                    skin_above_combined.add(skin_part.outline);
                                }
                            }
                            else
                            {
                                // this is the first skin region we have looked at
                                skin_above_combined.add(skin_part.outline);
                            }
                        }
                    }
                }
            }

            // the shrink/expand here is to remove regions of infill below skin that are narrower than the width of the infill walls
            // otherwise the infill walls could merge and form a bump
            Polygons infill_below_skin = skin_above_combined.intersection(in_outline).offset(-infill_line_width).offset(infill_line_width);
=======
        // the highest density infill combines with the next to create a grid with density_factor 1
        int infill_line_distance_here = infill_line_distance << (density_idx + 1);
        int infill_shift = infill_line_distance_here / 2;
>>>>>>> 0852f3cd

        /* infill shift explanation: [>]=shift ["]=line_dist

         :       |       :       |       :       |       :       |         > furthest from top
         :   |   |   |   :   |   |   |   :   |   |   |   :   |   |   |     > further from top
         : | | | | | | | : | | | | | | | : | | | | | | | : | | | | | | |   > near top
         >>"""""
         :       |       :       |       :       |       :       |         > furthest from top
         :   |   |   |   :   |   |   |   :   |   |   |   :   |   |   |     > further from top
         : | | | | | | | : | | | | | | | : | | | | | | | : | | | | | | |   > near top
         >>>>"""""""""
         :       |       :       |       :       |       :       |         > furthest from top
         :   |   |   |   :   |   |   |   :   |   |   |   :   |   |   |     > further from top
         : | | | | | | | : | | | | | | | : | | | | | | | : | | | | | | |   > near top
         >>>>>>>>"""""""""""""""""
         */

        if (density_idx == last_idx || pattern == EFillMethod::CROSS || pattern == EFillMethod::CROSS_3D)
        { // the least dense infill should fill up all remaining gaps
        /*
         :       |       :       |       :       |       :       |       :  > furthest from top
         :   |   |   |   :   |   |   |   :   |   |   |   :   |   |   |   :  > further from top
         : | | | | | | | : | | | | | | | : | | | | | | | : | | | | | | | :  > near top
           .   .     .       .           .               .       .       .
           :   :     :       :           :               :       :       :
           `"""'     `"""""""'           `"""""""""""""""'       `"""""""'
                                                                     ^   new line distance for lowest density infill
                                               ^ infill_line_distance_here for lowest density infill up till here
                         ^ middle density line dist
             ^   highest density line dist
        */

            //All of that doesn't hold for the Cross patterns; they should just always be multiplied by 2.
            infill_line_distance_here /= 2;
        }

        Polygons in_outline = part.infill_area_per_combine_per_density[density_idx][0];

<<<<<<< HEAD
            if (!infill_below_skin.empty())
            {
                // need to take skin/infill overlap that was added in SkinInfillAreaComputation::generateInfill() into account
                const coord_t infill_skin_overlap = mesh.settings.get<coord_t>((part.insets.size() > 1) ? "wall_line_width_x" : "wall_line_width_0") / 2;

                if (!infill_below_skin.offset(-(infill_skin_overlap + tiny_infill_offset)).empty())
                {
                    // there is infill below skin, is there also infill that isn't below skin?
                    Polygons infill_not_below_skin = in_outline.difference(infill_below_skin);
                    infill_not_below_skin.removeSmallAreas(min_area);

                    if (!infill_not_below_skin.empty())
                    {
                        constexpr Polygons* perimeter_gaps = nullptr;
                        constexpr bool connected_zigzags = false;
                        constexpr bool use_endpieces = false;
                        constexpr bool skip_some_zags = false;
                        constexpr int zag_skip_count = 0;
                        constexpr coord_t outline_offset = 0;
                        const size_t min_wall_line_count = std::max(static_cast<size_t>(1), wall_line_count);
                        wall_tool_paths.emplace_back(VariableWidthPaths());

                        // infill region with skin above has to have at least one infill wall line
                        Infill infill_comp(pattern, zig_zaggify_infill, connect_polygons, infill_below_skin,
                                           outline_offset, infill_line_width, infill_line_distance_here, infill_overlap,
                                           infill_multiplier, infill_angle, gcode_layer.z, infill_shift,
                                           min_wall_line_count, infill_origin, perimeter_gaps, connected_zigzags,
                                           use_endpieces, skip_some_zags, zag_skip_count,
                                           mesh.settings.get<coord_t>("cross_infill_pocket_size"));
                        infill_comp.generate(wall_tool_paths.back(), infill_polygons, infill_lines, mesh.settings, mesh.cross_fill_provider, &mesh);

                        // normal processing for the infill that isn't below skin
                        in_outline = infill_not_below_skin;
                    }
                }
=======
        if (hasSkinEdgeSupport)
        {
            // infill region with skin above has to have at least one infill wall line
            const size_t min_skin_below_wall_count = wall_line_count > 0 ? wall_line_count : 1;
            const size_t skin_below_wall_count = density_idx == last_idx ? min_skin_below_wall_count : 0;
            Infill infill_comp(pattern, zig_zaggify_infill, connect_polygons, infill_below_skin, outline_offset,
                               infill_line_width, infill_line_distance_here, infill_overlap, infill_multiplier,
                               infill_angle, gcode_layer.z, infill_shift, skin_below_wall_count, infill_origin,
                               perimeter_gaps, connected_zigzags, use_endpieces, skip_some_zags, zag_skip_count,
                               pocket_size);
            infill_comp.generate(infill_polygons, infill_lines_here, mesh.cross_fill_provider, &mesh);
            if (density_idx < last_idx)
            {
                const coord_t cut_offset =
                    get_cut_offset(zig_zaggify_infill, infill_line_width, min_skin_below_wall_count);
                Polygons tool = infill_below_skin.offset(static_cast<int>(cut_offset));
                infill_lines_here.cut(tool);
            }
            infill_lines.add(infill_lines_here);
            // normal processing for the infill that isn't below skin
            in_outline = infill_not_below_skin;
            if (density_idx == last_idx)
            {
                sparse_in_outline = infill_not_below_skin;
>>>>>>> 0852f3cd
            }
        }

        const coord_t circumference = in_outline.polygonLength();
        //Originally an area of 0.4*0.4*2 (2 line width squares) was found to be a good threshold for removal.
        //However we found that this doesn't scale well with polygons with larger circumference (https://github.com/Ultimaker/Cura/issues/3992).
        //Given that the original test worked for approximately 2x2cm models, this scaling by circumference should make it work for any size.
<<<<<<< HEAD
        const double minimum_small_area = 0.4 * 0.4 * static_cast<double>(circumference) / 40000;
=======
        constexpr double minimum_small_area_factor = 0.4 * 0.4 / 40000;
        const double minimum_small_area = minimum_small_area_factor * circumference;
>>>>>>> 0852f3cd
        
        // This is only for density infill, because after generating the infill might appear unnecessary infill on walls
        // especially on vertical surfaces
        in_outline.removeSmallAreas(minimum_small_area);
<<<<<<< HEAD

        constexpr size_t outline_offset = 0;
        constexpr Polygons* perimeter_gaps = nullptr;
        constexpr bool connected_zigzags = false;
        constexpr bool use_endpieces = false;
        constexpr bool skip_some_zags = false;
        constexpr size_t zag_skip_count = 0;
        wall_tool_paths.emplace_back(VariableWidthPaths());

        Infill infill_comp(pattern, zig_zaggify_infill, connect_polygons, in_outline, outline_offset, infill_line_width,
                           infill_line_distance_here, infill_overlap, infill_multiplier, infill_angle, gcode_layer.z,
                           infill_shift, wall_line_count, infill_origin, perimeter_gaps, connected_zigzags,
                           use_endpieces, skip_some_zags, zag_skip_count,
                           mesh.settings.get<coord_t>("cross_infill_pocket_size"));
        infill_comp.generate(wall_tool_paths.back(), infill_polygons, infill_lines, mesh.settings, mesh.cross_fill_provider, &mesh);
    }

    const bool walls_generated = std::any_of(wall_tool_paths.cbegin(), wall_tool_paths.cend(), [](const VariableWidthPaths& tp){ return !tp.empty(); });
    if (!infill_lines.empty() || !infill_polygons.empty()  || walls_generated)
=======
        const size_t wall_line_count_here = (density_idx < last_idx) ? 0 : wall_line_count;

        Infill infill_comp(pattern, zig_zaggify_infill, connect_polygons, in_outline, outline_offset, infill_line_width,
                           infill_line_distance_here, infill_overlap, infill_multiplier, infill_angle, gcode_layer.z,
                           infill_shift, wall_line_count_here, infill_origin, perimeter_gaps, connected_zigzags,
                           use_endpieces, skip_some_zags, zag_skip_count, pocket_size);
        infill_comp.generate(infill_polygons_here, infill_lines_here, mesh.cross_fill_provider, &mesh);
        if (density_idx < last_idx)
        {
            const coord_t cut_offset = get_cut_offset(zig_zaggify_infill, infill_line_width, wall_line_count);
            Polygons tool = sparse_in_outline.offset(static_cast<int>(cut_offset));
            infill_lines_here.cut(tool);
        }
        infill_lines.add(infill_lines_here);
        infill_polygons.add(infill_polygons_here);
    }

    if (! infill_lines.empty() || ! infill_polygons.empty())
>>>>>>> 0852f3cd
    {
        added_something = true;
        setExtruder_addPrime(storage, gcode_layer, extruder_nr);
        gcode_layer.setIsInside(true); // going to print stuff inside print object
        std::optional<Point> near_start_location;
        if (mesh.settings.get<bool>("infill_randomize_start_location"))
        {
<<<<<<< HEAD
            srand(static_cast<unsigned int>(gcode_layer.getLayerNr()));
            if(!infill_lines.empty())
=======
            srand(gcode_layer.getLayerNr());
            if(! infill_lines.empty())
>>>>>>> 0852f3cd
            {
                near_start_location = infill_lines[static_cast<size_t>(rand()) % infill_lines.size()][0];
            }
            else if (!infill_polygons.empty())
            {
                PolygonRef start_poly = infill_polygons[static_cast<unsigned int>(rand()) % infill_polygons.size()];
                near_start_location = start_poly[static_cast<unsigned long>(rand()) % start_poly.size()];
            }
        }
        if (walls_generated)
        {
            for(const VariableWidthPaths& tool_paths: wall_tool_paths)
            {
                const BinJunctions bins = InsetOrderOptimizer::variableWidthPathToBinJunctions(tool_paths);
                for (const PathJunctions& paths : bins)
                {
                    for (const LineJunctions& line : paths)
                    {
                        gcode_layer.addInfillWall(line, mesh_config.infill_config[0], false);
                    }
                }
            }
        }
        if (! infill_polygons.empty())
        {
            constexpr bool force_comb_retract = false;
            // start the infill polygons at the nearest vertex to the current location
            gcode_layer.addTravel(PolygonUtils::findNearestVert(gcode_layer.getLastPlannedPositionOrStartingPosition(), infill_polygons).p(), force_comb_retract);
            gcode_layer.addPolygonsByOptimizer(infill_polygons, mesh_config.infill_config[0], ZSeamConfig(), 0, false, 1.0_r, false, false, near_start_location);
        }
        const bool enable_travel_optimization = mesh.settings.get<bool>("infill_enable_travel_optimization");
        if (pattern == EFillMethod::GRID || pattern == EFillMethod::LINES || pattern == EFillMethod::TRIANGLES || pattern == EFillMethod::CUBIC || pattern == EFillMethod::TETRAHEDRAL || pattern == EFillMethod::QUARTER_CUBIC || pattern == EFillMethod::CUBICSUBDIV)
        {
            gcode_layer.addLinesByOptimizer(infill_lines, mesh_config.infill_config[0], SpaceFillType::Lines, enable_travel_optimization
                , mesh.settings.get<coord_t>("infill_wipe_dist"), /*flow_ratio = */ 1.0, near_start_location);
        }
        else
        {
            gcode_layer.addLinesByOptimizer(infill_lines, mesh_config.infill_config[0], (pattern == EFillMethod::ZIG_ZAG) ? SpaceFillType::PolyLines : SpaceFillType::Lines, enable_travel_optimization
                , /* wipe_dist = */ 0, /*flow_ratio = */ 1.0, near_start_location);
        }
    }
    return added_something;
}

bool FffGcodeWriter::partitionInfillBySkinAbove(Polygons& infill_below_skin, Polygons& infill_not_below_skin, const LayerPlan& gcode_layer, const SliceMeshStorage& mesh, const SliceLayerPart& part, coord_t infill_line_width)
{
    constexpr coord_t tiny_infill_offset = 20;
    const auto skin_edge_support_layers = mesh.settings.get<size_t>("skin_edge_support_layers");
    Polygons skin_above_combined;  // skin regions on the layers above combined with small gaps between

    // working from the highest layer downwards, combine the regions of skin on all the layers
    // but don't let the regions merge together
    // otherwise "terraced" skin regions on separate layers will look like a single region of unbroken skin
    for (size_t i = skin_edge_support_layers; i > 0; --i)
    {
        const size_t skin_layer_nr = gcode_layer.getLayerNr() + i;
        if (skin_layer_nr < mesh.layers.size())
        {
            for (const SliceLayerPart& part : mesh.layers[skin_layer_nr].parts)
            {
                for (const SkinPart& skin_part : part.skin_parts)
                {
                    if (! skin_above_combined.empty())
                    {
                        // does this skin part overlap with any of the skin parts on the layers above?
                        const Polygons overlap = skin_above_combined.intersection(skin_part.outline);
                        if (! overlap.empty())
                        {
                            // yes, it overlaps, need to leave a gap between this skin part and the others
                            if (i > 1) // this layer is the 2nd or higher layer above the layer whose infill we're printing
                            {
                                // looking from the side, if the combined regions so far look like this...
                                //
                                //     ----------------------------------
                                //
                                // and the new skin part looks like this...
                                //
                                //             -------------------------------------
                                //
                                // the result should be like this...
                                //
                                //     ------- -------------------------- ----------

                                // expand the overlap region slightly to make a small gap
                                const Polygons overlap_expanded = overlap.offset(tiny_infill_offset);
                                // subtract the expanded overlap region from the regions accumulated from higher layers
                                skin_above_combined = skin_above_combined.difference(overlap_expanded);
                                // subtract the expanded overlap region from this skin part and add the remainder to the overlap region
                                skin_above_combined.add(skin_part.outline.difference(overlap_expanded));
                                // and add the overlap area as well
                                skin_above_combined.add(overlap);
                            }
                            else // this layer is the 1st layer above the layer whose infill we're printing
                            {
                                // add this layer's skin region without subtracting the overlap but still make a gap between this skin region and what has been accumulated so far
                                // we do this so that these skin region edges will definitely have infill walls below them

                                // looking from the side, if the combined regions so far look like this...
                                //
                                //     ----------------------------------
                                //
                                // and the new skin part looks like this...
                                //
                                //             -------------------------------------
                                //
                                // the result should be like this...
                                //
                                //     ------- -------------------------------------

                                skin_above_combined = skin_above_combined.difference( skin_part.outline.offset(tiny_infill_offset));
                                skin_above_combined.add(skin_part.outline);
                            }
                        }
                        else // no overlap
                        {
                            skin_above_combined.add(skin_part.outline);
                        }
                    }
                    else // this is the first skin region we have looked at
                    {
                        skin_above_combined.add(skin_part.outline);
                    }
                }
            }
        }

        // the shrink/expand here is to remove regions of infill below skin that are narrower than the width of the infill walls otherwise the infill walls could merge and form a bump
        infill_below_skin =  skin_above_combined.intersection(part.infill_area_per_combine_per_density.back().front()).offset(-infill_line_width).offset(infill_line_width);

        constexpr bool remove_small_holes_from_infill_below_skin = true;
        constexpr double min_area_multiplier = 25;
        const double min_area = INT2MM(infill_line_width) * INT2MM(infill_line_width) * min_area_multiplier;
        infill_below_skin.removeSmallAreas(min_area, remove_small_holes_from_infill_below_skin);

        // there is infill below skin, is there also infill that isn't below skin?
        infill_not_below_skin = part.infill_area_per_combine_per_density.back().front().difference(infill_below_skin);
        infill_not_below_skin.removeSmallAreas(min_area);
    }

    // need to take skin/infill overlap that was added in SkinInfillAreaComputation::generateInfill() into account
    const coord_t infill_skin_overlap = mesh.settings.get<coord_t>((part.insets.size() > 1) ? "wall_line_width_x" : "wall_line_width_0") / 2;
    const Polygons infill_below_skin_overlap = infill_below_skin.offset(-(infill_skin_overlap + tiny_infill_offset));

    return ! infill_below_skin_overlap.empty() && ! infill_not_below_skin.empty();
}

void FffGcodeWriter::processSpiralizedWall(const SliceDataStorage& storage, LayerPlan& gcode_layer, const PathConfigStorage::MeshPathConfigs& mesh_config, const SliceLayerPart& part, const SliceMeshStorage& mesh) const
{
    if (part.insets.size() == 0 || part.insets[0].size() == 0)
    {
        // wall doesn't have usable outline
        return;
    }
    const ClipperLib::Path* last_wall_outline = &*part.insets[0][0]; // default to current wall outline
    int last_seam_vertex_idx = -1; // last layer seam vertex index
    int layer_nr = gcode_layer.getLayerNr();
    if (layer_nr > 0)
    {
        if (storage.spiralize_wall_outlines[layer_nr - 1] != nullptr)
        {
            // use the wall outline from the previous layer
            last_wall_outline = &*(*storage.spiralize_wall_outlines[layer_nr - 1])[0];
            // and the seam vertex index pre-computed for that layer
            last_seam_vertex_idx = storage.spiralize_seam_vertex_indices[layer_nr - 1];
        }
    }
    const bool is_bottom_layer = (layer_nr == mesh.settings.get<LayerIndex>("bottom_layers"));
    const bool is_top_layer = ((size_t)layer_nr == (storage.spiralize_wall_outlines.size() - 1) || storage.spiralize_wall_outlines[layer_nr + 1] == nullptr);
    ConstPolygonRef wall_outline = part.insets[0][0]; // current layer outer wall outline
    const int seam_vertex_idx = storage.spiralize_seam_vertex_indices[layer_nr]; // use pre-computed seam vertex index for current layer
    // output a wall slice that is interpolated between the last and current walls
    gcode_layer.spiralizeWallSlice(mesh_config.inset0_config, wall_outline, ConstPolygonRef(*last_wall_outline), seam_vertex_idx, last_seam_vertex_idx, is_top_layer, is_bottom_layer);
}

bool FffGcodeWriter::processInsets(const SliceDataStorage& storage, LayerPlan& gcode_layer, const SliceMeshStorage& mesh, const size_t extruder_nr, const PathConfigStorage::MeshPathConfigs& mesh_config, const SliceLayerPart& part) const
{
    bool added_something = false;
    if (extruder_nr != mesh.settings.get<ExtruderTrain&>("wall_0_extruder_nr").extruder_nr && extruder_nr != mesh.settings.get<ExtruderTrain&>("wall_x_extruder_nr").extruder_nr)
    {
        return added_something;
    }
    if (mesh.settings.get<size_t>("wall_line_count") <= 0)
    {
        return added_something;
    }

    bool spiralize = false;
    if(Application::getInstance().current_slice->scene.current_mesh_group->settings.get<bool>("magic_spiralize"))
    {
        if (part.insets.size() == 0)
        {
            // nothing to do
            return false;
        }
        const size_t initial_bottom_layers = mesh.settings.get<size_t>("initial_bottom_layers");
        if (gcode_layer.getLayerNr() >= static_cast<LayerIndex>(initial_bottom_layers))
        {
            spiralize = true;
        }
        if (spiralize && gcode_layer.getLayerNr() == static_cast<LayerIndex>(initial_bottom_layers) && !part.insets.empty() && extruder_nr == mesh.settings.get<ExtruderTrain&>("wall_0_extruder_nr").extruder_nr)
        { // on the last normal layer first make the outer wall normally and then start a second outer wall from the same hight, but gradually moving upward
            added_something = true;
            setExtruder_addPrime(storage, gcode_layer, extruder_nr);
            gcode_layer.setIsInside(true); // going to print stuff inside print object
            if (part.insets[0].size() > 0)
            {
                // start this first wall at the same vertex the spiral starts
                ConstPolygonRef spiral_inset = part.insets[0][0];
                const unsigned spiral_start_vertex = storage.spiralize_seam_vertex_indices[initial_bottom_layers];
                if (spiral_start_vertex < spiral_inset.size())
                {
                    gcode_layer.addTravel(spiral_inset[spiral_start_vertex]);
                }
                int wall_0_wipe_dist(0);
                gcode_layer.addPolygonsByOptimizer(part.insets[0], mesh_config.inset0_config, ZSeamConfig(), wall_0_wipe_dist);
            }
        }
    }
    // for non-spiralized layers, determine the shape of the unsupported areas below this part
    if (!spiralize && gcode_layer.getLayerNr() > 0)
    {
        // accumulate the outlines of all of the parts that are on the layer below

        Polygons outlines_below;
        AABB boundaryBox(part.outline);
        for (const SliceMeshStorage& m : storage.meshes)
        {
            if (m.isPrinted())
            {
                for (const SliceLayerPart& prevLayerPart : m.layers[gcode_layer.getLayerNr() - 1].parts)
                {
                    if (boundaryBox.hit(prevLayerPart.boundaryBox))
                    {
                        outlines_below.add(prevLayerPart.outline);
                    }
                }
            }
        }

        const coord_t layer_height = mesh_config.inset0_config.getLayerThickness();

        // if support is enabled, add the support outlines also so we don't generate bridges over support

        const Settings& mesh_group_settings = Application::getInstance().current_slice->scene.current_mesh_group->settings;
        if (mesh_group_settings.get<bool>("support_enable"))
        {
            const coord_t z_distance_top = mesh.settings.get<coord_t>("support_top_distance");
            const size_t z_distance_top_layers = round_up_divide(z_distance_top, layer_height) + 1;
            const int support_layer_nr = gcode_layer.getLayerNr() - z_distance_top_layers;

            if (support_layer_nr > 0)
            {
                const SupportLayer& support_layer = storage.support.supportLayers[support_layer_nr];

                if (!support_layer.support_roof.empty())
                {
                    AABB support_roof_bb(support_layer.support_roof);
                    if (boundaryBox.hit(support_roof_bb))
                    {
                        outlines_below.add(support_layer.support_roof);
                    }
                }
                else
                {
                    for (const SupportInfillPart& support_part : support_layer.support_infill_parts)
                    {
                        AABB support_part_bb(support_part.getInfillArea());
                        if (boundaryBox.hit(support_part_bb))
                        {
                            outlines_below.add(support_part.getInfillArea());
                        }
                    }
                }
            }
        }

        const int half_outer_wall_width = mesh_config.inset0_config.getLineWidth() / 2;

        // remove those parts of the layer below that are narrower than a wall line width as they will not be printed

        outlines_below = outlines_below.offset(-half_outer_wall_width).offset(half_outer_wall_width);

        if (mesh.settings.get<bool>("bridge_settings_enabled"))
        {
            // max_air_gap is the max allowed width of the unsupported region below the wall line
            // if the unsupported region is wider than max_air_gap, the wall line will be printed using bridge settings

            const coord_t max_air_gap = half_outer_wall_width;

            // subtract the outlines of the parts below this part to give the shapes of the unsupported regions and then
            // shrink those shapes so that any that are narrower than two times max_air_gap will be removed

            Polygons compressed_air(part.outline.difference(outlines_below).offset(-max_air_gap));

            // now expand the air regions by the same amount as they were shrunk plus half the outer wall line width
            // which is required because when the walls are being generated, the vertices do not fall on the part's outline
            // but, instead, are 1/2 a line width inset from the outline

            gcode_layer.setBridgeWallMask(compressed_air.offset(max_air_gap + half_outer_wall_width));
        }
        else
        {
            // clear to disable use of bridging settings
            gcode_layer.setBridgeWallMask(Polygons());
        }

        const AngleDegrees overhang_angle = mesh.settings.get<AngleDegrees>("wall_overhang_angle");
        if (overhang_angle >= 90)
        {
            // clear to disable overhang detection
            gcode_layer.setOverhangMask(Polygons());
        }
        else
        {
            // the overhang mask is set to the area of the current part's outline minus the region that is considered to be supported
            // the supported region is made up of those areas that really are supported by either model or support on the layer below
            // expanded to take into account the overhang angle, the greater the overhang angle, the larger the supported area is
            // considered to be
            const coord_t overhang_width = layer_height * std::tan(overhang_angle / (180 / M_PI));
            Polygons overhang_region = part.outline.offset(-half_outer_wall_width).difference(outlines_below.offset(10 + overhang_width - half_outer_wall_width)).offset(10);
            gcode_layer.setOverhangMask(overhang_region);
        }
    }
    else
    {
        // clear to disable use of bridging settings
        gcode_layer.setBridgeWallMask(Polygons());
        // clear to disable overhang detection
        gcode_layer.setOverhangMask(Polygons());
    }

    // Only spiralize the first part in the mesh, any other parts will be printed using the normal, non-spiralize codepath.
    // This sounds weird but actually does the right thing when you have a model that has multiple parts at the bottom that merge into
    // one part higher up. Once all the parts have merged, layers above that level will be spiralized
    if (spiralize && &mesh.layers[gcode_layer.getLayerNr()].parts[0] == &part)
    {
        if (part.insets.size() > 0 && extruder_nr == mesh.settings.get<ExtruderTrain&>("wall_0_extruder_nr").extruder_nr)
        {
            added_something = true;
            setExtruder_addPrime(storage, gcode_layer, extruder_nr);
            gcode_layer.setIsInside(true); // going to print stuff inside print object
            processSpiralizedWall(storage, gcode_layer, mesh_config, part, mesh);
        }
    }
    else
    {
        //Main case: Optimize the insets with the InsetOrderOptimizer.
        InsetOrderOptimizer inset_order_optimizer(*this, storage, gcode_layer, mesh, extruder_nr, mesh_config, part, gcode_layer.getLayerNr());
        added_something |= inset_order_optimizer.optimize();
    }
    return added_something;
}

std::optional<Point> FffGcodeWriter::getSeamAvoidingLocation(const Polygons& filling_part, int filling_angle, Point last_position) const
{
    if (filling_part.empty())
    {
        return std::optional<Point>();
    }
    // start with the BB of the outline
    AABB skin_part_bb(filling_part);
    PointMatrix rot((double)((-filling_angle + 90) % 360)); // create a matrix to rotate a vector so that it is normal to the skin angle
    const Point bb_middle = skin_part_bb.getMiddle();
    // create a vector from the middle of the BB whose length is such that it can be rotated
    // around the middle of the BB and the end will always be a long way outside of the part's outline
    // and rotate the vector so that it is normal to the skin angle
    const Point vec = rot.apply(Point(0, vSize(skin_part_bb.max - bb_middle) * 100));
    // find the vertex in the outline that is closest to the end of the rotated vector
    const PolygonsPointIndex pa = PolygonUtils::findNearestVert(bb_middle + vec, filling_part);
    // and find another outline vertex, this time using the vector + 180 deg
    const PolygonsPointIndex pb = PolygonUtils::findNearestVert(bb_middle - vec, filling_part);
    if (!pa.initialized() || !pb.initialized())
    {
        return std::optional<Point>();
    }
    // now go to whichever of those vertices that is closest to where we are now
    if (vSize2(pa.p() - last_position) < vSize2(pb.p() - last_position))
    {
        bool bs_arg = true;
        return std::optional<Point>(bs_arg, pa.p());
    }
    else
    {
        bool bs_arg = true;
        return std::optional<Point>(bs_arg, pb.p());
    }
}

bool FffGcodeWriter::processSkinAndPerimeterGaps(const SliceDataStorage& storage, LayerPlan& gcode_layer, const SliceMeshStorage& mesh, const size_t extruder_nr, const PathConfigStorage::MeshPathConfigs& mesh_config, const SliceLayerPart& part) const
{
    const size_t top_bottom_extruder_nr = mesh.settings.get<ExtruderTrain&>("top_bottom_extruder_nr").extruder_nr;
    const size_t roofing_extruder_nr = mesh.settings.get<ExtruderTrain&>("roofing_extruder_nr").extruder_nr;
    const size_t wall_0_extruder_nr = mesh.settings.get<ExtruderTrain&>("wall_0_extruder_nr").extruder_nr;
    if (extruder_nr != top_bottom_extruder_nr && extruder_nr != wall_0_extruder_nr
        && (extruder_nr != roofing_extruder_nr || mesh.settings.get<size_t>("roofing_layer_count") <= 0))
    {
        return false;
    }
    bool added_something = false;

    PathOrderOptimizer<const SkinPart*> part_order_optimizer(gcode_layer.getLastPlannedPositionOrStartingPosition());
    for(const SkinPart& skin_part : part.skin_parts)
    {
        part_order_optimizer.addPolygon(&skin_part);
    }
    part_order_optimizer.optimize();

    for(const PathOrderOptimizer<const SkinPart*>::Path& path : part_order_optimizer.paths)
    {
        const SkinPart& skin_part = *path.vertices;

        processSkinInsets(storage, gcode_layer, mesh, extruder_nr, mesh_config, skin_part, added_something);

        added_something = added_something |
            processSkinPart(storage, gcode_layer, mesh, extruder_nr, mesh_config, skin_part);
    }

    return added_something;
}

bool FffGcodeWriter::processSkinPart(const SliceDataStorage& storage, LayerPlan& gcode_layer, const SliceMeshStorage& mesh, const size_t extruder_nr, const PathConfigStorage::MeshPathConfigs& mesh_config, const SkinPart& skin_part) const
{
    bool added_something = false;

    gcode_layer.mode_skip_agressive_merge = true;

    // add roofing
    Polygons roofing_concentric_perimeter_gaps; // the perimeter gaps of the insets of concentric skin pattern of this skin part
    processRoofing(storage, gcode_layer, mesh, extruder_nr, mesh_config, skin_part, roofing_concentric_perimeter_gaps, added_something);

    // add normal skinfill
    Polygons top_bottom_concentric_perimeter_gaps; // the perimeter gaps of the insets of concentric skin pattern of this skin part
    processTopBottom(storage, gcode_layer, mesh, extruder_nr, mesh_config, skin_part, top_bottom_concentric_perimeter_gaps, added_something);

    // handle perimeter_gaps of concentric skin
    {
        Polygons perimeter_gaps = top_bottom_concentric_perimeter_gaps;
        perimeter_gaps.add(roofing_concentric_perimeter_gaps);
        if (extruder_nr == mesh.settings.get<ExtruderTrain&>("wall_0_extruder_nr").extruder_nr)
        {
            perimeter_gaps.add(skin_part.perimeter_gaps);
        }
        perimeter_gaps.unionPolygons();

        processPerimeterGaps(storage, gcode_layer, mesh, extruder_nr, perimeter_gaps, mesh_config.perimeter_gap_config, added_something);
    }

    gcode_layer.mode_skip_agressive_merge = false;
    return added_something;
}

void FffGcodeWriter::processSkinInsets(const SliceDataStorage& storage, LayerPlan& gcode_layer, const SliceMeshStorage& mesh, const size_t extruder_nr, const PathConfigStorage::MeshPathConfigs& mesh_config, const SkinPart& skin_part, bool& added_something) const
{
    const size_t skin_extruder_nr = mesh.settings.get<ExtruderTrain&>("top_bottom_extruder_nr").extruder_nr;
    // add skin walls aka skin perimeters
    if (extruder_nr == skin_extruder_nr)
    {
        added_something = false;

        const BinJunctions bins = InsetOrderOptimizer::variableWidthPathToBinJunctions(skin_part.inset_paths);
        for (const PathJunctions& paths : bins)
        {
            added_something = true;
            setExtruder_addPrime(storage, gcode_layer, extruder_nr);
            gcode_layer.setIsInside(true); // going to print stuff inside print object
            gcode_layer.addWalls(paths, mesh, mesh_config.skin_config, mesh_config.bridge_skin_config);
        }
    }
}

void FffGcodeWriter::processRoofing(const SliceDataStorage& storage, LayerPlan& gcode_layer, const SliceMeshStorage& mesh, const size_t extruder_nr, const PathConfigStorage::MeshPathConfigs& mesh_config, const SkinPart& skin_part, Polygons& concentric_perimeter_gaps, bool& added_something) const
{
    const size_t roofing_extruder_nr = mesh.settings.get<ExtruderTrain&>("roofing_extruder_nr").extruder_nr;
    if (extruder_nr != roofing_extruder_nr)
    {
        return;
    }

    const bool fill_perimeter_gaps =
        mesh.settings.get<FillPerimeterGapMode>("fill_perimeter_gaps") != FillPerimeterGapMode::NOWHERE
        && !Application::getInstance().current_slice->scene.current_mesh_group->settings.get<bool>("magic_spiralize");

    const EFillMethod pattern = mesh.settings.get<EFillMethod>("roofing_pattern");

    AngleDegrees roofing_angle = 45;
    if (mesh.roofing_angles.size() > 0)
    {
        roofing_angle = mesh.roofing_angles.at(gcode_layer.getLayerNr() % mesh.roofing_angles.size());
    }

    const Ratio skin_density = 1.0;
    const coord_t skin_overlap = 0; // skinfill already expanded over the roofing areas; don't overlap with perimeters
    Polygons* perimeter_gaps_output = (fill_perimeter_gaps) ? &concentric_perimeter_gaps : nullptr;
    processSkinPrintFeature(storage, gcode_layer, mesh, extruder_nr, skin_part.roofing_fill, mesh_config.roofing_config, pattern, roofing_angle, skin_overlap, skin_density, perimeter_gaps_output, added_something);
}

void FffGcodeWriter::processTopBottom(const SliceDataStorage& storage, LayerPlan& gcode_layer, const SliceMeshStorage& mesh, const size_t extruder_nr, const PathConfigStorage::MeshPathConfigs& mesh_config, const SkinPart& skin_part, Polygons& concentric_perimeter_gaps, bool& added_something) const
{
    const size_t top_bottom_extruder_nr = mesh.settings.get<ExtruderTrain&>("top_bottom_extruder_nr").extruder_nr;
    if (extruder_nr != top_bottom_extruder_nr)
    {
        return;
    }
    const Settings& mesh_group_settings = Application::getInstance().current_slice->scene.current_mesh_group->settings;

    const bool generate_perimeter_gaps =
        mesh.settings.get<FillPerimeterGapMode>("fill_perimeter_gaps") != FillPerimeterGapMode::NOWHERE
        && !mesh_group_settings.get<bool>("magic_spiralize");

    const size_t layer_nr = gcode_layer.getLayerNr();

    EFillMethod pattern = (layer_nr == 0) ?
        mesh.settings.get<EFillMethod>("top_bottom_pattern_0") :
        mesh.settings.get<EFillMethod>("top_bottom_pattern");

    AngleDegrees skin_angle = 45;
    if (mesh.skin_angles.size() > 0)
    {
        skin_angle = mesh.skin_angles.at(layer_nr % mesh.skin_angles.size());
    }

    // generate skin_polygons and skin_lines (and concentric_perimeter_gaps if needed)
    const GCodePathConfig* skin_config = &mesh_config.skin_config;
    Ratio skin_density = 1.0;
    coord_t skin_overlap = mesh.settings.get<coord_t>("skin_overlap_mm");
    const coord_t more_skin_overlap = std::max(skin_overlap, (coord_t)(mesh_config.insetX_config.getLineWidth() / 2)); // force a minimum amount of skin_overlap
    const bool bridge_settings_enabled = mesh.settings.get<bool>("bridge_settings_enabled");
    const bool bridge_enable_more_layers = bridge_settings_enabled && mesh.settings.get<bool>("bridge_enable_more_layers");
    const Ratio support_threshold = bridge_settings_enabled ? mesh.settings.get<Ratio>("bridge_skin_support_threshold") : 0.0_r;
    const size_t bottom_layers = mesh.settings.get<size_t>("bottom_layers");

    // if support is enabled, consider the support outlines so we don't generate bridges over support

    int support_layer_nr = -1;
    const SupportLayer* support_layer = nullptr;

    if (mesh_group_settings.get<bool>("support_enable"))
    {
        const coord_t layer_height = mesh_config.inset0_config.getLayerThickness();
        const coord_t z_distance_top = mesh.settings.get<coord_t>("support_top_distance");
        const size_t z_distance_top_layers = round_up_divide(z_distance_top, layer_height) + 1;
        support_layer_nr = layer_nr - z_distance_top_layers;
    }

    // helper function that detects skin regions that have no support and modifies their print settings (config, line angle, density, etc.)

    auto handle_bridge_skin = [&](const int bridge_layer, const GCodePathConfig* config, const float density) // bridge_layer = 1, 2 or 3
    {
        if (support_layer_nr >= (bridge_layer - 1))
        {
            support_layer = &storage.support.supportLayers[support_layer_nr - (bridge_layer - 1)];
        }

        Polygons supported_skin_part_regions;

        const int angle = bridgeAngle(mesh.settings, skin_part.outline, storage, layer_nr, bridge_layer, support_layer, supported_skin_part_regions);

        if (angle > -1 || (supported_skin_part_regions.area() / (skin_part.outline.area() + 1) < support_threshold))
        {
            if (angle > -1)
            {
                switch (bridge_layer)
                {
                    default:
                    case 1:
                        skin_angle = angle;
                        break;

                    case 2:
                        if (bottom_layers > 2)
                        {
                            // orientate second bridge skin at +45 deg to first
                            skin_angle = angle + 45;
                        }
                        else
                        {
                            // orientate second bridge skin at 90 deg to first
                            skin_angle = angle + 90;
                        }
                        break;

                    case 3:
                        // orientate third bridge skin at 135 (same result as -45) deg to first
                        skin_angle = angle + 135;
                        break;
                }
            }
            pattern = EFillMethod::LINES; // force lines pattern when bridging
            if (bridge_settings_enabled)
            {
                skin_config = config;
                skin_overlap = more_skin_overlap;
                skin_density = density;
            }
            return true;
        }

        return false;
    };

    bool is_bridge_skin = false;
    if (layer_nr > 0)
    {
        is_bridge_skin = handle_bridge_skin(1, &mesh_config.bridge_skin_config, mesh.settings.get<Ratio>("bridge_skin_density"));
    }
    if (bridge_enable_more_layers && !is_bridge_skin && layer_nr > 1 && bottom_layers > 1)
    {
        is_bridge_skin = handle_bridge_skin(2, &mesh_config.bridge_skin_config2, mesh.settings.get<Ratio>("bridge_skin_density_2"));

        if (!is_bridge_skin && layer_nr > 2 && bottom_layers > 2)
        {
            is_bridge_skin = handle_bridge_skin(3, &mesh_config.bridge_skin_config3, mesh.settings.get<Ratio>("bridge_skin_density_3"));
        }
    }

    double fan_speed = GCodePathConfig::FAN_SPEED_DEFAULT;

    if (layer_nr > 0 && skin_config == &mesh_config.skin_config && support_layer_nr >= 0 && mesh.settings.get<bool>("support_fan_enable"))
    {
        // skin isn't a bridge but is it above support and we need to modify the fan speed?

        AABB skin_bb(skin_part.outline);

        support_layer = &storage.support.supportLayers[support_layer_nr];

        bool supported = false;

        if (!support_layer->support_roof.empty())
        {
            AABB support_roof_bb(support_layer->support_roof);
            if (skin_bb.hit(support_roof_bb))
            {
                supported = !skin_part.outline.intersection(support_layer->support_roof).empty();
            }
        }
        else
        {
            for (auto support_part : support_layer->support_infill_parts)
            {
                AABB support_part_bb(support_part.getInfillArea());
                if (skin_bb.hit(support_part_bb))
                {
                    supported = !skin_part.outline.intersection(support_part.getInfillArea()).empty();

                    if (supported)
                    {
                        break;
                    }
                }
            }
        }

        if (supported)
        {
            fan_speed = mesh.settings.get<Ratio>("support_supported_skin_fan_speed") * 100.0;
        }
    }

    // calculate polygons and lines
    Polygons* perimeter_gaps_output = (generate_perimeter_gaps) ? &concentric_perimeter_gaps : nullptr;

    processSkinPrintFeature(storage, gcode_layer, mesh, extruder_nr, skin_part.inner_infill, *skin_config, pattern, skin_angle, skin_overlap, skin_density, perimeter_gaps_output, added_something, fan_speed);
}

void FffGcodeWriter::processSkinPrintFeature(const SliceDataStorage& storage, LayerPlan& gcode_layer, const SliceMeshStorage& mesh, const size_t extruder_nr, const Polygons& area, const GCodePathConfig& config, EFillMethod pattern, const AngleDegrees skin_angle, const coord_t skin_overlap, const Ratio skin_density, Polygons* perimeter_gaps_output, bool& added_something, double fan_speed) const
{
    Polygons skin_polygons;
    Polygons skin_lines;

    constexpr int infill_multiplier = 1;
    constexpr int extra_infill_shift = 0;
    constexpr int wall_line_count = 0;
    constexpr coord_t offset_from_inner_skin_infill = 0;
    const bool zig_zaggify_infill = pattern == EFillMethod::ZIG_ZAG;
    const bool connect_polygons = mesh.settings.get<bool>("connect_skin_polygons");
    const Point infill_origin;
    constexpr bool connected_zigzags = false;
    constexpr bool use_endpieces = true;
    constexpr bool skip_some_zags = false;
    constexpr int zag_skip_count = 0;
    constexpr coord_t pocket_size = 0;

    Infill infill_comp(
        pattern, zig_zaggify_infill, connect_polygons, area, offset_from_inner_skin_infill, config.getLineWidth(), config.getLineWidth() / skin_density, skin_overlap, infill_multiplier, skin_angle, gcode_layer.z, extra_infill_shift, wall_line_count, infill_origin, perimeter_gaps_output,
        connected_zigzags, use_endpieces, skip_some_zags, zag_skip_count, pocket_size
        );
    infill_comp.generate(skin_polygons, skin_lines);

    // add paths
    if (skin_polygons.size() > 0 || skin_lines.size() > 0)
    {
        added_something = true;
        setExtruder_addPrime(storage, gcode_layer, extruder_nr);
        gcode_layer.setIsInside(true); // going to print stuff inside print object
        if (!skin_polygons.empty())
        {
            constexpr bool force_comb_retract = false;
            gcode_layer.addTravel(skin_polygons[0][0], force_comb_retract);
            gcode_layer.addPolygonsByOptimizer(skin_polygons, config);
        }

        std::optional<Point> near_start_location;
        const EFillMethod pattern = (gcode_layer.getLayerNr() == 0) ?
            mesh.settings.get<EFillMethod>("top_bottom_pattern_0") :
            mesh.settings.get<EFillMethod>("top_bottom_pattern");
        if (pattern == EFillMethod::LINES || pattern == EFillMethod::ZIG_ZAG)
        { // update near_start_location to a location which tries to avoid seams in skin
            near_start_location = getSeamAvoidingLocation(area, skin_angle, gcode_layer.getLastPlannedPositionOrStartingPosition());
        }

        constexpr bool enable_travel_optimization = false;
        constexpr float flow = 1.0;
        if (pattern == EFillMethod::GRID || pattern == EFillMethod::LINES || pattern == EFillMethod::TRIANGLES || pattern == EFillMethod::CUBIC || pattern == EFillMethod::TETRAHEDRAL || pattern == EFillMethod::QUARTER_CUBIC || pattern == EFillMethod::CUBICSUBDIV)
        {
            gcode_layer.addLinesByOptimizer(skin_lines, config, SpaceFillType::Lines, enable_travel_optimization, mesh.settings.get<coord_t>("infill_wipe_dist"), flow, near_start_location, fan_speed);
        }
        else
        {
            SpaceFillType space_fill_type = (pattern == EFillMethod::ZIG_ZAG) ? SpaceFillType::PolyLines : SpaceFillType::Lines;
            constexpr coord_t wipe_dist = 0;
            gcode_layer.addLinesByOptimizer(skin_lines, config, space_fill_type, enable_travel_optimization, wipe_dist, flow, near_start_location, fan_speed);
        }
    }
}

void FffGcodeWriter::processPerimeterGaps(const SliceDataStorage& storage, LayerPlan& gcode_layer, const SliceMeshStorage& mesh, const size_t extruder_nr, const Polygons& perimeter_gaps, const GCodePathConfig& perimeter_gap_config, bool& added_something) const
{
    const coord_t perimeter_gaps_line_width = perimeter_gap_config.getLineWidth();

    assert(mesh.roofing_angles.size() > 0);
    const bool zig_zaggify_infill = false;
    const bool connect_polygons = false; // not applicable
    int perimeter_gaps_angle = mesh.roofing_angles[gcode_layer.getLayerNr() % mesh.roofing_angles.size()]; // use roofing angles for perimeter gaps
    Polygons gap_polygons; // will remain empty
    Polygons gap_lines;
    constexpr int offset = 0;
    constexpr int infill_multiplier = 1;
    constexpr int extra_infill_shift = 0;
    const coord_t skin_overlap = mesh.settings.get<coord_t>("skin_overlap_mm");
    constexpr int wall_line_count = 0;
    const Point& infill_origin = Point();
    constexpr Polygons* perimeter_gaps_polyons = nullptr;
    constexpr bool connected_zigzags = false;
    constexpr bool use_endpieces = true;
    constexpr bool skip_some_zags = false;
    constexpr int zag_skip_count = 0;
    constexpr coord_t pocket_size = 0;

    Infill infill_comp(
        EFillMethod::LINES, zig_zaggify_infill, connect_polygons, perimeter_gaps, offset, perimeter_gaps_line_width, perimeter_gaps_line_width, skin_overlap, infill_multiplier, perimeter_gaps_angle, gcode_layer.z, extra_infill_shift,
        wall_line_count, infill_origin, perimeter_gaps_polyons, connected_zigzags, use_endpieces, skip_some_zags, zag_skip_count, pocket_size);
    infill_comp.generate(gap_polygons, gap_lines);
    if (gap_lines.size() > 0)
    {
        added_something = true;
        setExtruder_addPrime(storage, gcode_layer, extruder_nr);
        gcode_layer.setIsInside(true); // going to print stuff inside print object
        gcode_layer.addLinesByOptimizer(gap_lines, perimeter_gap_config, SpaceFillType::Lines);
    }
}

bool FffGcodeWriter::processIroning(const SliceMeshStorage& mesh, const SliceLayer& layer, const GCodePathConfig& line_config, LayerPlan& gcode_layer) const
{
    bool added_something = false;
    const bool ironing_enabled = mesh.settings.get<bool>("ironing_enabled");
    const bool ironing_only_highest_layer = mesh.settings.get<bool>("ironing_only_highest_layer");
    if (ironing_enabled && (!ironing_only_highest_layer || mesh.layer_nr_max_filled_layer == gcode_layer.getLayerNr()))
    {
        added_something |= layer.top_surface.ironing(mesh, line_config, gcode_layer);
    }
    return added_something;
}


bool FffGcodeWriter::addSupportToGCode(const SliceDataStorage& storage, LayerPlan& gcode_layer, const size_t extruder_nr) const
{
    bool support_added = false;
    if (!storage.support.generated || gcode_layer.getLayerNr() > storage.support.layer_nr_max_filled_layer)
    {
        return support_added;
    }

    const Settings& mesh_group_settings = Application::getInstance().current_slice->scene.current_mesh_group->settings;
    const size_t support_roof_extruder_nr = mesh_group_settings.get<ExtruderTrain&>("support_roof_extruder_nr").extruder_nr;
    const size_t support_bottom_extruder_nr = mesh_group_settings.get<ExtruderTrain&>("support_bottom_extruder_nr").extruder_nr;
    size_t support_infill_extruder_nr = (gcode_layer.getLayerNr() <= 0) ? mesh_group_settings.get<ExtruderTrain&>("support_extruder_nr_layer_0").extruder_nr : mesh_group_settings.get<ExtruderTrain&>("support_infill_extruder_nr").extruder_nr;

    const SupportLayer& support_layer = storage.support.supportLayers[std::max(0, gcode_layer.getLayerNr())];
    if (support_layer.support_bottom.empty() && support_layer.support_roof.empty() && support_layer.support_infill_parts.empty())
    {
        return support_added;
    }

    if (extruder_nr == support_infill_extruder_nr)
    {
        support_added |= processSupportInfill(storage, gcode_layer);
    }
    if (extruder_nr == support_roof_extruder_nr)
    {
        support_added |= addSupportRoofsToGCode(storage, gcode_layer);
    }
    if (extruder_nr == support_bottom_extruder_nr)
    {
        support_added |= addSupportBottomsToGCode(storage, gcode_layer);
    }
    return support_added;
}


bool FffGcodeWriter::processSupportInfill(const SliceDataStorage& storage, LayerPlan& gcode_layer) const
{
    bool added_something = false;
    const SupportLayer& support_layer = storage.support.supportLayers[std::max(0, gcode_layer.getLayerNr())]; // account for negative layer numbers for raft filler layers

    if (gcode_layer.getLayerNr() > storage.support.layer_nr_max_filled_layer || support_layer.support_infill_parts.empty())
    {
        return added_something;
    }

    const Settings& mesh_group_settings = Application::getInstance().current_slice->scene.current_mesh_group->settings;
    const size_t extruder_nr = (gcode_layer.getLayerNr() <= 0) ? mesh_group_settings.get<ExtruderTrain&>("support_extruder_nr_layer_0").extruder_nr : mesh_group_settings.get<ExtruderTrain&>("support_infill_extruder_nr").extruder_nr;
    const ExtruderTrain& infill_extruder = Application::getInstance().current_slice->scene.extruders[extruder_nr];

    coord_t default_support_line_distance = infill_extruder.settings.get<coord_t>("support_line_distance");
    
    // To improve adhesion for the "support initial layer" the first layer might have different properties
    if(gcode_layer.getLayerNr() == 0)
    {
        default_support_line_distance = infill_extruder.settings.get<coord_t>("support_initial_layer_line_distance"); 
    }

    const coord_t default_support_infill_overlap = infill_extruder.settings.get<coord_t>("infill_overlap_mm");

    // Helper to get the support infill angle
    const auto get_support_infill_angle = [](const SupportStorage& support_storage, const int layer_nr)
    {
      if (layer_nr <= 0)
      {
          // handle negative layer numbers
          const size_t divisor = support_storage.support_infill_angles_layer_0.size();
          const size_t index = ((layer_nr % divisor) + divisor) % divisor;
          assert(("index should be positive", ((layer_nr % divisor) + divisor) % divisor >= 0));
          return support_storage.support_infill_angles_layer_0.at(index);
      }
      return support_storage.support_infill_angles.at(static_cast<size_t>(layer_nr) % support_storage.support_infill_angles.size());
    };
    const AngleDegrees support_infill_angle = get_support_infill_angle(storage.support, gcode_layer.getLayerNr());

    constexpr size_t infill_multiplier = 1; // there is no frontend setting for this (yet)
    const size_t wall_line_count = infill_extruder.settings.get<size_t>("support_wall_count");
    coord_t default_support_line_width = infill_extruder.settings.get<coord_t>("support_line_width");
    if (gcode_layer.getLayerNr() == 0 && mesh_group_settings.get<EPlatformAdhesion>("adhesion_type") != EPlatformAdhesion::RAFT)
    {
        default_support_line_width *= infill_extruder.settings.get<Ratio>("initial_layer_line_width_factor");
    }

    // Helper to get the support pattern
    const auto get_support_pattern = [](const EFillMethod pattern, const int layer_nr)
    {
      if (layer_nr <= 0 && (pattern == EFillMethod::LINES || pattern == EFillMethod::ZIG_ZAG))
      {
          return EFillMethod::GRID;
      }
      return pattern;
    };
    const EFillMethod support_pattern = get_support_pattern(infill_extruder.settings.get<EFillMethod>("support_pattern"), gcode_layer.getLayerNr());

    const auto zig_zaggify_infill = infill_extruder.settings.get<bool>("zig_zaggify_support");
    const auto skip_some_zags = infill_extruder.settings.get<bool>("support_skip_some_zags");
    const auto zag_skip_count = infill_extruder.settings.get<size_t>("support_zag_skip_count");

    // create a list of outlines and use PathOrderOptimizer to optimize the travel move
    PathOrderOptimizer<const SupportInfillPart*> island_order_optimizer(gcode_layer.getLastPlannedPositionOrStartingPosition());
    for(const SupportInfillPart& part : support_layer.support_infill_parts)
    {
        island_order_optimizer.addPolygon(&part);
    }
    island_order_optimizer.optimize();

    // Helper to determine the appropriate support area
    const auto get_support_area = [](const Polygons& area, const int layer_nr, const EFillMethod pattern,
                               const coord_t line_width, const coord_t brim_line_count)
    {
      if (layer_nr == 0 && pattern == EFillMethod::CONCENTRIC)
      {
          return  area.offset(static_cast<int>(line_width * brim_line_count / 1000));
      }
      return area;
    };
    const auto support_brim_line_count = infill_extruder.settings.get<coord_t>("support_brim_line_count");
    const auto support_connect_zigzags = infill_extruder.settings.get<bool>("support_connect_zigzags");
    const auto support_structure = infill_extruder.settings.get<ESupportStructure>("support_structure");
    const Point infill_origin;
    const coord_t default_support_shift = default_support_line_width / 2;

    constexpr coord_t offset_from_outline = 0;
    constexpr bool use_endpieces = true;
    constexpr Polygons* perimeter_gaps = nullptr;
    constexpr coord_t pocket_size = 0;
    constexpr bool connect_polygons = false; // polygons are too distant to connect for sparse support

    //Print the thicker infill lines first. (double or more layer thickness, infill combined with previous layers)
    for(const PathOrderOptimizer<const SupportInfillPart*>::Path& path : island_order_optimizer.paths)
    {
        const SupportInfillPart& part = *path.vertices;

        // always process the wall overlap if walls are generated
        const int current_support_infill_overlap = (part.inset_count_to_generate > 0) ? default_support_infill_overlap : 0;

        // process sub-areas in this support infill area with different densities
        if ((default_support_line_distance <= 0 && support_structure != ESupportStructure::TREE) || part.infill_area_per_combine_per_density.empty())
        {
            continue;
        }

        for (unsigned int combine_idx = 0; combine_idx < part.infill_area_per_combine_per_density[0].size(); ++combine_idx)
        {
            const coord_t support_line_width = default_support_line_width * (combine_idx + 1);

            Polygons support_polygons;
            VariableWidthPaths wall_toolpaths;
            Polygons support_lines;
            for (unsigned int density_idx = part.infill_area_per_combine_per_density.size() - 1; (int)density_idx >= 0; density_idx--)
            {
                if (combine_idx >= part.infill_area_per_combine_per_density[density_idx].size())
                {
                    continue;
                }

                const unsigned int density_factor = 2 << density_idx; // == pow(2, density_idx + 1)
                int support_line_distance_here = default_support_line_distance * density_factor; // the highest density infill combines with the next to create a grid with density_factor 1
                const int support_shift = support_line_distance_here / 2;
                if (density_idx == part.infill_area_per_combine_per_density.size() - 1 || support_pattern == EFillMethod::CROSS || support_pattern == EFillMethod::CROSS_3D)
                {
                    support_line_distance_here /= 2;
                }

                const Polygons& area = get_support_area(part.infill_area_per_combine_per_density[density_idx][combine_idx],
                                                        gcode_layer.getLayerNr(), support_pattern, support_line_width,
                                                        support_brim_line_count);

                Infill infill_comp(support_pattern, zig_zaggify_infill, connect_polygons, area, offset_from_outline,
                                   support_line_width, support_line_distance_here, current_support_infill_overlap,
                                   infill_multiplier, support_infill_angle, gcode_layer.z, support_shift,
                                   wall_line_count, infill_origin, perimeter_gaps, support_connect_zigzags,
                                   use_endpieces, skip_some_zags, zag_skip_count, pocket_size);
                infill_comp.generate(wall_toolpaths, support_polygons, support_lines, infill_extruder.settings, storage.support.cross_fill_provider);
            }

            setExtruder_addPrime(storage, gcode_layer, extruder_nr); // only switch extruder if we're sure we're going to switch
            gcode_layer.setIsInside(false); // going to print stuff outside print object, i.e. support

            if (!wall_toolpaths.empty())
            {
                const BinJunctions bins = InsetOrderOptimizer::variableWidthPathToBinJunctions(wall_toolpaths);
                for (const PathJunctions& paths : bins)
                {
                    for (const LineJunctions& line : paths)
                    {
                        gcode_layer.addInfillWall(line, gcode_layer.configs_storage.support_infill_config[combine_idx], false);
                    }
                }
                added_something = true;
            }

            if (!support_polygons.empty())
            {
                constexpr bool force_comb_retract = false;
                gcode_layer.addTravel(support_polygons[0][0], force_comb_retract);
                gcode_layer.addPolygonsByOptimizer(support_polygons, gcode_layer.configs_storage.support_infill_config[combine_idx]);
                added_something = true;
            }

            if (!support_lines.empty())
            {
                gcode_layer.addLinesByOptimizer(support_lines, gcode_layer.configs_storage.support_infill_config[combine_idx],
                                                (support_pattern == EFillMethod::ZIG_ZAG) ? SpaceFillType::PolyLines : SpaceFillType::Lines);
                added_something = true;
            }
        }
    }

    return added_something;
}


bool FffGcodeWriter::addSupportRoofsToGCode(const SliceDataStorage& storage, LayerPlan& gcode_layer) const
{
    const SupportLayer& support_layer = storage.support.supportLayers[std::max(0, gcode_layer.getLayerNr())];

    if (!storage.support.generated 
        || gcode_layer.getLayerNr() > storage.support.layer_nr_max_filled_layer 
        || support_layer.support_roof.empty())
    {
        return false; //No need to generate support roof if there's no support.
    }

    const size_t roof_extruder_nr = Application::getInstance().current_slice->scene.current_mesh_group->settings.get<ExtruderTrain&>("support_roof_extruder_nr").extruder_nr;
    const ExtruderTrain& roof_extruder = Application::getInstance().current_slice->scene.extruders[roof_extruder_nr];

    const EFillMethod pattern = roof_extruder.settings.get<EFillMethod>("support_roof_pattern");
    AngleDegrees fill_angle = 0;
    if (!storage.support.support_roof_angles.empty())
    {
        // handle negative layer numbers
        int divisor = static_cast<int>(storage.support.support_roof_angles.size());
        int index = ((gcode_layer.getLayerNr() % divisor) + divisor) % divisor;
        fill_angle = storage.support.support_roof_angles.at(index);
    }
    const bool zig_zaggify_infill = pattern == EFillMethod::ZIG_ZAG;
    const bool connect_polygons = false; // connections might happen in mid air in between the infill lines
    constexpr coord_t support_roof_overlap = 0; // the roofs should never be expanded outwards
    constexpr size_t infill_multiplier = 1;
    constexpr coord_t outline_offset =  0;
    constexpr coord_t extra_infill_shift = 0;
    constexpr size_t wall_line_count = 0;
    const Point infill_origin;
    constexpr Polygons* perimeter_gaps = nullptr;
    constexpr bool use_endpieces = true;
    constexpr bool connected_zigzags = false;
    constexpr bool skip_some_zags = false;
    constexpr size_t zag_skip_count = 0;
    constexpr coord_t pocket_size = 0;

    coord_t support_roof_line_distance = roof_extruder.settings.get<coord_t>("support_roof_line_distance");
    const coord_t support_roof_line_width = roof_extruder.settings.get<coord_t>("support_roof_line_width");
    if (gcode_layer.getLayerNr() == 0 && support_roof_line_distance < 2 * support_roof_line_width)
    { // if roof is dense
        support_roof_line_distance *= roof_extruder.settings.get<Ratio>("initial_layer_line_width_factor");
    }

    Polygons infill_outline = support_layer.support_roof;
    Polygons wall;
    // make sure there is a wall if this is on the first layer
    if (gcode_layer.getLayerNr() == 0)
    {
        wall = support_layer.support_roof.offset(-support_roof_line_width / 2);
        infill_outline = wall.offset(-support_roof_line_width / 2);
    }

    Infill roof_computation(
        pattern, zig_zaggify_infill, connect_polygons, infill_outline, outline_offset, gcode_layer.configs_storage.support_roof_config.getLineWidth(),
        support_roof_line_distance, support_roof_overlap, infill_multiplier, fill_angle, gcode_layer.z, extra_infill_shift,
        wall_line_count, infill_origin, perimeter_gaps, connected_zigzags, use_endpieces, skip_some_zags, zag_skip_count, pocket_size
        );
    Polygons roof_polygons;
    Polygons roof_lines;
    roof_computation.generate(roof_polygons, roof_lines);
    if ((gcode_layer.getLayerNr() == 0 && wall.empty()) || (gcode_layer.getLayerNr() > 0 && roof_polygons.empty() && roof_lines.empty()))
    {
        return false; //We didn't create any support roof.
    }
    setExtruder_addPrime(storage, gcode_layer, roof_extruder_nr);
    gcode_layer.setIsInside(false); // going to print stuff outside print object, i.e. support
    if (gcode_layer.getLayerNr() == 0)
    {
        gcode_layer.addPolygonsByOptimizer(wall, gcode_layer.configs_storage.support_roof_config);
    }
    if (!roof_polygons.empty())
    {
        constexpr bool force_comb_retract = false;
        gcode_layer.addTravel(roof_polygons[0][0], force_comb_retract);
        gcode_layer.addPolygonsByOptimizer(roof_polygons, gcode_layer.configs_storage.support_roof_config);
    }
    gcode_layer.addLinesByOptimizer(roof_lines, gcode_layer.configs_storage.support_roof_config, (pattern == EFillMethod::ZIG_ZAG) ? SpaceFillType::PolyLines : SpaceFillType::Lines);
    return true;
}

bool FffGcodeWriter::addSupportBottomsToGCode(const SliceDataStorage& storage, LayerPlan& gcode_layer) const
{
    const SupportLayer& support_layer = storage.support.supportLayers[std::max(0, gcode_layer.getLayerNr())];

    if (!storage.support.generated 
        || gcode_layer.getLayerNr() > storage.support.layer_nr_max_filled_layer 
        || support_layer.support_bottom.empty())
    {
        return false; //No need to generate support bottoms if there's no support.
    }

    const size_t bottom_extruder_nr = Application::getInstance().current_slice->scene.current_mesh_group->settings.get<ExtruderTrain&>("support_bottom_extruder_nr").extruder_nr;
    const ExtruderTrain& bottom_extruder = Application::getInstance().current_slice->scene.extruders[bottom_extruder_nr];

    const EFillMethod pattern = bottom_extruder.settings.get<EFillMethod>("support_bottom_pattern");
    AngleDegrees fill_angle = 0;
    if (!storage.support.support_bottom_angles.empty())
    {
        // handle negative layer numbers
        int divisor = static_cast<int>(storage.support.support_bottom_angles.size());
        int index = ((gcode_layer.getLayerNr() % divisor) + divisor) % divisor;
        fill_angle = storage.support.support_bottom_angles.at(index);
    }
    const bool zig_zaggify_infill = pattern == EFillMethod::ZIG_ZAG;
    const bool connect_polygons = true; // less retractions and less moves only make the bottoms easier to print
    constexpr coord_t support_bottom_overlap = 0; // the bottoms should never be expanded outwards
    constexpr size_t infill_multiplier = 1;
    constexpr coord_t outline_offset =  0;
    constexpr coord_t extra_infill_shift = 0;
    constexpr size_t wall_line_count = 0;
    const Point infill_origin;
    constexpr Polygons* perimeter_gaps = nullptr;
    constexpr bool use_endpieces = true;
    constexpr bool connected_zigzags = false;
    constexpr bool skip_some_zags = false;
    constexpr int zag_skip_count = 0;
    constexpr coord_t pocket_size = 0;

    const coord_t support_bottom_line_distance = bottom_extruder.settings.get<coord_t>("support_bottom_line_distance"); // note: no need to apply initial line width factor; support bottoms cannot exist on the first layer
    Infill bottom_computation(
        pattern, zig_zaggify_infill, connect_polygons, support_layer.support_bottom, outline_offset, gcode_layer.configs_storage.support_bottom_config.getLineWidth(),
        support_bottom_line_distance, support_bottom_overlap, infill_multiplier, fill_angle, gcode_layer.z, extra_infill_shift,
        wall_line_count, infill_origin, perimeter_gaps, connected_zigzags, use_endpieces, skip_some_zags, zag_skip_count, pocket_size
        );
    Polygons bottom_polygons;
    Polygons bottom_lines;
    bottom_computation.generate(bottom_polygons, bottom_lines);
    if (bottom_polygons.empty() && bottom_lines.empty())
    {
        return false;
    }
    setExtruder_addPrime(storage, gcode_layer, bottom_extruder_nr);
    gcode_layer.setIsInside(false); // going to print stuff outside print object, i.e. support
    if (!bottom_polygons.empty())
    {
        constexpr bool force_comb_retract = false;
        gcode_layer.addTravel(bottom_polygons[0][0], force_comb_retract);
        gcode_layer.addPolygonsByOptimizer(bottom_polygons, gcode_layer.configs_storage.support_bottom_config);
    }
    gcode_layer.addLinesByOptimizer(bottom_lines, gcode_layer.configs_storage.support_bottom_config, (pattern == EFillMethod::ZIG_ZAG) ? SpaceFillType::PolyLines : SpaceFillType::Lines);
    return true;
}

void FffGcodeWriter::setExtruder_addPrime(const SliceDataStorage& storage, LayerPlan& gcode_layer, const size_t extruder_nr) const
{
    const size_t outermost_prime_tower_extruder = storage.primeTower.extruder_order[0];

    const size_t previous_extruder = gcode_layer.getExtruder();
    if (previous_extruder == extruder_nr && !(extruder_nr == outermost_prime_tower_extruder
            && gcode_layer.getLayerNr() >= -static_cast<LayerIndex>(Raft::getFillerLayerCount()))) //No unnecessary switches, unless switching to extruder for the outer shell of the prime tower.
    {
        return;
    }
    const bool extruder_changed = gcode_layer.setExtruder(extruder_nr);

    if (extruder_changed)
    {
        if (extruder_prime_layer_nr[extruder_nr] == gcode_layer.getLayerNr())
        {
            const ExtruderTrain& train = Application::getInstance().current_slice->scene.extruders[extruder_nr];

            // We always prime an extruder, but whether it will be a prime blob/poop depends on if prime blob is enabled.
            // This is decided in GCodeExport::writePrimeTrain().
            if (train.settings.get<bool>("prime_blob_enable")) // Don't travel to the prime-blob position if not enabled though.
            {
                bool prime_pos_is_abs = train.settings.get<bool>("extruder_prime_pos_abs");
                Point prime_pos = Point(train.settings.get<coord_t>("extruder_prime_pos_x"), train.settings.get<coord_t>("extruder_prime_pos_y"));
                gcode_layer.addTravel(prime_pos_is_abs ? prime_pos : gcode_layer.getLastPlannedPositionOrStartingPosition() + prime_pos);
                gcode_layer.planPrime();
            }
            else
            {
                // Otherwise still prime, but don't do any other travels.
                gcode_layer.planPrime(0.0);
            }
        }

        if (gcode_layer.getLayerNr() == 0 && !gcode_layer.getSkirtBrimIsPlanned(extruder_nr))
        {
            processSkirtBrim(storage, gcode_layer, extruder_nr);
        }
    }

    // The first layer of the prime tower is printed with one material only, so do not prime another material on the
    // first layer again.
    if (((extruder_changed && gcode_layer.getLayerNr() > 0) || extruder_nr == outermost_prime_tower_extruder) && gcode_layer.getLayerNr() >= -static_cast<LayerIndex>(Raft::getFillerLayerCount())) //Always print a prime tower with outermost extruder.
    {
        addPrimeTower(storage, gcode_layer, previous_extruder);
    }
}

void FffGcodeWriter::addPrimeTower(const SliceDataStorage& storage, LayerPlan& gcode_layer, int prev_extruder) const
{
    if (!Application::getInstance().current_slice->scene.current_mesh_group->settings.get<bool>("prime_tower_enable"))
    {
        return;
    }

    const size_t outermost_prime_tower_extruder = storage.primeTower.extruder_order[0];
    if (gcode_layer.getLayerNr() == 0 && outermost_prime_tower_extruder != gcode_layer.getExtruder())
    {
        return;
    }

    storage.primeTower.addToGcode(storage, gcode_layer, prev_extruder, gcode_layer.getExtruder());
}

void FffGcodeWriter::finalize()
{
    const Settings& mesh_group_settings = Application::getInstance().current_slice->scene.current_mesh_group->settings;
    if (mesh_group_settings.get<bool>("machine_heated_bed"))
    {
        gcode.writeBedTemperatureCommand(0); //Cool down the bed (M140).
        //Nozzles are cooled down automatically after the last time they are used (which might be earlier than the end of the print).
    }
    if (mesh_group_settings.get<bool>("machine_heated_build_volume") && mesh_group_settings.get<Temperature>("build_volume_temperature") != 0)
    {
        gcode.writeBuildVolumeTemperatureCommand(0); //Cool down the build volume.
    }

    const Duration print_time = gcode.getSumTotalPrintTimes();
    std::vector<double> filament_used;
    std::vector<std::string> material_ids;
    std::vector<bool> extruder_is_used;
    const Scene& scene = Application::getInstance().current_slice->scene;
    for (size_t extruder_nr = 0; extruder_nr < scene.extruders.size(); extruder_nr++)
    {
        filament_used.emplace_back(gcode.getTotalFilamentUsed(extruder_nr));
        material_ids.emplace_back(scene.extruders[extruder_nr].settings.get<std::string>("material_guid"));
        extruder_is_used.push_back(gcode.getExtruderIsUsed(extruder_nr));
    }
    std::string prefix = gcode.getFileHeader(extruder_is_used, &print_time, filament_used, material_ids);
    if (!Application::getInstance().communication->isSequential())
    {
        Application::getInstance().communication->sendGCodePrefix(prefix);
    }
    else
    {
        log("Gcode header after slicing:\n");
        log("%s", prefix.c_str());
        log("End of gcode header.\n");
    }
    if (mesh_group_settings.get<bool>("acceleration_enabled"))
    {
        gcode.writePrintAcceleration(mesh_group_settings.get<Acceleration>("machine_acceleration"));
        gcode.writeTravelAcceleration(mesh_group_settings.get<Acceleration>("machine_acceleration"));
    }
    if (mesh_group_settings.get<bool>("jerk_enabled"))
    {
        gcode.writeJerk(mesh_group_settings.get<Velocity>("machine_max_jerk_xy"));
    }

    const std::string end_gcode = mesh_group_settings.get<std::string>("machine_end_gcode");

    if (end_gcode.length() > 0 && mesh_group_settings.get<bool>("relative_extrusion"))
    {
        gcode.writeExtrusionMode(false); // ensure absolute extrusion mode is set before the end gcode
    }
    gcode.finalize(end_gcode.c_str());

    // set extrusion mode back to "normal"
    const bool set_relative_extrusion_mode = (gcode.getFlavor() == EGCodeFlavor::REPRAP);
    gcode.writeExtrusionMode(set_relative_extrusion_mode);
    for (size_t e = 0; e < Application::getInstance().current_slice->scene.extruders.size(); e++)
    {
        gcode.writeTemperatureCommand(e, 0, false);
    }

    gcode.writeComment("End of Gcode");
    /*
    the profile string below can be executed since the M25 doesn't end the gcode on an UMO and when printing via USB.
    gcode.writeCode("M25 ;Stop reading from this point on.");
    gcode.writeComment("Cura profile string:");
    gcode.writeComment(FffProcessor::getInstance()->getAllLocalSettingsString() + FffProcessor::getInstance()->getProfileString());
    */
}


}//namespace cura
<|MERGE_RESOLUTION|>--- conflicted
+++ resolved
@@ -1478,19 +1478,12 @@
     Polygons infill_lines;
 
     const auto pattern = mesh.settings.get<EFillMethod>("infill_pattern");
-<<<<<<< HEAD
     const bool zig_zaggify_infill = mesh.settings.get<bool>("zig_zaggify_infill") || pattern == EFillMethod::ZIG_ZAG;
     const bool connect_polygons = mesh.settings.get<bool>("connect_infill_polygons");
     const auto infill_overlap = mesh.settings.get<coord_t>("infill_overlap_mm");
     const auto infill_multiplier = mesh.settings.get<size_t>("infill_multiplier");
-=======
-    const auto zig_zaggify_infill = mesh.settings.get<bool>("zig_zaggify_infill") || pattern == EFillMethod::ZIG_ZAG;
-    const auto connect_polygons = mesh.settings.get<bool>("connect_infill_polygons");
-    const auto infill_overlap = mesh.settings.get<coord_t>("infill_overlap_mm");
+    const auto wall_line_count = mesh.settings.get<size_t>("infill_wall_line_count");
     const size_t last_idx = part.infill_area_per_combine_per_density.size() - 1;
-    const auto infill_multiplier = (zig_zaggify_infill && last_idx != 0) ? 1 : mesh.settings.get<size_t>("infill_multiplier");
->>>>>>> 0852f3cd
-    const auto wall_line_count = mesh.settings.get<size_t>("infill_wall_line_count");
     AngleDegrees infill_angle = 45; //Original default. This will get updated to an element from mesh->infill_angles.
     if (!mesh.infill_angles.empty())
     {
@@ -1499,43 +1492,6 @@
     }
     const Point3 mesh_middle = mesh.bounding_box.getMiddle();
     const Point infill_origin(mesh_middle.x + mesh.settings.get<coord_t>("infill_offset_x"), mesh_middle.y + mesh.settings.get<coord_t>("infill_offset_y"));
-<<<<<<< HEAD
-    for (int density_idx = static_cast<int>(part.infill_area_per_combine_per_density.size()) - 1; density_idx >= 0; density_idx--)
-    {
-        int infill_line_distance_here = infill_line_distance << (density_idx + 1); // the highest density infill combines with the next to create a grid with density_factor 1
-        int infill_shift = infill_line_distance_here / 2;
-        /* infill shift explanation: [>]=shift ["]=line_dist
-         :       |       :       |       :       |       :       |         > furthest from top
-         :   |   |   |   :   |   |   |   :   |   |   |   :   |   |   |     > further from top
-         : | | | | | | | : | | | | | | | : | | | | | | | : | | | | | | |   > near top
-         >>"""""
-         :       |       :       |       :       |       :       |         > furthest from top
-         :   |   |   |   :   |   |   |   :   |   |   |   :   |   |   |     > further from top
-         : | | | | | | | : | | | | | | | : | | | | | | | : | | | | | | |   > near top
-         >>>>"""""""""
-         :       |       :       |       :       |       :       |         > furthest from top
-         :   |   |   |   :   |   |   |   :   |   |   |   :   |   |   |     > further from top
-         : | | | | | | | : | | | | | | | : | | | | | | | : | | | | | | |   > near top
-         >>>>>>>>"""""""""""""""""*/
-
-        if (density_idx == part.infill_area_per_combine_per_density.size() - 1 || pattern == EFillMethod::CROSS || pattern == EFillMethod::CROSS_3D)
-        {
-            /* the least dense infill should fill up all remaining gaps
-             :       |       :       |       :       |       :       |       :  > furthest from top
-             :   |   |   |   :   |   |   |   :   |   |   |   :   |   |   |   :  > further from top
-             : | | | | | | | : | | | | | | | : | | | | | | | : | | | | | | | :  > near top
-               .   .     .       .           .               .       .       .
-               :   :     :       :           :               :       :       :
-               `"""'     `"""""""'           `"""""""""""""""'       `"""""""'
-                                                                         ^   new line distance for lowest density infill
-                                                   ^ infill_line_distance_here for lowest density infill up till here
-                             ^ middle density line dist
-                 ^   highest density line dist*/
-
-            //All of that doesn't hold for the Cross patterns; they should just always be multiplied by 2 for every density index.
-            infill_line_distance_here /= 2;
-        }
-=======
 
     auto get_cut_offset = [](const bool zig_zaggify, const coord_t line_width, const size_t line_count)
     {
@@ -1543,12 +1499,8 @@
       {
           return - line_width / 2 - static_cast<coord_t>(line_count) * line_width - 5;
       }
-      else
-      {
-          return - static_cast<coord_t>(line_count) * line_width;
-      }
+      return - static_cast<coord_t>(line_count) * line_width;
     };
->>>>>>> 0852f3cd
 
     Polygons sparse_in_outline = part.infill_area_per_combine_per_density[last_idx][0];
 
@@ -1558,12 +1510,6 @@
     Polygons infill_not_below_skin;
     const bool hasSkinEdgeSupport = partitionInfillBySkinAbove(infill_below_skin, infill_not_below_skin, gcode_layer, mesh, part, infill_line_width);
 
-<<<<<<< HEAD
-        const auto skin_edge_support_layers = mesh.settings.get<size_t>("skin_edge_support_layers");
-        if (skin_edge_support_layers > 0)
-        {
-            Polygons skin_above_combined;  // skin regions on the layers above combined with small gaps between
-=======
     const auto pocket_size = mesh.settings.get<coord_t>("cross_infill_pocket_size");
     constexpr coord_t outline_offset = 0;
     constexpr Polygons* perimeter_gaps = nullptr;
@@ -1571,7 +1517,6 @@
     constexpr bool use_endpieces = false;
     constexpr bool skip_some_zags = false;
     constexpr int zag_skip_count = 0;
->>>>>>> 0852f3cd
 
     for (size_t density_idx = last_idx; static_cast<int>(density_idx) >= 0; density_idx--)
     {
@@ -1584,96 +1529,9 @@
         Polygons infill_lines_here;
         Polygons infill_polygons_here;
 
-<<<<<<< HEAD
-            for (size_t i = skin_edge_support_layers; i > 0; --i)
-            {
-                const size_t skin_layer_nr = static_cast<size_t>(gcode_layer.getLayerNr()) + i;
-                if (skin_layer_nr < mesh.layers.size())
-                {
-                    for (const SliceLayerPart& layer_part : mesh.layers[skin_layer_nr].parts)
-                    {
-                        for (const SkinPart& skin_part : layer_part.skin_parts)
-                        {
-                            if (skin_above_combined.size())
-                            {
-                                // does this skin part overlap with any of the skin parts on the layers above?
-                                const Polygons overlap = skin_above_combined.intersection(skin_part.outline);
-                                if (overlap.size())
-                                {
-                                    // yes, it overlaps, need to leave a gap between this skin part and the others
-                                    if (i > 1)
-                                    {
-                                        // this layer is the 2nd or higher layer above the layer whose infill we're printing
-
-                                        // looking from the side, if the combined regions so far look like this...
-                                        //
-                                        //     ----------------------------------
-                                        //
-                                        // and the new skin part looks like this...
-                                        //
-                                        //             -------------------------------------
-                                        //
-                                        // the result should be like this...
-                                        //
-                                        //     ------- -------------------------- ----------
-
-                                        // expand the overlap region slightly to make a small gap
-                                        const Polygons overlap_expanded = overlap.offset(tiny_infill_offset);
-                                        // subtract the expanded overlap region from the regions accumulated from higher layers
-                                        skin_above_combined = skin_above_combined.difference(overlap_expanded);
-                                        // subtract the expanded overlap region from this skin part and add the remainder to the overlap region
-                                        skin_above_combined.add(skin_part.outline.difference(overlap_expanded));
-                                        // and add the overlap area as well
-                                        skin_above_combined.add(overlap);
-                                    }
-                                    else
-                                    {
-                                        // this layer is the 1st layer above the layer whose infill we're printing
-
-                                        // add this layer's skin region without subtracting the overlap but still make a gap between this
-                                        // skin region and what has been accumulated so far
-                                        // we do this so that these skin region edges will definitely have infill walls below them
-
-                                        // looking from the side, if the combined regions so far look like this...
-                                        //
-                                        //     ----------------------------------
-                                        //
-                                        // and the new skin part looks like this...
-                                        //
-                                        //             -------------------------------------
-                                        //
-                                        // the result should be like this...
-                                        //
-                                        //     ------- -------------------------------------
-
-                                        skin_above_combined = skin_above_combined.difference(skin_part.outline.offset(tiny_infill_offset));
-                                        skin_above_combined.add(skin_part.outline);
-                                    }
-                                }
-                                else
-                                {
-                                    // no overlap
-                                    skin_above_combined.add(skin_part.outline);
-                                }
-                            }
-                            else
-                            {
-                                // this is the first skin region we have looked at
-                                skin_above_combined.add(skin_part.outline);
-                            }
-                        }
-                    }
-                }
-            }
-
-            // the shrink/expand here is to remove regions of infill below skin that are narrower than the width of the infill walls
-            // otherwise the infill walls could merge and form a bump
-            Polygons infill_below_skin = skin_above_combined.intersection(in_outline).offset(-infill_line_width).offset(infill_line_width);
-=======
         // the highest density infill combines with the next to create a grid with density_factor 1
         int infill_line_distance_here = infill_line_distance << (density_idx + 1);
         int infill_shift = infill_line_distance_here / 2;
->>>>>>> 0852f3cd
 
         /* infill shift explanation: [>]=shift ["]=line_dist
 
@@ -1691,75 +1549,41 @@
          >>>>>>>>"""""""""""""""""
          */
 
-        if (density_idx == last_idx || pattern == EFillMethod::CROSS || pattern == EFillMethod::CROSS_3D)
-        { // the least dense infill should fill up all remaining gaps
-        /*
-         :       |       :       |       :       |       :       |       :  > furthest from top
-         :   |   |   |   :   |   |   |   :   |   |   |   :   |   |   |   :  > further from top
-         : | | | | | | | : | | | | | | | : | | | | | | | : | | | | | | | :  > near top
-           .   .     .       .           .               .       .       .
-           :   :     :       :           :               :       :       :
-           `"""'     `"""""""'           `"""""""""""""""'       `"""""""'
-                                                                     ^   new line distance for lowest density infill
-                                               ^ infill_line_distance_here for lowest density infill up till here
-                         ^ middle density line dist
-             ^   highest density line dist
-        */
-
-            //All of that doesn't hold for the Cross patterns; they should just always be multiplied by 2.
+        //All of that doesn't hold for the Cross patterns; they should just always be multiplied by 2.
+        if (density_idx == part.infill_area_per_combine_per_density.size() - 1 || pattern == EFillMethod::CROSS || pattern == EFillMethod::CROSS_3D)
+        {
+            /* the least dense infill should fill up all remaining gaps
+             :       |       :       |       :       |       :       |       :  > furthest from top
+             :   |   |   |   :   |   |   |   :   |   |   |   :   |   |   |   :  > further from top
+             : | | | | | | | : | | | | | | | : | | | | | | | : | | | | | | | :  > near top
+               .   .     .       .           .               .       .       .
+               :   :     :       :           :               :       :       :
+               `"""'     `"""""""'           `"""""""""""""""'       `"""""""'
+                                                                         ^   new line distance for lowest density infill
+                                                   ^ infill_line_distance_here for lowest density infill up till here
+                             ^ middle density line dist
+                 ^   highest density line dist*/
+
+            //All of that doesn't hold for the Cross patterns; they should just always be multiplied by 2 for every density index.
             infill_line_distance_here /= 2;
         }
 
         Polygons in_outline = part.infill_area_per_combine_per_density[density_idx][0];
 
-<<<<<<< HEAD
-            if (!infill_below_skin.empty())
-            {
-                // need to take skin/infill overlap that was added in SkinInfillAreaComputation::generateInfill() into account
-                const coord_t infill_skin_overlap = mesh.settings.get<coord_t>((part.insets.size() > 1) ? "wall_line_width_x" : "wall_line_width_0") / 2;
-
-                if (!infill_below_skin.offset(-(infill_skin_overlap + tiny_infill_offset)).empty())
-                {
-                    // there is infill below skin, is there also infill that isn't below skin?
-                    Polygons infill_not_below_skin = in_outline.difference(infill_below_skin);
-                    infill_not_below_skin.removeSmallAreas(min_area);
-
-                    if (!infill_not_below_skin.empty())
-                    {
-                        constexpr Polygons* perimeter_gaps = nullptr;
-                        constexpr bool connected_zigzags = false;
-                        constexpr bool use_endpieces = false;
-                        constexpr bool skip_some_zags = false;
-                        constexpr int zag_skip_count = 0;
-                        constexpr coord_t outline_offset = 0;
-                        const size_t min_wall_line_count = std::max(static_cast<size_t>(1), wall_line_count);
-                        wall_tool_paths.emplace_back(VariableWidthPaths());
-
-                        // infill region with skin above has to have at least one infill wall line
-                        Infill infill_comp(pattern, zig_zaggify_infill, connect_polygons, infill_below_skin,
-                                           outline_offset, infill_line_width, infill_line_distance_here, infill_overlap,
-                                           infill_multiplier, infill_angle, gcode_layer.z, infill_shift,
-                                           min_wall_line_count, infill_origin, perimeter_gaps, connected_zigzags,
-                                           use_endpieces, skip_some_zags, zag_skip_count,
-                                           mesh.settings.get<coord_t>("cross_infill_pocket_size"));
-                        infill_comp.generate(wall_tool_paths.back(), infill_polygons, infill_lines, mesh.settings, mesh.cross_fill_provider, &mesh);
-
-                        // normal processing for the infill that isn't below skin
-                        in_outline = infill_not_below_skin;
-                    }
-                }
-=======
         if (hasSkinEdgeSupport)
         {
             // infill region with skin above has to have at least one infill wall line
             const size_t min_skin_below_wall_count = wall_line_count > 0 ? wall_line_count : 1;
             const size_t skin_below_wall_count = density_idx == last_idx ? min_skin_below_wall_count : 0;
+            wall_tool_paths.emplace_back(VariableWidthPaths());
             Infill infill_comp(pattern, zig_zaggify_infill, connect_polygons, infill_below_skin, outline_offset,
                                infill_line_width, infill_line_distance_here, infill_overlap, infill_multiplier,
                                infill_angle, gcode_layer.z, infill_shift, skin_below_wall_count, infill_origin,
                                perimeter_gaps, connected_zigzags, use_endpieces, skip_some_zags, zag_skip_count,
                                pocket_size);
-            infill_comp.generate(infill_polygons, infill_lines_here, mesh.cross_fill_provider, &mesh);
+            infill_comp.generate(wall_tool_paths.back(), infill_polygons, infill_lines, mesh.settings, mesh.cross_fill_provider, &mesh);
+
+            // Fixme: CURA-7848 for libArachne.
             if (density_idx < last_idx)
             {
                 const coord_t cut_offset =
@@ -1773,7 +1597,6 @@
             if (density_idx == last_idx)
             {
                 sparse_in_outline = infill_not_below_skin;
->>>>>>> 0852f3cd
             }
         }
 
@@ -1781,44 +1604,22 @@
         //Originally an area of 0.4*0.4*2 (2 line width squares) was found to be a good threshold for removal.
         //However we found that this doesn't scale well with polygons with larger circumference (https://github.com/Ultimaker/Cura/issues/3992).
         //Given that the original test worked for approximately 2x2cm models, this scaling by circumference should make it work for any size.
-<<<<<<< HEAD
-        const double minimum_small_area = 0.4 * 0.4 * static_cast<double>(circumference) / 40000;
-=======
         constexpr double minimum_small_area_factor = 0.4 * 0.4 / 40000;
         const double minimum_small_area = minimum_small_area_factor * circumference;
->>>>>>> 0852f3cd
-        
+
         // This is only for density infill, because after generating the infill might appear unnecessary infill on walls
         // especially on vertical surfaces
         in_outline.removeSmallAreas(minimum_small_area);
-<<<<<<< HEAD
-
-        constexpr size_t outline_offset = 0;
-        constexpr Polygons* perimeter_gaps = nullptr;
-        constexpr bool connected_zigzags = false;
-        constexpr bool use_endpieces = false;
-        constexpr bool skip_some_zags = false;
-        constexpr size_t zag_skip_count = 0;
+        const size_t wall_line_count_here = (density_idx < last_idx) ? 0 : wall_line_count;
         wall_tool_paths.emplace_back(VariableWidthPaths());
-
-        Infill infill_comp(pattern, zig_zaggify_infill, connect_polygons, in_outline, outline_offset, infill_line_width,
-                           infill_line_distance_here, infill_overlap, infill_multiplier, infill_angle, gcode_layer.z,
-                           infill_shift, wall_line_count, infill_origin, perimeter_gaps, connected_zigzags,
-                           use_endpieces, skip_some_zags, zag_skip_count,
-                           mesh.settings.get<coord_t>("cross_infill_pocket_size"));
-        infill_comp.generate(wall_tool_paths.back(), infill_polygons, infill_lines, mesh.settings, mesh.cross_fill_provider, &mesh);
-    }
-
-    const bool walls_generated = std::any_of(wall_tool_paths.cbegin(), wall_tool_paths.cend(), [](const VariableWidthPaths& tp){ return !tp.empty(); });
-    if (!infill_lines.empty() || !infill_polygons.empty()  || walls_generated)
-=======
-        const size_t wall_line_count_here = (density_idx < last_idx) ? 0 : wall_line_count;
 
         Infill infill_comp(pattern, zig_zaggify_infill, connect_polygons, in_outline, outline_offset, infill_line_width,
                            infill_line_distance_here, infill_overlap, infill_multiplier, infill_angle, gcode_layer.z,
                            infill_shift, wall_line_count_here, infill_origin, perimeter_gaps, connected_zigzags,
                            use_endpieces, skip_some_zags, zag_skip_count, pocket_size);
-        infill_comp.generate(infill_polygons_here, infill_lines_here, mesh.cross_fill_provider, &mesh);
+        infill_comp.generate(wall_tool_paths.back(), infill_polygons, infill_lines, mesh.settings, mesh.cross_fill_provider, &mesh);
+
+        // Fixme: CURA-7848 for libArachne.
         if (density_idx < last_idx)
         {
             const coord_t cut_offset = get_cut_offset(zig_zaggify_infill, infill_line_width, wall_line_count);
@@ -1829,8 +1630,8 @@
         infill_polygons.add(infill_polygons_here);
     }
 
-    if (! infill_lines.empty() || ! infill_polygons.empty())
->>>>>>> 0852f3cd
+    const bool walls_generated = std::any_of(wall_tool_paths.cbegin(), wall_tool_paths.cend(), [](const VariableWidthPaths& tp){ return !tp.empty(); });
+    if (!infill_lines.empty() || !infill_polygons.empty()  || walls_generated)
     {
         added_something = true;
         setExtruder_addPrime(storage, gcode_layer, extruder_nr);
@@ -1838,20 +1639,15 @@
         std::optional<Point> near_start_location;
         if (mesh.settings.get<bool>("infill_randomize_start_location"))
         {
-<<<<<<< HEAD
-            srand(static_cast<unsigned int>(gcode_layer.getLayerNr()));
-            if(!infill_lines.empty())
-=======
             srand(gcode_layer.getLayerNr());
             if(! infill_lines.empty())
->>>>>>> 0852f3cd
-            {
-                near_start_location = infill_lines[static_cast<size_t>(rand()) % infill_lines.size()][0];
-            }
-            else if (!infill_polygons.empty())
-            {
-                PolygonRef start_poly = infill_polygons[static_cast<unsigned int>(rand()) % infill_polygons.size()];
-                near_start_location = start_poly[static_cast<unsigned long>(rand()) % start_poly.size()];
+            {
+                near_start_location = infill_lines[rand() % infill_lines.size()][0];
+            }
+            else
+            {
+                PolygonRef start_poly = infill_polygons[rand() % infill_polygons.size()];
+                near_start_location = start_poly[rand() % start_poly.size()];
             }
         }
         if (walls_generated)
@@ -1868,7 +1664,7 @@
                 }
             }
         }
-        if (! infill_polygons.empty())
+        if (!infill_polygons.empty())
         {
             constexpr bool force_comb_retract = false;
             // start the infill polygons at the nearest vertex to the current location
@@ -1879,12 +1675,12 @@
         if (pattern == EFillMethod::GRID || pattern == EFillMethod::LINES || pattern == EFillMethod::TRIANGLES || pattern == EFillMethod::CUBIC || pattern == EFillMethod::TETRAHEDRAL || pattern == EFillMethod::QUARTER_CUBIC || pattern == EFillMethod::CUBICSUBDIV)
         {
             gcode_layer.addLinesByOptimizer(infill_lines, mesh_config.infill_config[0], SpaceFillType::Lines, enable_travel_optimization
-                , mesh.settings.get<coord_t>("infill_wipe_dist"), /*flow_ratio = */ 1.0, near_start_location);
+                , mesh.settings.get<coord_t>("infill_wipe_dist"), /*float_ratio = */ 1.0, near_start_location);
         }
         else
         {
             gcode_layer.addLinesByOptimizer(infill_lines, mesh_config.infill_config[0], (pattern == EFillMethod::ZIG_ZAG) ? SpaceFillType::PolyLines : SpaceFillType::Lines, enable_travel_optimization
-                , /* wipe_dist = */ 0, /*flow_ratio = */ 1.0, near_start_location);
+                , /* wipe_dist = */ 0, /*float_ratio = */ 1.0, near_start_location);
         }
     }
     return added_something;
