// Copyright (c) 2022 Ultimaker B.V.
// CuraEngine is released under the terms of the AGPLv3 or higher

#include <algorithm>
#include <cstring>
#include <numeric>
#include <optional>

#include <spdlog/spdlog.h>

#include "Application.h" //To communicate layer view data.
#include "ExtruderTrain.h"
#include "LayerPlan.h"
#include "PathOrderMonotonic.h" //Monotonic ordering of skin lines.
#include "Slice.h"
#include "WipeScriptConfig.h"
#include "communication/Communication.h"
#include "pathPlanning/Comb.h"
#include "pathPlanning/CombPaths.h"
#include "raft.h" // getTotalExtraLayers
#include "settings/types/Ratio.h"
#include "sliceDataStorage.h"
#include "utils/Simplify.h"
#include "utils/linearAlg2D.h"
#include "utils/polygonUtils.h"

namespace cura
{

constexpr int MINIMUM_LINE_LENGTH = 5; // in uM. Generated lines shorter than this may be discarded
constexpr int MINIMUM_SQUARED_LINE_LENGTH = MINIMUM_LINE_LENGTH * MINIMUM_LINE_LENGTH;

ExtruderPlan::ExtruderPlan
(
    const size_t extruder,
    const LayerIndex layer_nr,
    const bool is_initial_layer,
    const bool is_raft_layer,
    const coord_t layer_thickness,
    const FanSpeedLayerTimeSettings& fan_speed_layer_time_settings,
    const RetractionConfig& retraction_config
) :
    heated_pre_travel_time(0),
    required_start_temperature(-1),
    extruder_nr(extruder),
    layer_nr(layer_nr),
    is_initial_layer(is_initial_layer),
    is_raft_layer(is_raft_layer),
    layer_thickness(layer_thickness),
    fan_speed_layer_time_settings(fan_speed_layer_time_settings),
    retraction_config(retraction_config),
    extraTime(0.0),
    slowest_path_speed(0.0)
{
}

void ExtruderPlan::handleInserts(unsigned int& path_idx, GCodeExport& gcode)
{
    while (! inserts.empty() && path_idx >= inserts.front().path_idx)
    { // handle the Insert to be inserted before this path_idx (and all inserts not handled yet)
        inserts.front().write(gcode);
        inserts.pop_front();
    }
}

void ExtruderPlan::handleAllRemainingInserts(GCodeExport& gcode)
{
    while (! inserts.empty())
    { // handle the Insert to be inserted before this path_idx (and all inserts not handled yet)
        NozzleTempInsert& insert = inserts.front();
        assert(insert.path_idx == paths.size());
        insert.write(gcode);
        inserts.pop_front();
    }
}

void ExtruderPlan::setFanSpeed(double _fan_speed)
{
    fan_speed = _fan_speed;
}
double ExtruderPlan::getFanSpeed()
{
    return fan_speed;
}

void ExtruderPlan::applyBackPressureCompensation(const Ratio back_pressure_compensation)
{
    constexpr double epsilon_speed_factor = 0.001; // Don't put on actual 'limit double minimum', because we don't want printers to stall.
    for (auto& path : paths)
    {
        const double nominal_width_for_path = static_cast<double>(path.config->getLineWidth());
        if (path.width_factor <= 0.0 || nominal_width_for_path <= 0.0 || path.config->isTravelPath() || path.config->isBridgePath())
        {
            continue;
        }
        const double line_width_for_path = path.width_factor * nominal_width_for_path;
        path.speed_back_pressure_factor = std::max(epsilon_speed_factor, 1.0 + (nominal_width_for_path / line_width_for_path - 1.0) * back_pressure_compensation);
    }
}

GCodePath* LayerPlan::getLatestPathWithConfig(const GCodePathConfig& config, SpaceFillType space_fill_type, const Ratio flow, const Ratio width_factor, bool spiralize, const Ratio speed_factor)
{
    std::vector<GCodePath>& paths = extruder_plans.back().paths;
    if
    (
        paths.size() > 0 &&
        paths.back().config == &config &&
        ! paths.back().done &&
        paths.back().flow == flow &&
        paths.back().width_factor == width_factor &&
        paths.back().speed_factor == speed_factor &&
        paths.back().mesh == current_mesh
    ) // spiralize can only change when a travel path is in between
    {
        return &paths.back();
    }
    paths.emplace_back(config, current_mesh, space_fill_type, flow, width_factor, spiralize, speed_factor);
    GCodePath* ret = &paths.back();
    ret->skip_agressive_merge_hint = mode_skip_agressive_merge;
    return ret;
}

const Polygons* LayerPlan::getCombBoundaryInside() const
{
    return &comb_boundary_preferred;
}

void LayerPlan::forceNewPathStart()
{
    std::vector<GCodePath>& paths = extruder_plans.back().paths;
    if (paths.size() > 0)
        paths[paths.size() - 1].done = true;
}

LayerPlan::LayerPlan
(
    const SliceDataStorage& storage,
    LayerIndex layer_nr,
    coord_t z,
    coord_t layer_thickness,
    size_t start_extruder,
    const std::vector<FanSpeedLayerTimeSettings>& fan_speed_layer_time_settings_per_extruder,
    coord_t comb_boundary_offset,
    coord_t comb_move_inside_distance,
    coord_t travel_avoid_distance
) :
    configs_storage(storage, layer_nr, layer_thickness),
    z(z),
    final_travel_z(z),
    mode_skip_agressive_merge(false),
    storage(storage),
    layer_nr(layer_nr),
    is_initial_layer(layer_nr == 0 - static_cast<LayerIndex>(Raft::getTotalExtraLayers())),
    is_raft_layer(layer_nr < 0 - static_cast<LayerIndex>(Raft::getFillerLayerCount())),
    layer_thickness(layer_thickness),
    has_prime_tower_planned_per_extruder(Application::getInstance().current_slice->scene.extruders.size(), false),
    current_mesh(nullptr),
    last_extruder_previous_layer(start_extruder),
    last_planned_extruder(&Application::getInstance().current_slice->scene.extruders[start_extruder]),
    first_travel_destination_is_inside(false), // set properly when addTravel is called for the first time (otherwise not set properly)
    comb_boundary_minimum(computeCombBoundary(CombBoundary::MINIMUM)),
    comb_boundary_preferred(computeCombBoundary(CombBoundary::PREFERRED)),
    comb_move_inside_distance(comb_move_inside_distance),
    fan_speed_layer_time_settings_per_extruder(fan_speed_layer_time_settings_per_extruder)
{
    size_t current_extruder = start_extruder;
    was_inside = true; // not used, because the first travel move is bogus
    is_inside = false; // assumes the next move will not be to inside a layer part (overwritten just before going into a layer part)
    if (Application::getInstance().current_slice->scene.current_mesh_group->settings.get<CombingMode>("retraction_combing") != CombingMode::OFF)
    {
        comb = new Comb(storage, layer_nr, comb_boundary_minimum, comb_boundary_preferred, comb_boundary_offset, travel_avoid_distance, comb_move_inside_distance);
    }
    else
    {
        comb = nullptr;
    }
    for (const ExtruderTrain& extruder : Application::getInstance().current_slice->scene.extruders)
    {
        layer_start_pos_per_extruder.emplace_back(extruder.settings.get<coord_t>("layer_start_x"), extruder.settings.get<coord_t>("layer_start_y"));
    }
    extruder_plans.reserve(Application::getInstance().current_slice->scene.extruders.size());
    extruder_plans.emplace_back(current_extruder, layer_nr, is_initial_layer, is_raft_layer, layer_thickness, fan_speed_layer_time_settings_per_extruder[current_extruder], storage.retraction_wipe_config_per_extruder[current_extruder].retraction_config);

    for (size_t extruder_nr = 0; extruder_nr < Application::getInstance().current_slice->scene.extruders.size(); extruder_nr++)
    { // Skirt and brim.
        skirt_brim_is_processed[extruder_nr] = false;
    }
}

LayerPlan::~LayerPlan()
{
    if (comb)
        delete comb;
}

ExtruderTrain* LayerPlan::getLastPlannedExtruderTrain()
{
    return last_planned_extruder;
}

Polygons LayerPlan::computeCombBoundary(const CombBoundary boundary_type)
{
    Polygons comb_boundary;
    const CombingMode mesh_combing_mode = Application::getInstance().current_slice->scene.current_mesh_group->settings.get<CombingMode>("retraction_combing");
    if (mesh_combing_mode != CombingMode::OFF && (layer_nr >= 0 || mesh_combing_mode != CombingMode::NO_SKIN))
    {
        if (layer_nr < 0)
        {
            comb_boundary = storage.raftOutline.offset(MM2INT(0.1));
        }
        else
        {
            for (const SliceMeshStorage& mesh : storage.meshes)
            {
                const SliceLayer& layer = mesh.layers[static_cast<size_t>(layer_nr)];
                // don't process infill_mesh or anti_overhang_mesh
                if (mesh.settings.get<bool>("infill_mesh") && mesh.settings.get<bool>("anti_overhang_mesh"))
                {
                    continue;
                }
                coord_t offset;
                switch (boundary_type)
                {
                case CombBoundary::MINIMUM:
                    offset = -mesh.settings.get<coord_t>("machine_nozzle_size") / 2 - 0.1 - mesh.settings.get<coord_t>("wall_line_width_0") / 2;
                    break;
                case CombBoundary::PREFERRED:
                    offset = -mesh.settings.get<coord_t>("machine_nozzle_size") * 3 / 2 - mesh.settings.get<coord_t>("wall_line_width_0") / 2;
                    break;
                default:
                    offset = 0;
                    spdlog::warn("Unknown combing boundary type. Did you forget to configure the comb offset for a new boundary type?");
                    break;
                }

                const CombingMode combing_mode = mesh.settings.get<CombingMode>("retraction_combing");
                for (const SliceLayerPart& part : layer.parts)
                {
                    if (combing_mode == CombingMode::ALL) // Add the increased outline offset (skin, infill and part of the inner walls)
                    {
                        comb_boundary.add(part.outline.offset(offset));
                    }
                    else if (combing_mode == CombingMode::NO_SKIN) // Add the increased outline offset, subtract skin (infill and part of the inner walls)
                    {
                        comb_boundary.add(part.outline.offset(offset).difference(part.inner_area.difference(part.infill_area)));
                    }
                    else if (combing_mode == CombingMode::NO_OUTER_SURFACES)
                    {
                        Polygons top_and_bottom_most_fill;
                        for (const SliceLayerPart& part : layer.parts)
                        {
                            for (const SkinPart& skin_part : part.skin_parts)
                            {
                                top_and_bottom_most_fill.add(skin_part.top_most_surface_fill);
                                top_and_bottom_most_fill.add(skin_part.bottom_most_surface_fill);
                            }
                        }
                        comb_boundary.add(part.outline.offset(offset).difference(top_and_bottom_most_fill));
                    }
                    else if (combing_mode == CombingMode::INFILL) // Add the infill (infill only)
                    {
                        comb_boundary.add(part.infill_area);
                    }
                }
            }
        }
    }
    return comb_boundary;
}

void LayerPlan::setIsInside(bool _is_inside)
{
    is_inside = _is_inside;
}

bool LayerPlan::setExtruder(const size_t extruder_nr)
{
    if (extruder_nr == getExtruder())
    {
        return false;
    }
    setIsInside(false);
    { // handle end position of the prev extruder
        ExtruderTrain* extruder = getLastPlannedExtruderTrain();
        const bool end_pos_absolute = extruder->settings.get<bool>("machine_extruder_end_pos_abs");
        Point end_pos(extruder->settings.get<coord_t>("machine_extruder_end_pos_x"), extruder->settings.get<coord_t>("machine_extruder_end_pos_y"));
        if (! end_pos_absolute)
        {
            end_pos += getLastPlannedPositionOrStartingPosition();
        }
        else
        {
            const Point extruder_offset(extruder->settings.get<coord_t>("machine_nozzle_offset_x"), extruder->settings.get<coord_t>("machine_nozzle_offset_y"));
            end_pos += extruder_offset; // absolute end pos is given as a head position
        }
        if (end_pos_absolute || last_planned_position)
        {
            addTravel(end_pos); //  + extruder_offset cause it
        }
    }
    if (extruder_plans.back().paths.empty() && extruder_plans.back().inserts.empty())
    { // first extruder plan in a layer might be empty, cause it is made with the last extruder planned in the previous layer
        extruder_plans.back().extruder_nr = extruder_nr;
    }
    extruder_plans.emplace_back(extruder_nr, layer_nr, is_initial_layer, is_raft_layer, layer_thickness, fan_speed_layer_time_settings_per_extruder[extruder_nr], storage.retraction_wipe_config_per_extruder[extruder_nr].retraction_config);
    assert(extruder_plans.size() <= Application::getInstance().current_slice->scene.extruders.size() && "Never use the same extruder twice on one layer!");
    last_planned_extruder = &Application::getInstance().current_slice->scene.extruders[extruder_nr];

    { // handle starting pos of the new extruder
        ExtruderTrain* extruder = getLastPlannedExtruderTrain();
        const bool start_pos_absolute = extruder->settings.get<bool>("machine_extruder_start_pos_abs");
        Point start_pos(extruder->settings.get<coord_t>("machine_extruder_start_pos_x"), extruder->settings.get<coord_t>("machine_extruder_start_pos_y"));
        if (! start_pos_absolute)
        {
            start_pos += getLastPlannedPositionOrStartingPosition();
        }
        else
        {
            Point extruder_offset(extruder->settings.get<coord_t>("machine_nozzle_offset_x"), extruder->settings.get<coord_t>("machine_nozzle_offset_y"));
            start_pos += extruder_offset; // absolute start pos is given as a head position
        }
        if (start_pos_absolute || last_planned_position)
        {
            last_planned_position = start_pos;
        }
    }
    return true;
}
void LayerPlan::setMesh(const SliceMeshStorage* mesh)
{
    current_mesh = mesh;
}

void LayerPlan::moveInsideCombBoundary(const coord_t distance, const std::optional<SliceLayerPart>& part)
{
    constexpr coord_t max_dist2 = MM2INT(2.0) * MM2INT(2.0); // if we are further than this distance, we conclude we are not inside even though we thought we were.
    // this function is to be used to move from the boundary of a part to inside the part
    Point p = getLastPlannedPositionOrStartingPosition(); // copy, since we are going to move p
    if (PolygonUtils::moveInside(comb_boundary_preferred, p, distance, max_dist2) != NO_INDEX)
    {
        // Move inside again, so we move out of tight 90deg corners
        PolygonUtils::moveInside(comb_boundary_preferred, p, distance, max_dist2);
        if (comb_boundary_preferred.inside(p) && (part == std::nullopt || part->outline.inside(p)))
        {
            addTravel_simple(p);
            // Make sure the that any retraction happens after this move, not before it by starting a new move path.
            forceNewPathStart();
        }
    }
}

bool LayerPlan::getPrimeTowerIsPlanned(unsigned int extruder_nr) const
{
    return has_prime_tower_planned_per_extruder[extruder_nr];
}

void LayerPlan::setPrimeTowerIsPlanned(unsigned int extruder_nr)
{
    has_prime_tower_planned_per_extruder[extruder_nr] = true;
}

std::optional<std::pair<Point, bool>> LayerPlan::getFirstTravelDestinationState() const
{
    std::optional<std::pair<Point, bool>> ret;
    if (first_travel_destination)
    {
        ret = std::make_pair(*first_travel_destination, first_travel_destination_is_inside);
    }
    return ret;
}

GCodePath& LayerPlan::addTravel(const Point p, const bool force_retract)
{
    const GCodePathConfig& travel_config = configs_storage.travel_config_per_extruder[getExtruder()];

    const RetractionConfig& retraction_config = current_mesh ? current_mesh->retraction_wipe_config.retraction_config : storage.retraction_wipe_config_per_extruder[getExtruder()].retraction_config;

    GCodePath* path = getLatestPathWithConfig(travel_config, SpaceFillType::None);

    bool combed = false;

    const ExtruderTrain* extruder = getLastPlannedExtruderTrain();
    const Settings& mesh_or_extruder_settings = current_mesh ? current_mesh->settings : extruder->settings;


    const bool is_first_travel_of_extruder_after_switch = extruder_plans.back().paths.size() == 1 && (extruder_plans.size() > 1 || last_extruder_previous_layer != getExtruder());
    bool bypass_combing = is_first_travel_of_extruder_after_switch && mesh_or_extruder_settings.get<bool>("retraction_hop_after_extruder_switch");

    const bool is_first_travel_of_layer = ! static_cast<bool>(last_planned_position);
    const bool retraction_enable = mesh_or_extruder_settings.get<bool>("retraction_enable");
    if (is_first_travel_of_layer)
    {
        bypass_combing = true; // first travel move is bogus; it is added after this and the previous layer have been planned in LayerPlanBuffer::addConnectingTravelMove
        first_travel_destination = p;
        first_travel_destination_is_inside = is_inside;
        if (layer_nr == 0 && retraction_enable && mesh_or_extruder_settings.get<bool>("retraction_hop_enabled"))
        {
            path->retract = true;
            path->perform_z_hop = true;
        }
        forceNewPathStart(); // force a new travel path after this first bogus move
    }
    else if (force_retract && last_planned_position && ! shorterThen(*last_planned_position - p, retraction_config.retraction_min_travel_distance))
    {
        // path is not shorter than min travel distance, force a retraction
        path->retract = true;
        if (comb == nullptr)
        {
            path->perform_z_hop = mesh_or_extruder_settings.get<bool>("retraction_hop_enabled");
        }
    }

    if (comb != nullptr && ! bypass_combing)
    {
        CombPaths combPaths;

        // Divide by 2 to get the radius
        // Multiply by 2 because if two lines start and end points places very close then will be applied combing with retractions. (Ex: for brim)
        const coord_t max_distance_ignored = mesh_or_extruder_settings.get<coord_t>("machine_nozzle_tip_outer_diameter") / 2 * 2;

        bool unretract_before_last_travel_move = false; // Decided when calculating the combing
        const bool perform_z_hops = mesh_or_extruder_settings.get<bool>("retraction_hop_enabled");
        const bool perform_z_hops_only_when_collides = mesh_or_extruder_settings.get<bool>("retraction_hop_only_when_collides");
        combed =
            comb->calc
            (
                perform_z_hops,
                perform_z_hops_only_when_collides,
                *extruder,
                *last_planned_position,
                p,
                combPaths,
                was_inside,
                is_inside,
                max_distance_ignored,
                unretract_before_last_travel_move
            );
        if (combed)
        {
            bool retract = path->retract || (combPaths.size() > 1 && retraction_enable);
            if (! retract)
            { // check whether we want to retract
                if (combPaths.throughAir)
                {
                    retract = retraction_enable;
                }
                else
                {
                    for (CombPath& combPath : combPaths)
                    { // retract when path moves through a boundary
                        if (combPath.cross_boundary)
                        {
                            retract = retraction_enable;
                            break;
                        }
                    }
                }
                if (combPaths.size() == 1)
                {
                    CombPath comb_path = combPaths[0];
                    if
                    (
                        mesh_or_extruder_settings.get<bool>("limit_support_retractions") &&
                        combPaths.throughAir &&
                        ! comb_path.cross_boundary &&
                        comb_path.size() == 2 &&
                        comb_path[0] == *last_planned_position && comb_path[1] == p
                    )
                    { // limit the retractions from support to support, which didn't cross anything
                        retract = false;
                    }
                }
            }

            const coord_t maximum_travel_resolution = mesh_or_extruder_settings.get<coord_t>("meshfix_maximum_travel_resolution");
            coord_t distance = 0;
            Point last_point((last_planned_position) ? *last_planned_position : Point(0, 0));
            for (CombPath& combPath : combPaths)
            { // add all comb paths (don't do anything special for paths which are moving through air)
                if (combPath.empty())
                {
                    continue;
                }
                for (Point& comb_point : combPath)
                {
                    if (path->points.empty() || vSize2(path->points.back() - comb_point) > maximum_travel_resolution * maximum_travel_resolution)
                    {
                        path->points.push_back(comb_point);
                        distance += vSize(last_point - comb_point);
                        last_point = comb_point;
                    }
                }
                distance += vSize(last_point - p);
                const coord_t retract_threshold = mesh_or_extruder_settings.get<coord_t>("retraction_combing_max_distance");
                path->retract = retract || (retract_threshold > 0 && distance > retract_threshold && retraction_enable);
                // don't perform a z-hop
            }
            // Whether to unretract before the last travel move of the travel path, which comes before the wall to be printed.
            // This should be true when traveling towards an outer wall to make sure that the unretraction will happen before the
            // last travel move BEFORE going to that wall. This way, the nozzle doesn't sit still on top of the outer wall's
            // path while it is unretracting, avoiding possible blips.
            path->unretract_before_last_travel_move = path->retract && unretract_before_last_travel_move;
        }
    }

    // CURA-6675:
    // Retraction Minimal Travel Distance should work for all travel moves. If the travel move is shorter than the
    // Retraction Minimal Travel Distance, retraction should be disabled.
    if (! is_first_travel_of_layer && last_planned_position && shorterThen(*last_planned_position - p, retraction_config.retraction_min_travel_distance))
    {
        path->retract = false;
        path->perform_z_hop = false;
    }

    // no combing? retract only when path is not shorter than minimum travel distance
    if (! combed && ! is_first_travel_of_layer && last_planned_position && ! shorterThen(*last_planned_position - p, retraction_config.retraction_min_travel_distance))
    {
        if (was_inside) // when the previous location was from printing something which is considered inside (not support or prime tower etc)
        { // then move inside the printed part, so that we don't ooze on the outer wall while retraction, but on the inside of the print.
            assert (extruder != nullptr);
            coord_t innermost_wall_line_width = mesh_or_extruder_settings.get<coord_t>((mesh_or_extruder_settings.get<size_t>("wall_line_count") > 1) ? "wall_line_width_x" : "wall_line_width_0");
            if (layer_nr == 0)
            {
                innermost_wall_line_width *= mesh_or_extruder_settings.get<Ratio>("initial_layer_line_width_factor");
            }
            moveInsideCombBoundary(innermost_wall_line_width);
        }
        path->retract = retraction_enable;
        path->perform_z_hop = retraction_enable && mesh_or_extruder_settings.get<bool>("retraction_hop_enabled");
    }

    // must start new travel path as retraction can be enabled or not depending on path length, etc.
    forceNewPathStart();

    GCodePath& ret = addTravel_simple(p, path);
    was_inside = is_inside;
    return ret;
}

GCodePath& LayerPlan::addTravel_simple(Point p, GCodePath* path)
{
    bool is_first_travel_of_layer = ! static_cast<bool>(last_planned_position);
    if (is_first_travel_of_layer)
    { // spiralize calls addTravel_simple directly as the first travel move in a layer
        first_travel_destination = p;
        first_travel_destination_is_inside = is_inside;
    }
    if (path == nullptr)
    {
        path = getLatestPathWithConfig(configs_storage.travel_config_per_extruder[getExtruder()], SpaceFillType::None);
    }
    path->points.push_back(p);
    last_planned_position = p;
    return *path;
}

void LayerPlan::planPrime(const float& prime_blob_wipe_length)
{
    forceNewPathStart();
    GCodePath& prime_travel = addTravel_simple(getLastPlannedPositionOrStartingPosition() + Point(0, MM2INT(prime_blob_wipe_length)));
    prime_travel.retract = false;
    prime_travel.perform_z_hop = false;
    prime_travel.perform_prime = true;
    forceNewPathStart();
}

void LayerPlan::addExtrusionMove(Point p, const GCodePathConfig& config, SpaceFillType space_fill_type, const Ratio& flow, const Ratio width_factor, bool spiralize, Ratio speed_factor, double fan_speed)
{
    GCodePath* path = getLatestPathWithConfig(config, space_fill_type, flow, width_factor, spiralize, speed_factor);
    path->points.push_back(p);
    path->setFanSpeed(fan_speed);
    if (! static_cast<bool>(first_extrusion_acc_jerk))
    {
        first_extrusion_acc_jerk = std::make_pair(path->config->getAcceleration(), path->config->getJerk());
    }
    last_planned_position = p;
}

void LayerPlan::addPolygon(ConstPolygonRef polygon, int start_idx, const bool backwards, const GCodePathConfig& config, coord_t wall_0_wipe_dist, bool spiralize, const Ratio& flow_ratio, bool always_retract)
{
    constexpr Ratio width_ratio = 1.0_r; // Not printed with variable line width.
    Point p0 = polygon[start_idx];
    addTravel(p0, always_retract);
    const int direction = backwards ? -1 : 1;
    for (size_t point_idx = 1; point_idx < polygon.size(); point_idx++)
    {
        Point p1 = polygon[(start_idx + point_idx * direction + polygon.size()) % polygon.size()];
        addExtrusionMove(p1, config, SpaceFillType::Polygons, flow_ratio, width_ratio, spiralize);
        p0 = p1;
    }
    if (polygon.size() > 2)
    {
        const Point& p1 = polygon[start_idx];
        addExtrusionMove(p1, config, SpaceFillType::Polygons, flow_ratio, width_ratio, spiralize);

        if (wall_0_wipe_dist > 0)
        { // apply outer wall wipe
            p0 = polygon[start_idx];
            int distance_traversed = 0;
            for (size_t point_idx = 1;; point_idx++)
            {
                Point p1 = polygon[(start_idx + point_idx * direction + polygon.size()) % polygon.size()];
                int p0p1_dist = vSize(p1 - p0);
                if (distance_traversed + p0p1_dist >= wall_0_wipe_dist)
                {
                    Point vector = p1 - p0;
                    Point half_way = p0 + normal(vector, wall_0_wipe_dist - distance_traversed);
                    addTravel_simple(half_way);
                    break;
                }
                else
                {
                    addTravel_simple(p1);
                    distance_traversed += p0p1_dist;
                }
                p0 = p1;
            }
            forceNewPathStart();
        }
    }
    else
    {
        spdlog::warn("line added as polygon! (LayerPlan)");
    }
}

void LayerPlan::addPolygonsByOptimizer(const Polygons& polygons,
                                       const GCodePathConfig& config,
                                       const ZSeamConfig& z_seam_config,
                                       coord_t wall_0_wipe_dist,
                                       bool spiralize,
                                       const Ratio flow_ratio,
                                       bool always_retract,
                                       bool reverse_order,
                                       const std::optional<Point> start_near_location)
{
    if (polygons.empty())
    {
        return;
    }
    PathOrderOptimizer<ConstPolygonPointer> orderOptimizer(start_near_location ? start_near_location.value() : getLastPlannedPositionOrStartingPosition(), z_seam_config);
    for (size_t poly_idx = 0; poly_idx < polygons.size(); poly_idx++)
    {
        orderOptimizer.addPolygon(polygons[poly_idx]);
    }
    orderOptimizer.optimize();

    if (! reverse_order)
    {
        for (const PathOrderPath<ConstPolygonPointer>& path : orderOptimizer.paths)
        {
            addPolygon(*path.vertices, path.start_vertex, path.backwards, config, wall_0_wipe_dist, spiralize, flow_ratio, always_retract);
        }
    }
    else
    {
        for (int index = orderOptimizer.paths.size() - 1; index >= 0; --index)
        {
            const PathOrderPath<ConstPolygonPointer>& path = orderOptimizer.paths[index];
            addPolygon(**path.vertices, path.start_vertex, path.backwards, config, wall_0_wipe_dist, spiralize, flow_ratio, always_retract);
        }
    }
}

static constexpr float max_non_bridge_line_volume = MM2INT(100); // limit to accumulated "volume" of non-bridge lines which is proportional to distance x extrusion rate

void LayerPlan::addWallLine(const Point& p0,
                            const Point& p1,
                            const Settings& settings,
                            const GCodePathConfig& non_bridge_config,
                            const GCodePathConfig& bridge_config,
                            float flow,
                            const Ratio width_factor,
                            float& non_bridge_line_volume,
                            Ratio speed_factor,
                            double distance_to_bridge_start)
{
    const coord_t min_line_len = 5; // we ignore lines less than 5um long
    const double acceleration_segment_len = MM2INT(1); // accelerate using segments of this length
    const double acceleration_factor = 0.75; // must be < 1, the larger the value, the slower the acceleration
    const bool spiralize = false;

    const coord_t min_bridge_line_len = settings.get<coord_t>("bridge_wall_min_length");
    const Ratio bridge_wall_coast = settings.get<Ratio>("bridge_wall_coast");
    const Ratio overhang_speed_factor = settings.get<Ratio>("wall_overhang_speed_factor");

    Point cur_point = p0;

    // helper function to add a single non-bridge line

    // If the line precedes a bridge line, it may be coasted to reduce the nozzle pressure before the bridge is reached

    // alternatively, if the line follows a bridge line, it may be segmented and the print speed gradually increased to reduce under-extrusion

    auto addNonBridgeLine = [&](const Point& line_end)
    {
        coord_t distance_to_line_end = vSize(cur_point - line_end);

        while (distance_to_line_end > min_line_len)
        {
            // if we are accelerating after a bridge line, the segment length is less than the whole line length
            Point segment_end = (speed_factor == 1 || distance_to_line_end < acceleration_segment_len) ? line_end : cur_point + (line_end - cur_point) * acceleration_segment_len / distance_to_line_end;

            // flow required for the next line segment - when accelerating after a bridge segment, the flow is increased in inverse proportion to the speed_factor
            // so the slower the feedrate, the greater the flow - the idea is to get the extruder back to normal pressure as quickly as possible
            const float segment_flow = (speed_factor < 1) ? flow * (1 / speed_factor) : flow;

            // if a bridge is present in this wall, this particular segment may need to be partially or wholely coasted
            if (distance_to_bridge_start > 0)
            {
                // speed_flow_factor approximates how the extrusion rate alters between the non-bridge wall line and the following bridge wall line
                // if the extrusion rates are the same, its value will be 1, if the bridge config extrusion rate is < the non-bridge config extrusion rate, the value is < 1

                const Ratio speed_flow_factor((bridge_config.getSpeed() * bridge_config.getFlowRatio()) / (non_bridge_config.getSpeed() * non_bridge_config.getFlowRatio()));

                // coast distance is proportional to distance, speed and flow of non-bridge segments just printed and is throttled by speed_flow_factor
                const double coast_dist = std::min(non_bridge_line_volume, max_non_bridge_line_volume) * (1 - speed_flow_factor) * bridge_wall_coast / 40;

                if ((distance_to_bridge_start - distance_to_line_end) <= coast_dist)
                {
                    // coast takes precedence over acceleration
                    segment_end = line_end;
                }

                const coord_t len = vSize(cur_point - segment_end);
                if (coast_dist > 0 && ((distance_to_bridge_start - len) <= coast_dist))
                {
                    if ((len - coast_dist) > min_line_len)
                    {
                        // segment is longer than coast distance so extrude using non-bridge config to start of coast
                        addExtrusionMove(segment_end + coast_dist * (cur_point - segment_end) / len, non_bridge_config, SpaceFillType::Polygons, segment_flow, width_factor, spiralize, speed_factor);
                    }
                    // then coast to start of bridge segment
                    constexpr Ratio flow = 0.0_r; // Coasting has no flow rate.
                    addExtrusionMove(segment_end, non_bridge_config, SpaceFillType::Polygons, flow, width_factor, spiralize, speed_factor);
                }
                else
                {
                    // no coasting required, just normal segment using non-bridge config
                    addExtrusionMove(segment_end,
                                     non_bridge_config,
                                     SpaceFillType::Polygons,
                                     segment_flow,
                                     width_factor,
                                     spiralize,
                                     (overhang_mask.empty() || (! overhang_mask.inside(p0, true) && ! overhang_mask.inside(p1, true))) ? speed_factor : overhang_speed_factor);
                }

                distance_to_bridge_start -= len;
            }
            else
            {
                // no coasting required, just normal segment using non-bridge config
                addExtrusionMove(segment_end,
                                 non_bridge_config,
                                 SpaceFillType::Polygons,
                                 segment_flow,
                                 width_factor,
                                 spiralize,
                                 (overhang_mask.empty() || (! overhang_mask.inside(p0, true) && ! overhang_mask.inside(p1, true))) ? speed_factor : overhang_speed_factor);
            }
            non_bridge_line_volume += vSize(cur_point - segment_end) * segment_flow * width_factor * speed_factor * non_bridge_config.getSpeed();
            cur_point = segment_end;
            speed_factor = 1 - (1 - speed_factor) * acceleration_factor;
            if (speed_factor >= 0.9)
            {
                speed_factor = 1;
            }
            distance_to_line_end = vSize(cur_point - line_end);
        }
    };

    if (bridge_wall_mask.empty())
    {
        // no bridges required
        addExtrusionMove(p1, non_bridge_config, SpaceFillType::Polygons, flow, width_factor, spiralize, (overhang_mask.empty() || (! overhang_mask.inside(p0, true) && ! overhang_mask.inside(p1, true))) ? 1.0_r : overhang_speed_factor);
    }
    else
    {
        // bridges may be required
        if (PolygonUtils::polygonCollidesWithLineSegment(bridge_wall_mask, p0, p1))
        {
            // the line crosses the boundary between supported and non-supported regions so one or more bridges are required

            // determine which segments of the line are bridges

            Polygons line_polys;
            line_polys.addLine(p0, p1);
            constexpr bool restitch = false; // only a single line doesn't need stitching
            line_polys = bridge_wall_mask.intersectionPolyLines(line_polys, restitch);

            // line_polys now contains the wall lines that need to be printed using bridge_config

            while (line_polys.size() > 0)
            {
                // find the bridge line segment that's nearest to the current point
                int nearest = 0;
                float smallest_dist2 = vSize2f(cur_point - line_polys[0][0]);
                for (unsigned i = 1; i < line_polys.size(); ++i)
                {
                    float dist2 = vSize2f(cur_point - line_polys[i][0]);
                    if (dist2 < smallest_dist2)
                    {
                        nearest = i;
                        smallest_dist2 = dist2;
                    }
                }
                ConstPolygonRef bridge = line_polys[nearest];

                // set b0 to the nearest vertex and b1 the furthest
                Point b0 = bridge[0];
                Point b1 = bridge[1];

                if (vSize2f(cur_point - b1) < vSize2f(cur_point - b0))
                {
                    // swap vertex order
                    b0 = bridge[1];
                    b1 = bridge[0];
                }

                // extrude using non_bridge_config to the start of the next bridge segment

                addNonBridgeLine(b0);

                const double bridge_line_len = vSize(b1 - cur_point);

                if (bridge_line_len >= min_bridge_line_len)
                {
                    // extrude using bridge_config to the end of the next bridge segment

                    if (bridge_line_len > min_line_len)
                    {
                        addExtrusionMove(b1, bridge_config, SpaceFillType::Polygons, flow, width_factor);
                        non_bridge_line_volume = 0;
                        cur_point = b1;
                        // after a bridge segment, start slow and accelerate to avoid under-extrusion due to extruder lag
                        speed_factor = std::max(std::min(Ratio(bridge_config.getSpeed() / non_bridge_config.getSpeed()), 1.0_r), 0.5_r);
                    }
                }
                else
                {
                    // treat the short bridge line just like a normal line

                    addNonBridgeLine(b1);
                }

                // finished with this segment
                line_polys.remove(nearest);
            }

            // if we haven't yet reached p1, fill the gap with non_bridge_config line
            addNonBridgeLine(p1);
        }
        else if (bridge_wall_mask.inside(p0, true) && vSize(p0 - p1) >= min_bridge_line_len)
        {
            // both p0 and p1 must be above air (the result will be ugly!)
            addExtrusionMove(p1, bridge_config, SpaceFillType::Polygons, flow, width_factor);
            non_bridge_line_volume = 0;
        }
        else
        {
            // no part of the line is above air or the line is too short to print as a bridge line
            addNonBridgeLine(p1);
        }
    }
}

void LayerPlan::addWall(ConstPolygonRef wall, int start_idx, const Settings& settings, const GCodePathConfig& non_bridge_config, const GCodePathConfig& bridge_config, coord_t wall_0_wipe_dist, float flow_ratio, bool always_retract)
{
    // TODO: Deprecated in favor of ExtrusionJunction version below.
    if (wall.size() < 3)
    {
        spdlog::warn("Point, or line added as (polygon) wall sequence! (LayerPlan)");
    }

    constexpr size_t dummy_perimeter_id = 0; // <-- Here, don't care about which perimeter any more.
    const coord_t nominal_line_width = non_bridge_config.getLineWidth(); // <-- The line width which it's 'supposed to' be will be used to adjust the flow ratio each time, this'll give a flow-ratio-multiplier of 1.

    ExtrusionLine ewall;
    std::for_each(wall.begin(), wall.end(), [&dummy_perimeter_id, &nominal_line_width, &ewall](const Point& p) { ewall.emplace_back(p, nominal_line_width, dummy_perimeter_id); });
    ewall.emplace_back(*wall.begin(), nominal_line_width, dummy_perimeter_id);
    constexpr bool is_closed = true;
    constexpr bool is_reversed = false;
    constexpr bool is_linked_path = false;
    addWall(ewall, start_idx, settings, non_bridge_config, bridge_config, wall_0_wipe_dist, flow_ratio, always_retract, is_closed, is_reversed, is_linked_path);
}

void LayerPlan::addWall(const ExtrusionLine& wall,
                        int start_idx,
                        const Settings& settings,
                        const GCodePathConfig& non_bridge_config,
                        const GCodePathConfig& bridge_config,
                        coord_t wall_0_wipe_dist,
                        float flow_ratio,
                        bool always_retract,
                        const bool is_closed,
                        const bool is_reversed,
                        const bool is_linked_path)
{
    if (wall.empty())
    {
        return;
    }
    if (is_closed)
    {
        // make sure wall start point is not above air!
        start_idx = locateFirstSupportedVertex(wall, start_idx);
    }

    float non_bridge_line_volume = max_non_bridge_line_volume; // assume extruder is fully pressurised before first non-bridge line is output
    double speed_factor = 1.0; // start first line at normal speed
    coord_t distance_to_bridge_start = 0; // will be updated before each line is processed

    const coord_t min_bridge_line_len = settings.get<coord_t>("bridge_wall_min_length");

    const Ratio nominal_line_width_multiplier = 1.0 / Ratio(non_bridge_config.getLineWidth()); // we multiply the flow with the actual wanted line width (for that junction), and then multiply with this

    // helper function to calculate the distance from the start of the current wall line to the first bridge segment

    auto computeDistanceToBridgeStart = [&](unsigned current_index)
    {
        distance_to_bridge_start = 0;

        if (! bridge_wall_mask.empty())
        {
            // there is air below the part so iterate through the lines that have not yet been output accumulating the total distance to the first bridge segment
            for (unsigned point_idx = current_index; point_idx < wall.size(); ++point_idx)
            {
                const ExtrusionJunction& p0 = wall[point_idx];
                const ExtrusionJunction& p1 = wall[(point_idx + 1) % wall.size()];

                if (PolygonUtils::polygonCollidesWithLineSegment(bridge_wall_mask, p0.p, p1.p))
                {
                    // the line crosses the boundary between supported and non-supported regions so it will contain one or more bridge segments

                    // determine which segments of the line are bridges

                    Polygons line_polys;
                    line_polys.addLine(p0.p, p1.p);
                    constexpr bool restitch = false; // only a single line doesn't need stitching
                    line_polys = bridge_wall_mask.intersectionPolyLines(line_polys, restitch);

                    while (line_polys.size() > 0)
                    {
                        // find the bridge line segment that's nearest to p0
                        int nearest = 0;
                        float smallest_dist2 = vSize2f(p0.p - line_polys[0][0]);
                        for (unsigned i = 1; i < line_polys.size(); ++i)
                        {
                            float dist2 = vSize2f(p0.p - line_polys[i][0]);
                            if (dist2 < smallest_dist2)
                            {
                                nearest = i;
                                smallest_dist2 = dist2;
                            }
                        }
                        ConstPolygonRef bridge = line_polys[nearest];

                        // set b0 to the nearest vertex and b1 the furthest
                        Point b0 = bridge[0];
                        Point b1 = bridge[1];

                        if (vSize2f(p0.p - b1) < vSize2f(p0.p - b0))
                        {
                            // swap vertex order
                            b0 = bridge[1];
                            b1 = bridge[0];
                        }

                        distance_to_bridge_start += vSize(b0 - p0.p);

                        const double bridge_line_len = vSize(b1 - b0);

                        if (bridge_line_len >= min_bridge_line_len)
                        {
                            // job done, we have found the first bridge line
                            return;
                        }

                        distance_to_bridge_start += bridge_line_len;

                        // finished with this segment
                        line_polys.remove(nearest);
                    }
                }
                else if (! bridge_wall_mask.inside(p0.p, true))
                {
                    // none of the line is over air
                    distance_to_bridge_start += vSize(p1.p - p0.p);
                }
            }

            // we have got all the way to the end of the wall without finding a bridge segment so disable coasting by setting distance_to_bridge_start back to 0

            distance_to_bridge_start = 0;
        }
    };

    bool first_line = true;
    const coord_t small_feature_max_length = settings.get<coord_t>("small_feature_max_length");
    const bool is_small_feature = (small_feature_max_length > 0) && cura::shorterThan(wall, small_feature_max_length);
    Ratio small_feature_speed_factor = settings.get<Ratio>((layer_nr == 0) ? "small_feature_speed_factor_0" : "small_feature_speed_factor");
    const Velocity min_speed = fan_speed_layer_time_settings_per_extruder[getLastPlannedExtruderTrain()->extruder_nr].cool_min_speed;
    small_feature_speed_factor = std::max((double)small_feature_speed_factor, (double)(min_speed / non_bridge_config.getSpeed()));
    const coord_t max_area_deviation = std::max(settings.get<int>("meshfix_maximum_extrusion_area_deviation"), 1); // Square micrometres!
    const coord_t max_resolution = std::max(settings.get<coord_t>("meshfix_maximum_resolution"), coord_t(1));

    ExtrusionJunction p0 = wall[start_idx];

    const int direction = is_reversed ? -1 : 1;
    const size_t max_index = is_closed ? wall.size() + 1 : wall.size();
    for (size_t point_idx = 1; point_idx < max_index; point_idx++)
    {
        const ExtrusionJunction& p1 = wall[(wall.size() + start_idx + point_idx * direction) % wall.size()];

        if (! bridge_wall_mask.empty())
        {
            computeDistanceToBridgeStart((wall.size() + start_idx + point_idx * direction - 1) % wall.size());
        }

        if (first_line)
        {
            addTravel(p0.p, always_retract);
            first_line = false;
        }

        /*
        If the line has variable width, break it up into pieces with the
        following constraints:
        - Each piece must be smaller than the Maximum Resolution setting.
        - The difference between the trapezoidal shape of the line and the
          rectangular shape of the line may not exceed the Maximum Extrusion
          Area Deviation setting, unless required by the first constraint.
        Since breaking up a line segment into N pieces (each with averaged
        width) divides the area deviation by N, we can simply check how many
        pieces we'd want to get low enough deviation, then check if each piece
        is not too short at the end.
        */
        const coord_t delta_line_width = p1.w - p0.w;
        const Point line_vector = p1.p - p0.p;
        const coord_t line_length = vSize(line_vector);
        /*
        Calculate how much the line would deviate from the trapezoidal shape if printed at average width.
        This formula is:
        - Half the length times half the delta width, for the rectangular shape of the deviating side.
        - Half of that because the ideal line width is trapezoidal, making the deviating part triangular.
        - Double of that because the deviation occurs on both sides of the idealised line width.
        This results in delta_line_width / 2 * line_length / 2 / 2 * 2 == delta_line_width * line_length / 4.
        */
        const coord_t line_area_deviation = std::abs(delta_line_width) * line_length / 4;
        const size_t pieces_limit_deviation = round_up_divide(line_area_deviation, max_area_deviation); // How many pieces we'd need to stay beneath the max area deviation.
        const size_t pieces_limit_resolution = line_length / max_resolution; // Round down this time, to not exceed the maximum resolution.
        const size_t pieces = std::max(size_t(1), std::min(pieces_limit_deviation, pieces_limit_resolution)); // Resolution overrides deviation, if resolution is a constraint.
        const coord_t piece_length = round_divide(line_length, pieces);

        for (size_t piece = 0; piece < pieces; ++piece)
        {
            const float average_progress = (float(piece) + 0.5) / pieces; // How far along this line to sample the line width in the middle of this piece.
            const coord_t line_width = p0.w + average_progress * delta_line_width;
            const Point destination = p0.p + normal(line_vector, piece_length * (piece + 1));
            if (is_small_feature)
            {
                constexpr bool spiralize = false;
                addExtrusionMove(destination, non_bridge_config, SpaceFillType::Polygons, flow_ratio, line_width * nominal_line_width_multiplier, spiralize, small_feature_speed_factor);
            }
            else
            {
                const Point origin = p0.p + normal(line_vector, piece_length * piece);
                addWallLine(origin, destination, settings, non_bridge_config, bridge_config, flow_ratio, line_width * nominal_line_width_multiplier, non_bridge_line_volume, speed_factor, distance_to_bridge_start);
            }
        }

        p0 = p1;
    }

    if (wall.size() >= 2)
    {
        if (! bridge_wall_mask.empty())
        {
            computeDistanceToBridgeStart((start_idx + wall.size() - 1) % wall.size());
        }

        if (wall_0_wipe_dist > 0 && ! is_linked_path)
        { // apply outer wall wipe
            p0 = wall[start_idx];
            int distance_traversed = 0;
            for (unsigned int point_idx = 1;; point_idx++)
            {
                if (point_idx > wall.size() && distance_traversed == 0) // Wall has a total circumference of 0. This loop would never end.
                {
                    break; // No wipe if the wall has no circumference.
                }
                ExtrusionJunction p1 = wall[(start_idx + point_idx) % wall.size()];
                int p0p1_dist = vSize(p1 - p0);
                if (distance_traversed + p0p1_dist >= wall_0_wipe_dist)
                {
                    Point vector = p1.p - p0.p;
                    Point half_way = p0.p + normal(vector, wall_0_wipe_dist - distance_traversed);
                    addTravel_simple(half_way);
                    break;
                }
                else
                {
                    addTravel_simple(p1.p);
                    distance_traversed += p0p1_dist;
                }
                p0 = p1;
            }
            forceNewPathStart();
        }
    }
    else
    {
        spdlog::warn("Point added as wall sequence! (LayerPlan)");
    }
}

void LayerPlan::addInfillWall(const ExtrusionLine& wall, const GCodePathConfig& path_config, bool force_retract)
{
    assert(("All empty walls should have been filtered at this stage", ! wall.empty()));
    ExtrusionJunction junction{ *wall.begin() };
    addTravel(junction.p, force_retract);

    for (const auto& junction_n : wall)
    {
        const Ratio width_factor = junction_n.w / Ratio(path_config.getLineWidth());
        constexpr SpaceFillType space_fill_type = SpaceFillType::Polygons;
        constexpr Ratio flow = 1.0_r;
        addExtrusionMove(junction_n.p, path_config, space_fill_type, flow, width_factor);
        junction = junction_n;
    }
}

void LayerPlan::addWalls(const Polygons& walls,
                         const Settings& settings,
                         const GCodePathConfig& non_bridge_config,
                         const GCodePathConfig& bridge_config,
                         const ZSeamConfig& z_seam_config,
                         coord_t wall_0_wipe_dist,
                         float flow_ratio,
                         bool always_retract)
{
    // TODO: Deprecated in favor of ExtrusionJunction version below.
    PathOrderOptimizer<ConstPolygonPointer> orderOptimizer(getLastPlannedPositionOrStartingPosition(), z_seam_config);
    for (size_t poly_idx = 0; poly_idx < walls.size(); poly_idx++)
    {
        orderOptimizer.addPolygon(walls[poly_idx]);
    }
    orderOptimizer.optimize();
    for (const PathOrderPath<ConstPolygonPointer>& path : orderOptimizer.paths)
    {
        addWall(**path.vertices, path.start_vertex, settings, non_bridge_config, bridge_config, wall_0_wipe_dist, flow_ratio, always_retract);
    }
}


void LayerPlan::addLinesByOptimizer(const Polygons& polygons,
                                    const GCodePathConfig& config,
                                    const SpaceFillType space_fill_type,
                                    const bool enable_travel_optimization,
                                    const coord_t wipe_dist,
                                    const Ratio flow_ratio,
                                    const std::optional<Point> near_start_location,
                                    const double fan_speed,
                                    const bool reverse_print_direction,
                                    const std::unordered_set<std::pair<ConstPolygonPointer, ConstPolygonPointer>>& order_requirements)
{
    Polygons boundary;
    if (enable_travel_optimization && ! comb_boundary_minimum.empty())
    {
        // use the combing boundary inflated so that all infill lines are inside the boundary
        int dist = 0;
        if (layer_nr >= 0)
        {
            // determine how much the skin/infill lines overlap the combing boundary
            for (const SliceMeshStorage& mesh : storage.meshes)
            {
                const coord_t overlap = std::max(mesh.settings.get<coord_t>("skin_overlap_mm"), mesh.settings.get<coord_t>("infill_overlap_mm"));
                if (overlap > dist)
                {
                    dist = overlap;
                }
            }
            dist += 100; // ensure boundary is slightly outside all skin/infill lines
        }
        boundary.add(comb_boundary_minimum.offset(dist));
        // simplify boundary to cut down processing time
        boundary = Simplify(MM2INT(0.1), MM2INT(0.1), 0).polygon(boundary);
    }
    constexpr bool detect_loops = true;
    PathOrderOptimizer<ConstPolygonPointer> order_optimizer(near_start_location.value_or(getLastPlannedPositionOrStartingPosition()), ZSeamConfig(), detect_loops, &boundary, reverse_print_direction, order_requirements);
    for (size_t line_idx = 0; line_idx < polygons.size(); line_idx++)
    {
        order_optimizer.addPolyline(polygons[line_idx]);
    }
    order_optimizer.optimize();

    addLinesInGivenOrder(order_optimizer.paths, config, space_fill_type, wipe_dist, flow_ratio, fan_speed);
}


void LayerPlan::addLinesInGivenOrder(const std::vector<PathOrderPath<ConstPolygonPointer>>& paths, const GCodePathConfig& config, const SpaceFillType space_fill_type, const coord_t wipe_dist, const Ratio flow_ratio, const double fan_speed)
{
    coord_t half_line_width = config.getLineWidth() / 2;
    coord_t line_width_2 = half_line_width * half_line_width;
    for (size_t order_idx = 0; order_idx < paths.size(); order_idx++)
    {
        const PathOrderPath<ConstPolygonPointer>& path = paths[order_idx];
        ConstPolygonRef polyline = *path.vertices;
        const size_t start_idx = path.start_vertex;
        assert(start_idx == 0 || start_idx == polyline.size() - 1 || path.is_closed);
        const Point start = polyline[start_idx];

        if (vSize2(getLastPlannedPositionOrStartingPosition() - start) < line_width_2)
        {
            // Instead of doing a small travel that is shorter than the line width (which is generally done at pretty high jerk & move) do a
            // "fake" extrusion move
            constexpr Ratio flow = 0.0_r;
            constexpr Ratio width_factor = 1.0_r;
            constexpr bool spiralize = false;
            constexpr Ratio speed_factor = 1.0_r;
            addExtrusionMove(start, config, space_fill_type, flow, width_factor, spiralize, speed_factor, fan_speed);
        }
        else
        {
            addTravel(start);
        }

        Point p0 = start;
        for (size_t idx = 0; idx < polyline.size(); idx++)
        {
            size_t point_idx;
            if (path.is_closed)
            {
                point_idx = (start_idx + idx + 1) % polyline.size();
            }
            else if (start_idx == 0)
            {
                point_idx = idx;
            }
            else
            {
                assert(start_idx == polyline.size() - 1);
                point_idx = start_idx - idx;
            }
            Point p1 = polyline[point_idx];

            // ignore line segments that are less than 5uM long
            if (vSize2(p1 - p0) >= MINIMUM_SQUARED_LINE_LENGTH)
            {
                constexpr Ratio width_factor = 1.0_r;
                constexpr bool spiralize = false;
                constexpr Ratio speed_factor = 1.0_r;
                addExtrusionMove(p1, config, space_fill_type, flow_ratio, width_factor, spiralize, speed_factor, fan_speed);
                p0 = p1;
            }
        }

        Point p1 = polyline[(start_idx == 0) ? polyline.size() - 1 : 0];
        p0 = (polyline.size() <= 1) ? p1 : polyline[(start_idx == 0) ? polyline.size() - 2 : 1];

        // Wipe
        if (wipe_dist != 0)
        {
            bool wipe = true;
            int line_width = config.getLineWidth();

            // Don't wipe if current extrusion is too small
            if (polyline.polylineLength() <= line_width * 2)
            {
                wipe = false;
            }

            // Don't wipe if next starting point is very near
            if (wipe && (order_idx < paths.size() - 1))
            {
                const PathOrderPath<ConstPolygonPointer>& next_path = paths[order_idx + 1];
                ConstPolygonRef next_polygon = *next_path.vertices;
                const size_t next_start = next_path.start_vertex;
                const Point& next_p0 = next_polygon[next_start];
                if (vSize2(next_p0 - p1) <= line_width * line_width * 4)
                {
                    wipe = false;
                }
            }

            if (wipe)
            {
                constexpr Ratio flow = 0.0_r;
                constexpr Ratio width_factor = 1.0_r;
                constexpr bool spiralize = false;
                constexpr Ratio speed_factor = 1.0_r;
                addExtrusionMove(p1 + normal(p1 - p0, wipe_dist), config, space_fill_type, flow, width_factor, spiralize, speed_factor, fan_speed);
            }
        }
    }
}

void LayerPlan::addLinesMonotonic(const Polygons& area,
                                  const Polygons& polygons,
                                  const GCodePathConfig& config,
                                  const SpaceFillType space_fill_type,
                                  const AngleRadians monotonic_direction,
                                  const coord_t max_adjacent_distance,
                                  const coord_t exclude_distance,
                                  const coord_t wipe_dist,
                                  const Ratio flow_ratio,
                                  const double fan_speed)
{
    const Polygons exclude_areas = area.tubeShape(exclude_distance, exclude_distance);
    const coord_t exclude_dist2 = exclude_distance * exclude_distance;
    const Point last_position = getLastPlannedPositionOrStartingPosition();

    // First lay all adjacent lines next to each other, to have a sensible input to the monotonic part of the algorithm.
    PathOrderOptimizer<ConstPolygonPointer> line_order(last_position);
    for (const ConstPolygonRef polyline : polygons)
    {
        line_order.addPolyline(polyline);
    }
    line_order.optimize();

    const auto is_inside_exclusion = [&exclude_areas, &exclude_dist2](ConstPolygonRef path) { return vSize2(path[1] - path[0]) < exclude_dist2 && exclude_areas.inside((path[0] + path[1]) / 2); };

    // Order monotonically, except for line-segments which stay in the excluded areas (read: close to the walls) consecutively.
    PathOrderMonotonic<ConstPolygonPointer> order(monotonic_direction, max_adjacent_distance, last_position);
    Polygons left_over;
    bool last_would_have_been_excluded = false;
    for (size_t line_idx = 0; line_idx < line_order.paths.size(); ++line_idx)
    {
        const ConstPolygonRef polyline = *line_order.paths[line_idx].vertices;
        const bool inside_exclusion = is_inside_exclusion(polyline);
        const bool next_would_have_been_included = inside_exclusion && (line_idx < line_order.paths.size() - 1 && is_inside_exclusion(*line_order.paths[line_idx + 1].vertices));
        if (inside_exclusion && last_would_have_been_excluded && next_would_have_been_included)
        {
            left_over.add(polyline);
        }
        else
        {
            order.addPolyline(polyline);
        }
        last_would_have_been_excluded = inside_exclusion;
    }
    order.optimize();

    // Read out and process the monotonically ordered lines.
    addLinesInGivenOrder(order.paths, config, space_fill_type, wipe_dist, flow_ratio, fan_speed);

    // Add all lines in the excluded areas the 'normal' way.
    addLinesByOptimizer(left_over, config, space_fill_type, true, wipe_dist, flow_ratio, getLastPlannedPositionOrStartingPosition(), fan_speed);
}

void LayerPlan::spiralizeWallSlice(const GCodePathConfig& config, ConstPolygonRef wall, ConstPolygonRef last_wall, const int seam_vertex_idx, const int last_seam_vertex_idx, const bool is_top_layer, const bool is_bottom_layer)
{
    const bool smooth_contours = Application::getInstance().current_slice->scene.current_mesh_group->settings.get<bool>("smooth_spiralized_contours");
    constexpr bool spiralize = true; // In addExtrusionMove calls, enable spiralize and use nominal line width.
    constexpr Ratio width_factor = 1.0_r;

    // once we are into the spiral we always start at the end point of the last layer (if any)
    const Point origin = (last_seam_vertex_idx >= 0 && ! is_bottom_layer) ? last_wall[last_seam_vertex_idx] : wall[seam_vertex_idx];
    // NOTE: this used to use addTravel_simple() but if support is being generated then combed travel is required to avoid
    // the nozzle crossing the model on its return from printing the support.
    addTravel(origin);

    if (! smooth_contours && last_seam_vertex_idx >= 0)
    {
        // when not smoothing, we get to the (unchanged) outline for this layer as quickly as possible so that the remainder of the
        // outline wall has the correct direction - although this creates a little step, the end result is generally better because when the first
        // outline wall has the wrong direction (due to it starting from the finish point of the last layer) the visual effect is very noticeable
        Point join_first_wall_at = LinearAlg2D::getClosestOnLineSegment(origin, wall[seam_vertex_idx % wall.size()], wall[(seam_vertex_idx + 1) % wall.size()]);
        if (vSize(join_first_wall_at - origin) > 10)
        {
            constexpr Ratio flow = 1.0_r;
            addExtrusionMove(join_first_wall_at, config, SpaceFillType::Polygons, flow, width_factor, spiralize);
        }
    }

    const int n_points = wall.size();
    Polygons last_wall_polygons;
    last_wall_polygons.add(last_wall);
    const int max_dist2 = config.getLineWidth() * config.getLineWidth() * 4; // (2 * lineWidth)^2;

    double total_length = 0.0; // determine the length of the complete wall
    Point p0 = origin;
    for (int wall_point_idx = 1; wall_point_idx <= n_points; ++wall_point_idx)
    {
        const Point& p1 = wall[(seam_vertex_idx + wall_point_idx) % n_points];
        total_length += vSizeMM(p1 - p0);
        p0 = p1;
    }

    if (total_length == 0.0)
    {
        // nothing to do
        return;
    }

    // if this is the bottom layer, avoid creating a big elephants foot by starting with a reduced flow and increasing the flow
    // so that by the time the end of the first spiral is complete the flow is 100% - note that immediately before the spiral
    // is output, the extruder will be printing a normal wall line and so will be fully pressurised so that will tend to keep the
    // flow going

    // if this is the top layer, avoid an abrupt end by printing the same outline again but this time taper the spiral by reducing
    // the flow whilst keeping the same height - once the flow is down to a minimum allowed value, coast a little further

    const double min_bottom_layer_flow = 0.25; // start the bottom spiral at this flow rate
    const double min_top_layer_flow = 0.25; // lowest allowed flow while tapering the last spiral

    double speed_factor = 1; // may be reduced when printing the top layer so as to avoid a jump in extrusion rate as the layer starts

    if (is_top_layer)
    {
        // HACK ALERT - the last layer is approx 50% longer than the previous layer so it should take longer to print but the
        // normal slow down for quick layers mechanism can kick in and speed this layer up (because it is longer) but we prefer
        // the layer to be printed at a similar speed to the previous layer to avoid abrupt changes in extrusion rate so we slow it down

        const FanSpeedLayerTimeSettings& layer_time_settings = extruder_plans.back().fan_speed_layer_time_settings;
        const double min_time = layer_time_settings.cool_min_layer_time;
        const double normal_layer_time = total_length / config.getSpeed();

        // would this layer's speed normally get reduced to satisfy the min layer time?
        if (normal_layer_time < min_time)
        {
            // yes, so the extended version will not get slowed down so much and we want to compensate for that
            const double extended_layer_time = (total_length * (2 - min_top_layer_flow)) / config.getSpeed();

            // modify the speed factor to cancel out the speed increase that would normally happen due to the longer layer time
            speed_factor = normal_layer_time / std::min(extended_layer_time, min_time);
        }
    }

    // extrude to the points following the seam vertex
    // the last point is the seam vertex as the polygon is a loop
    double wall_length = 0.0;
    p0 = origin;
    for (int wall_point_idx = 1; wall_point_idx <= n_points; ++wall_point_idx)
    {
        // p is a point from the current wall polygon
        const Point& p = wall[(seam_vertex_idx + wall_point_idx) % n_points];
        wall_length += vSizeMM(p - p0);
        p0 = p;

        const double flow = (is_bottom_layer) ? (min_bottom_layer_flow + ((1 - min_bottom_layer_flow) * wall_length / total_length)) : 1.0;

        // if required, use interpolation to smooth the x/y coordinates between layers but not for the first spiralized layer
        // as that lies directly on top of a non-spiralized wall with exactly the same outline and not for the last point in each layer
        // because we want that to be numerically exactly the same as the starting point on the next layer (not subject to any rounding)
        if (smooth_contours && ! is_bottom_layer && wall_point_idx < n_points)
        {
            // now find the point on the last wall that is closest to p
            ClosestPolygonPoint cpp = PolygonUtils::findClosest(p, last_wall_polygons);

            // if we found a point and it's not further away than max_dist2, use it
            if (cpp.isValid() && vSize2(cpp.location - p) <= max_dist2)
            {
                // interpolate between cpp.location and p depending on how far we have progressed along wall
                addExtrusionMove(cpp.location + (p - cpp.location) * (wall_length / total_length), config, SpaceFillType::Polygons, flow, width_factor, spiralize, speed_factor);
            }
            else
            {
                // no point in the last wall was found close enough to the current wall point so don't interpolate
                addExtrusionMove(p, config, SpaceFillType::Polygons, flow, width_factor, spiralize, speed_factor);
            }
        }
        else
        {
            // no smoothing, use point verbatim
            addExtrusionMove(p, config, SpaceFillType::Polygons, flow, width_factor, spiralize, speed_factor);
        }
    }

    if (is_top_layer)
    {
        // add the tapering spiral
        const double min_spiral_coast_dist = 10; // mm
        double distance_coasted = 0;
        wall_length = 0;
        for (int wall_point_idx = 1; wall_point_idx <= n_points && distance_coasted < min_spiral_coast_dist; wall_point_idx++)
        {
            const Point& p = wall[(seam_vertex_idx + wall_point_idx) % n_points];
            const double seg_length = vSizeMM(p - p0);
            wall_length += seg_length;
            p0 = p;
            // flow is reduced in step with the distance travelled so the wall width should remain roughly constant
            double flow = 1 - (wall_length / total_length);
            if (flow < min_top_layer_flow)
            {
                flow = 0;
                distance_coasted += seg_length;
            }
            // reduce number of paths created when polygon has many points by limiting precision of flow
            constexpr bool no_spiralize = false;
            addExtrusionMove(p, config, SpaceFillType::Polygons, ((int)(flow * 20)) / 20.0, width_factor, no_spiralize, speed_factor);
        }
    }
}

void ExtruderPlan::forceMinimalLayerTime(double minTime, double minimalSpeed, double travelTime, double extrudeTime)
{
    const double totalTime = travelTime + extrudeTime;
    constexpr double epsilon = 0.01;

    double total_extrude_time_at_minimum_speed = 0.0;
    double total_extrude_time_at_slowest_speed = 0.0;
    for (GCodePath& path : paths)
    {
        total_extrude_time_at_minimum_speed += path.estimates.extrude_time_at_minimum_speed;
        total_extrude_time_at_slowest_speed += path.estimates.extrude_time_at_slowest_path_speed;
    }

    if (totalTime < minTime - epsilon && extrudeTime > 0.0)
    {
        const double minExtrudeTime = minTime - travelTime;

        double factor = 0.0;
        double target_speed = 0.0;
        std::function<double(const GCodePath&)> slow_down_func
        {
            [&target_speed](const GCodePath& path) { return target_speed / (path.config->getSpeed() * path.speed_factor); }
        };

        if (minExtrudeTime >= total_extrude_time_at_minimum_speed)
        {
            // Even at cool min speed extrusion is not taken enough time. So speed is set to cool min speed.
            target_speed = minimalSpeed;

            // Update stored naive time estimates
            estimates.extrude_time = total_extrude_time_at_minimum_speed;
            if (minTime - total_extrude_time_at_minimum_speed - travelTime > epsilon)
            {
                extraTime = minTime - total_extrude_time_at_minimum_speed - travelTime;
            }
        }
        else if (minExtrudeTime >= total_extrude_time_at_slowest_speed && std::abs(total_extrude_time_at_minimum_speed - total_extrude_time_at_slowest_speed) >= epsilon)
        {
            // Slowing down to the slowest path speed is not sufficient, need to slow down further to the minimum speed.
            // Linear interpolate between total_extrude_time_at_slowest_speed and total_extrude_time_at_minimum_speed
            const double factor = (total_extrude_time_at_minimum_speed - minExtrudeTime) / (total_extrude_time_at_minimum_speed - total_extrude_time_at_slowest_speed);
            target_speed = minimalSpeed * (1.0-factor) + slowest_path_speed * factor;

            // Update stored naive time estimates
            estimates.extrude_time = minExtrudeTime;
        }
        else
        {
            // Slowing down to the slowest_speed is sufficient to respect the minimum layer time.
            // Linear interpolate between extrudeTime and total_extrude_time_at_slowest_speed
            factor = (total_extrude_time_at_slowest_speed - minExtrudeTime) / (total_extrude_time_at_slowest_speed - extrudeTime);
            slow_down_func =
                [&slowest_path_speed = slowest_path_speed, &factor](const GCodePath& path)
                {
                    const double target_speed = slowest_path_speed * (1.0 - factor) + (path.config->getSpeed() * path.speed_factor) * factor;
                    return target_speed / (path.config->getSpeed() * path.speed_factor);
                };

            // Update stored naive time estimates
            estimates.extrude_time = minExtrudeTime;
        }

        for (GCodePath& path : paths)
        {
            if (path.isTravelPath())
            {
                continue;
            }
            path.speed_factor = slow_down_func(path);
            path.estimates.extrude_time /= path.speed_factor;
        }
    }
}

TimeMaterialEstimates ExtruderPlan::computeNaiveTimeEstimates(Point starting_position)
{
    Point p0 = starting_position;

    const double min_path_speed = fan_speed_layer_time_settings.cool_min_speed;
    slowest_path_speed =
        std::accumulate
        (
            paths.begin(),
            paths.end(),
            std::numeric_limits<double>::max(),
            [](double value, const GCodePath& path)
                {
                    return path.isTravelPath() ? value : std::min(value, path.config->getSpeed().value * path.speed_factor);
                }
        );

    bool was_retracted = false; // wrong assumption; won't matter that much. (TODO)
    for (GCodePath& path : paths)
    {
        bool is_extrusion_path = false;
        double* path_time_estimate;
        double& material_estimate = path.estimates.material;

        path.estimates.extrude_time_at_minimum_speed = 0.0;
        path.estimates.extrude_time_at_slowest_path_speed = 0.0;

        if (! path.isTravelPath())
        {
            is_extrusion_path = true;
            path_time_estimate = &path.estimates.extrude_time;
        }
        else
        {
            if (path.retract)
            {
                path_time_estimate = &path.estimates.retracted_travel_time;
            }
            else
            {
                path_time_estimate = &path.estimates.unretracted_travel_time;
            }
            if (path.retract != was_retracted)
            { // handle retraction times
                double retract_unretract_time;
                if (path.retract)
                {
                    retract_unretract_time = retraction_config.distance / retraction_config.speed;
                }
                else
                {
                    retract_unretract_time = retraction_config.distance / retraction_config.primeSpeed;
                }
                path.estimates.retracted_travel_time += 0.5 * retract_unretract_time;
                path.estimates.unretracted_travel_time += 0.5 * retract_unretract_time;
            }
        }
        for (Point& p1 : path.points)
        {
            double length = vSizeMM(p0 - p1);
            if (is_extrusion_path)
            {
                if (length > 0)
                {
                    path.estimates.extrude_time_at_minimum_speed += length / min_path_speed;
                    path.estimates.extrude_time_at_slowest_path_speed += length / slowest_path_speed;
                }
                material_estimate += length * INT2MM(layer_thickness) * INT2MM(path.config->getLineWidth());
            }
            double thisTime = length / (path.config->getSpeed() * path.speed_factor);
            *path_time_estimate += thisTime;
            p0 = p1;
        }
        estimates += path.estimates;
    }
    return estimates;
}

void ExtruderPlan::processFanSpeedAndMinimalLayerTime(bool force_minimal_layer_time, Point starting_position)
{
    TimeMaterialEstimates estimates = computeNaiveTimeEstimates(starting_position);
    if (force_minimal_layer_time)
    {
        forceMinimalLayerTime(fan_speed_layer_time_settings.cool_min_layer_time, fan_speed_layer_time_settings.cool_min_speed, estimates.getTravelTime(), estimates.getExtrudeTime());
    }

    /*
                   min layer time
                   :
                   :  min layer time fan speed min
                |  :  :
      ^    max..|__:  :
                |  \  :
     fan        |   \ :
    speed  min..|... \:___________
                |________________
                  layer time >


    */
    // interpolate fan speed (for cool_fan_full_layer and for cool_min_layer_time_fan_speed_max)
    fan_speed = fan_speed_layer_time_settings.cool_fan_speed_min;
    double totalLayerTime = estimates.unretracted_travel_time + estimates.extrude_time;
    if (force_minimal_layer_time && totalLayerTime < fan_speed_layer_time_settings.cool_min_layer_time)
    {
        fan_speed = fan_speed_layer_time_settings.cool_fan_speed_max;
    }
    else if (fan_speed_layer_time_settings.cool_min_layer_time >= fan_speed_layer_time_settings.cool_min_layer_time_fan_speed_max)
    {
        fan_speed = fan_speed_layer_time_settings.cool_fan_speed_min;
    }
    else if (force_minimal_layer_time && totalLayerTime < fan_speed_layer_time_settings.cool_min_layer_time_fan_speed_max)
    {
        // when forceMinimalLayerTime didn't change the extrusionSpeedFactor, we adjust the fan speed
        double fan_speed_diff = fan_speed_layer_time_settings.cool_fan_speed_max - fan_speed_layer_time_settings.cool_fan_speed_min;
        double layer_time_diff = fan_speed_layer_time_settings.cool_min_layer_time_fan_speed_max - fan_speed_layer_time_settings.cool_min_layer_time;
        double fraction_of_slope = (totalLayerTime - fan_speed_layer_time_settings.cool_min_layer_time) / layer_time_diff;
        fan_speed = fan_speed_layer_time_settings.cool_fan_speed_max - fan_speed_diff * fraction_of_slope;
    }
    /*
    Supposing no influence of minimal layer time;
    i.e. layer time > min layer time fan speed min:

              max..   fan 'full' on layer
                   |  :
                   |  :
      ^       min..|..:________________
     fan           |  /
    speed          | /
          speed_0..|/
                   |
                   |__________________
                     layer nr >

    */
    if (layer_nr < fan_speed_layer_time_settings.cool_fan_full_layer && fan_speed_layer_time_settings.cool_fan_full_layer > 0 // don't apply initial layer fan speed speedup if disabled.
        && ! is_raft_layer // don't apply initial layer fan speed speedup to raft, but to model layers
    )
    {
        // Slow down the fan on the layers below the [cool_fan_full_layer], where layer 0 is speed 0.
        fan_speed = fan_speed_layer_time_settings.cool_fan_speed_0 + (fan_speed - fan_speed_layer_time_settings.cool_fan_speed_0) * std::max(LayerIndex(0), layer_nr) / fan_speed_layer_time_settings.cool_fan_full_layer;
    }
}

void LayerPlan::processFanSpeedAndMinimalLayerTime(Point starting_position)
{
    for (unsigned int extr_plan_idx = 0; extr_plan_idx < extruder_plans.size(); extr_plan_idx++)
    {
        ExtruderPlan& extruder_plan = extruder_plans[extr_plan_idx];
        bool force_minimal_layer_time = extr_plan_idx == extruder_plans.size() - 1;
        extruder_plan.processFanSpeedAndMinimalLayerTime(force_minimal_layer_time, starting_position);
        if (! extruder_plan.paths.empty() && ! extruder_plan.paths.back().points.empty())
        {
            starting_position = extruder_plan.paths.back().points.back();
        }
    }
}


void LayerPlan::writeGCode(GCodeExport& gcode)
{
    Communication* communication = Application::getInstance().communication;
    communication->setLayerForSend(layer_nr);
    communication->sendCurrentPosition(gcode.getPositionXY());
    gcode.setLayerNr(layer_nr);

    gcode.writeLayerComment(layer_nr);

    // flow-rate compensation
    const Settings& mesh_group_settings = Application::getInstance().current_slice->scene.current_mesh_group->settings;
    gcode.setFlowRateExtrusionSettings(mesh_group_settings.get<double>("flow_rate_max_extrusion_offset"), mesh_group_settings.get<Ratio>("flow_rate_extrusion_offset_factor")); // Offset is in mm.

    static LayerIndex layer_1{ 1 - static_cast<LayerIndex>(Raft::getTotalExtraLayers()) };
    if (layer_nr == layer_1 && mesh_group_settings.get<bool>("machine_heated_bed") && mesh_group_settings.get<Temperature>("material_bed_temperature") != mesh_group_settings.get<Temperature>("material_bed_temperature_layer_0"))
    {
        constexpr bool wait = false;
        gcode.writeBedTemperatureCommand(mesh_group_settings.get<Temperature>("material_bed_temperature"), wait);
    }

    gcode.setZ(z);

    const GCodePathConfig* last_extrusion_config = nullptr; // used to check whether we need to insert a TYPE comment in the gcode.

    size_t extruder_nr = gcode.getExtruderNr();
    const bool acceleration_enabled = mesh_group_settings.get<bool>("acceleration_enabled");
    const bool acceleration_travel_enabled = mesh_group_settings.get<bool>("acceleration_travel_enabled");
    const bool jerk_enabled = mesh_group_settings.get<bool>("jerk_enabled");
    const bool jerk_travel_enabled = mesh_group_settings.get<bool>("jerk_travel_enabled");
    const SliceMeshStorage* current_mesh = nullptr;

    for (size_t extruder_plan_idx = 0; extruder_plan_idx < extruder_plans.size(); extruder_plan_idx++)
    {
        ExtruderPlan& extruder_plan = extruder_plans[extruder_plan_idx];
        const RetractionAndWipeConfig* retraction_config = current_mesh ? &current_mesh->retraction_wipe_config: &storage.retraction_wipe_config_per_extruder[extruder_plan.extruder_nr];
        coord_t z_hop_height = retraction_config->retraction_config.zHop;

        if (extruder_nr != extruder_plan.extruder_nr)
        {
            int prev_extruder = extruder_nr;
            extruder_nr = extruder_plan.extruder_nr;

            gcode.ResetLastEValueAfterWipe(prev_extruder);

            const RetractionAndWipeConfig& prev_retraction_config = storage.retraction_wipe_config_per_extruder[prev_extruder];
            if (prev_retraction_config.retraction_hop_after_extruder_switch)
            {
                z_hop_height = prev_retraction_config.extruder_switch_retraction_config.zHop;
                gcode.switchExtruder(extruder_nr, prev_retraction_config.retraction_config, z_hop_height);
            }
            else
            {
                gcode.switchExtruder(extruder_nr, prev_retraction_config.retraction_config);
            }

            { // require printing temperature to be met
                constexpr bool wait = true;
                gcode.writeTemperatureCommand(extruder_nr, extruder_plan.required_start_temperature, wait);
            }

            if (extruder_plan.prev_extruder_standby_temp)
            { // turn off previous extruder
                constexpr bool wait = false;
                Temperature prev_extruder_temp = *extruder_plan.prev_extruder_standby_temp;
                const LayerIndex prev_layer_nr = (extruder_plan_idx == 0) ? layer_nr - 1 : layer_nr;
                if (prev_layer_nr == storage.max_print_height_per_extruder[prev_extruder])
                {
                    prev_extruder_temp = 0; // TODO ? should there be a setting for extruder_off_temperature ?
                }
                gcode.writeTemperatureCommand(prev_extruder, prev_extruder_temp, wait);
            }

            { // require printing temperature to be met
                constexpr bool wait = true;
                gcode.writeTemperatureCommand(extruder_nr, extruder_plan.required_start_temperature, wait);
            }

            const double extra_prime_amount = retraction_config->retraction_config.distance ? retraction_config->switch_extruder_extra_prime_amount : 0;
            gcode.addExtraPrimeAmount(extra_prime_amount);
        }
        else if (extruder_plan_idx == 0)
        {
            const WipeScriptConfig& wipe_config = storage.retraction_wipe_config_per_extruder[extruder_plan.extruder_nr].wipe_config;
            if (wipe_config.clean_between_layers && gcode.getExtrudedVolumeAfterLastWipe(extruder_nr) > wipe_config.max_extrusion_mm3)
            {
                gcode.insertWipeScript(wipe_config);
                gcode.ResetLastEValueAfterWipe(extruder_nr);
            }
            else if (layer_nr != 0 && Application::getInstance().current_slice->scene.extruders[extruder_nr].settings.get<bool>("retract_at_layer_change"))
            {
                // only do the retract if the paths are not spiralized
                if (! mesh_group_settings.get<bool>("magic_spiralize"))
                {
                    gcode.writeRetraction(retraction_config->retraction_config);
                }
            }
        }
        gcode.writeFanCommand(extruder_plan.getFanSpeed());
        std::vector<GCodePath>& paths = extruder_plan.paths;

        extruder_plan.inserts.sort([](const NozzleTempInsert& a, const NozzleTempInsert& b) -> bool { return a.path_idx < b.path_idx; });

        const ExtruderTrain& extruder = Application::getInstance().current_slice->scene.extruders[extruder_nr];

        bool update_extrusion_offset = true;

        for (unsigned int path_idx = 0; path_idx < paths.size(); path_idx++)
        {
            extruder_plan.handleInserts(path_idx, gcode);

            GCodePath& path = paths[path_idx];

            if (path.perform_prime)
            {
                gcode.writePrimeTrain(extruder.settings.get<Velocity>("speed_travel"));
                gcode.writeRetraction(retraction_config->retraction_config);
            }

            if (! path.retract && path.config->isTravelPath() && path.points.size() == 1 && path.points[0] == gcode.getPositionXY() && z == gcode.getPositionZ())
            {
                // ignore travel moves to the current location to avoid needless change of acceleration/jerk
                continue;
            }

            // In some cases we want to find the next non-travel move.
            size_t next_extrusion_idx = path_idx + 1;
            if ((acceleration_enabled && ! acceleration_travel_enabled) || (jerk_enabled && ! jerk_travel_enabled))
            {
                while (next_extrusion_idx < paths.size() && paths[next_extrusion_idx].config->isTravelPath())
                {
                    ++next_extrusion_idx;
                }
            }

            if (acceleration_enabled)
            {
                if (path.config->isTravelPath())
                {
                    if (acceleration_travel_enabled)
                    {
                        gcode.writeTravelAcceleration(path.config->getAcceleration());
                    }
                    else
                    {
                        // Use the acceleration of the first non-travel move *after* the travel.
                        if (next_extrusion_idx >= paths.size()) // Only travel moves for the remainder of the layer.
                        {
                            if (static_cast<bool>(next_layer_acc_jerk))
                            {
                                gcode.writeTravelAcceleration(next_layer_acc_jerk->first);
                            } // If the next layer has no extruded move, just keep the old acceleration. Should be very rare to have an empty layer.
                        }
                        else
                        {
                            gcode.writeTravelAcceleration(paths[next_extrusion_idx].config->getAcceleration());
                        }
                    }
                }
                else
                {
                    gcode.writePrintAcceleration(path.config->getAcceleration());
                }
            }
            if (jerk_enabled)
            {
                if (jerk_travel_enabled)
                {
                    gcode.writeJerk(path.config->getJerk());
                }
                else
                {
                    // Use the jerk of the first non-travel move *after* the travel.
                    if (next_extrusion_idx >= paths.size()) // Only travel moves for the remainder of the layer.
                    {
                        if (static_cast<bool>(next_layer_acc_jerk))
                        {
                            gcode.writeJerk(next_layer_acc_jerk->second);
                        } // If the next layer has no extruded move, just keep the old jerk. Should be very rare to have an empty layer.
                    }
                    else
                    {
                        gcode.writeJerk(paths[next_extrusion_idx].config->getJerk());
                    }
                }
            }

            if (path.retract)
            {
                retraction_config = path.mesh ? &path.mesh->retraction_wipe_config : retraction_config;
                gcode.writeRetraction(retraction_config->retraction_config);
                if (path.perform_z_hop)
                {
                    gcode.writeZhopStart(z_hop_height);
                    z_hop_height = retraction_config->retraction_config.zHop; // back to normal z hop
                }
                else
                {
                    gcode.writeZhopEnd();
                }
            }
            if (! path.config->isTravelPath() && last_extrusion_config != path.config)
            {
                gcode.writeTypeComment(path.config->type);
                if (path.config->isBridgePath())
                {
                    gcode.writeComment("BRIDGE");
                }
                last_extrusion_config = path.config;
                update_extrusion_offset = true;
            }
            else
            {
                update_extrusion_offset = false;
            }

            double speed = path.config->getSpeed();

            // for some movements such as prime tower purge, the speed may get changed by this factor
            speed *= path.speed_factor;

            //This seems to be the best location to place this, but still not ideal.
            if (path.mesh != current_mesh)
            {
                current_mesh = path.mesh;
                std::stringstream ss;
                ss << "MESH:" << (current_mesh ? current_mesh->mesh_name : "NOMESH");
                gcode.writeComment(ss.str());
            }
            if (path.config->isTravelPath())
            { // early comp for travel paths, which are handled more simply
                if (! path.perform_z_hop && final_travel_z != z && extruder_plan_idx == (extruder_plans.size() - 1) && path_idx == (paths.size() - 1))
                {
                    // Before the final travel, move up to the next layer height, on the current spot, with a sensible speed.
                    Point3 current_position = gcode.getPosition();
                    current_position.z = final_travel_z;
                    gcode.writeTravel(current_position, extruder.settings.get<Velocity>("speed_z_hop"));

                    // Prevent the final travel(s) from resetting to the 'previous' layer height.
                    gcode.setZ(final_travel_z);
                }
                for (unsigned int point_idx = 0; point_idx < path.points.size() - 1; point_idx++)
                {
                    gcode.writeTravel(path.points[point_idx], speed);
                }
                if (path.unretract_before_last_travel_move)
                {
                    // We need to unretract before the last travel move of the path if the next path is an outer wall.
                    gcode.writeUnretractionAndPrime();
                }
                gcode.writeTravel(path.points.back(), speed);
                continue;
            }

            bool spiralize = path.spiralize;
            if (! spiralize) // normal (extrusion) move (with coasting)
            {
                // if path provides a valid (in range 0-100) fan speed, use it
                const double path_fan_speed = path.getFanSpeed();
                gcode.writeFanCommand(path_fan_speed != GCodePathConfig::FAN_SPEED_DEFAULT ? path_fan_speed : extruder_plan.getFanSpeed());

                bool coasting = extruder.settings.get<bool>("coasting_enable");
                if (coasting)
                {
                    coasting = writePathWithCoasting(gcode, extruder_plan_idx, path_idx, layer_thickness);
                }
                if (! coasting) // not same as 'else', cause we might have changed [coasting] in the line above...
                { // normal path to gcode algorithm
                    for (unsigned int point_idx = 0; point_idx < path.points.size(); point_idx++)
                    {
                        const double extrude_speed = speed * path.speed_back_pressure_factor;
                        communication->sendLineTo(path.config->type, path.points[point_idx], path.getLineWidthForLayerView(), path.config->getLayerThickness(), extrude_speed);
                        gcode.writeExtrusion(path.points[point_idx], extrude_speed, path.getExtrusionMM3perMM(), path.config->type, update_extrusion_offset);
                    }
                }
            }
            else
            { // SPIRALIZE
                // If we need to spiralize then raise the head slowly by 1 layer as this path progresses.
                float totalLength = 0.0;
                Point p0 = gcode.getPositionXY();
                for (unsigned int _path_idx = path_idx; _path_idx < paths.size() && ! paths[_path_idx].isTravelPath(); _path_idx++)
                {
                    GCodePath& _path = paths[_path_idx];
                    for (unsigned int point_idx = 0; point_idx < _path.points.size(); point_idx++)
                    {
                        Point p1 = _path.points[point_idx];
                        totalLength += vSizeMM(p0 - p1);
                        p0 = p1;
                    }
                }

                float length = 0.0;
                p0 = gcode.getPositionXY();
                for (; path_idx < paths.size() && paths[path_idx].spiralize; path_idx++)
                { // handle all consecutive spiralized paths > CHANGES path_idx!
                    GCodePath& path = paths[path_idx];

                    for (unsigned int point_idx = 0; point_idx < path.points.size(); point_idx++)
                    {
                        const Point p1 = path.points[point_idx];
                        length += vSizeMM(p0 - p1);
                        p0 = p1;
                        gcode.setZ(std::round(z + layer_thickness * length / totalLength));

                        const double extrude_speed = speed * path.speed_back_pressure_factor;
                        communication->sendLineTo(path.config->type, path.points[point_idx], path.getLineWidthForLayerView(), path.config->getLayerThickness(), extrude_speed);
                        gcode.writeExtrusion(path.points[point_idx], extrude_speed, path.getExtrusionMM3perMM(), path.config->type, update_extrusion_offset);
                    }
                    // for layer display only - the loop finished at the seam vertex but as we started from
                    // the location of the previous layer's seam vertex the loop may have a gap if this layer's
                    // seam vertex is "behind" the previous layer's seam vertex. So output another line segment
                    // that joins this layer's seam vertex to the following vertex. If the layers have been blended
                    // then this can cause a visible ridge (on the screen, not on the print) because the first vertex
                    // would have been shifted in x/y to make it nearer to the previous layer outline but the seam
                    // vertex would not be shifted (as it's the last vertex in the sequence). The smoother the model,
                    // the less the vertices are shifted and the less obvious is the ridge. If the layer display
                    // really displayed a spiral rather than slices of a spiral, this would not be required.
                    communication->sendLineTo(path.config->type, path.points[0], path.getLineWidthForLayerView(), path.config->getLayerThickness(), speed);
                }
                path_idx--; // the last path_idx didnt spiralize, so it's not part of the current spiralize path
            }
        } // paths for this extruder /\  .

        if (extruder.settings.get<bool>("cool_lift_head") && extruder_plan.extraTime > 0.0)
        {
            gcode.writeComment("Small layer, adding delay");
            const RetractionAndWipeConfig& retraction_config = current_mesh ? current_mesh->retraction_wipe_config: storage.retraction_wipe_config_per_extruder[gcode.getExtruderNr()];
            gcode.writeRetraction(retraction_config.retraction_config);
            if (extruder_plan_idx == extruder_plans.size() - 1 || ! extruder.settings.get<bool>("machine_extruder_end_pos_abs"))
<<<<<<< HEAD
            { // only do the z-hop if it's the last extruder plan; otherwise it's already at the switching bay area
                // or do it anyway when we switch extruder in-place
                gcode.writeZhopStart(MM2INT(3.0));
=======
            {   // Only move the head if it's the last extruder plan; otherwise it's already at the switching bay area or do it anyway when we switch extruder in-place.
                gcode.setZ(gcode.getPositionZ() + MM2INT(3.0));
                gcode.writeTravel(gcode.getPositionXY(), configs_storage.travel_config_per_extruder[extruder_nr].getSpeed());

                const Point current_pos = gcode.getPositionXY();
                const Point machine_middle = storage.machine_size.flatten().getMiddle();
                const Point toward_middle_of_bed = current_pos - normal(current_pos - machine_middle, MM2INT(20.0));
                gcode.writeTravel(toward_middle_of_bed, configs_storage.travel_config_per_extruder[extruder_nr].getSpeed());
>>>>>>> e9755925
            }
            gcode.writeDelay(extruder_plan.extraTime);
        }

        extruder_plan.handleAllRemainingInserts(gcode);
    } // extruder plans /\  .

    communication->sendLayerComplete(layer_nr, z, layer_thickness);
    gcode.updateTotalPrintTime();
}

void LayerPlan::overrideFanSpeeds(double speed)
{
    for (ExtruderPlan& extruder_plan : extruder_plans)
    {
        extruder_plan.setFanSpeed(speed);
    }
}


bool LayerPlan::makeRetractSwitchRetract(unsigned int extruder_plan_idx, unsigned int path_idx)
{
    std::vector<GCodePath>& paths = extruder_plans[extruder_plan_idx].paths;
    for (unsigned int path_idx2 = path_idx + 1; path_idx2 < paths.size(); path_idx2++)
    {
        if (paths[path_idx2].getExtrusionMM3perMM() > 0)
        {
            return false;
        }
    }

    if (extruder_plans.size() <= extruder_plan_idx + 1)
    {
        return false; // TODO: check first extruder of the next layer! (generally only on the last layer of the second extruder)
    }

    if (extruder_plans[extruder_plan_idx + 1].extruder_nr != extruder_plans[extruder_plan_idx].extruder_nr)
    {
        return true;
    }
    else
    {
        return false;
    }
}

bool LayerPlan::writePathWithCoasting(GCodeExport& gcode, const size_t extruder_plan_idx, const size_t path_idx, const coord_t layer_thickness)
{
    ExtruderPlan& extruder_plan = extruder_plans[extruder_plan_idx];
    const ExtruderTrain& extruder = Application::getInstance().current_slice->scene.extruders[extruder_plan.extruder_nr];
    const double coasting_volume = extruder.settings.get<double>("coasting_volume");
    if (coasting_volume <= 0)
    {
        return false;
    }
    const std::vector<GCodePath>& paths = extruder_plan.paths;
    const GCodePath& path = paths[path_idx];
    if (path_idx + 1 >= paths.size() || (path.isTravelPath() || ! paths[path_idx + 1].config->isTravelPath()) || path.points.size() < 2)
    {
        return false;
    }

    coord_t coasting_min_dist_considered = MM2INT(0.1); // hardcoded setting for when to not perform coasting

    const double extrude_speed = path.config->getSpeed() * path.speed_factor * path.speed_back_pressure_factor;

    const coord_t coasting_dist = MM2INT(MM2_2INT(coasting_volume) / layer_thickness) / path.config->getLineWidth(); // closing brackets of MM2INT at weird places for precision issues
    const double coasting_min_volume = extruder.settings.get<double>("coasting_min_volume");
    const coord_t coasting_min_dist = MM2INT(MM2_2INT(coasting_min_volume + coasting_volume) / layer_thickness) / path.config->getLineWidth(); // closing brackets of MM2INT at weird places for precision issues
    //           /\ the minimal distance when coasting will coast the full coasting volume instead of linearly less with linearly smaller paths

    std::vector<coord_t> accumulated_dist_per_point; // the first accumulated dist is that of the last point! (that of the last point is always zero...)
    accumulated_dist_per_point.push_back(0);

    coord_t accumulated_dist = 0;

    bool length_is_less_than_min_dist = true;

    unsigned int acc_dist_idx_gt_coast_dist = NO_INDEX; // the index of the first point with accumulated_dist more than coasting_dist (= index into accumulated_dist_per_point)
                                                        // == the point printed BEFORE the start point for coasting

    const Point* last = &path.points[path.points.size() - 1];
    for (unsigned int backward_point_idx = 1; backward_point_idx < path.points.size(); backward_point_idx++)
    {
        const Point& point = path.points[path.points.size() - 1 - backward_point_idx];
        const coord_t distance = vSize(point - *last);
        accumulated_dist += distance;
        accumulated_dist_per_point.push_back(accumulated_dist);

        if (acc_dist_idx_gt_coast_dist == NO_INDEX && accumulated_dist >= coasting_dist)
        {
            acc_dist_idx_gt_coast_dist = backward_point_idx; // the newly added point
        }

        if (accumulated_dist >= coasting_min_dist)
        {
            length_is_less_than_min_dist = false;
            break;
        }

        last = &point;
    }

    if (accumulated_dist < coasting_min_dist_considered)
    {
        return false;
    }
    coord_t actual_coasting_dist = coasting_dist;
    if (length_is_less_than_min_dist)
    {
        // in this case accumulated_dist is the length of the whole path
        actual_coasting_dist = accumulated_dist * coasting_dist / coasting_min_dist;
        if (actual_coasting_dist == 0) // Downscaling due to Minimum Coasting Distance reduces coasting to less than 1 micron.
        {
            return false; // Skip coasting at all then.
        }
        for (acc_dist_idx_gt_coast_dist = 1; acc_dist_idx_gt_coast_dist < accumulated_dist_per_point.size(); acc_dist_idx_gt_coast_dist++)
        { // search for the correct coast_dist_idx
            if (accumulated_dist_per_point[acc_dist_idx_gt_coast_dist] >= actual_coasting_dist)
            {
                break;
            }
        }
    }

    assert(acc_dist_idx_gt_coast_dist < accumulated_dist_per_point.size()); // something has gone wrong; coasting_min_dist < coasting_dist ?

    const size_t point_idx_before_start = path.points.size() - 1 - acc_dist_idx_gt_coast_dist;

    Point start;
    { // computation of begin point of coasting
        const coord_t residual_dist = actual_coasting_dist - accumulated_dist_per_point[acc_dist_idx_gt_coast_dist - 1];
        const Point& a = path.points[point_idx_before_start];
        const Point& b = path.points[point_idx_before_start + 1];
        start = b + normal(a - b, residual_dist);
    }

    { // write normal extrude path:
        Communication* communication = Application::getInstance().communication;
        for (size_t point_idx = 0; point_idx <= point_idx_before_start; point_idx++)
        {
            communication->sendLineTo(path.config->type, path.points[point_idx], path.getLineWidthForLayerView(), path.config->getLayerThickness(), extrude_speed);
            gcode.writeExtrusion(path.points[point_idx], extrude_speed, path.getExtrusionMM3perMM(), path.config->type);
        }
        communication->sendLineTo(path.config->type, start, path.getLineWidthForLayerView(), path.config->getLayerThickness(), extrude_speed);
        gcode.writeExtrusion(start, extrude_speed, path.getExtrusionMM3perMM(), path.config->type);
    }

    // write coasting path
    for (size_t point_idx = point_idx_before_start + 1; point_idx < path.points.size(); point_idx++)
    {
        const Ratio coasting_speed_modifier = extruder.settings.get<Ratio>("coasting_speed");
        const Velocity speed = Velocity(coasting_speed_modifier * path.config->getSpeed());
        gcode.writeTravel(path.points[point_idx], speed);
    }
    return true;
}

void LayerPlan::applyBackPressureCompensation()
{
    for (auto& extruder_plan : extruder_plans)
    {
        const Ratio back_pressure_compensation = Application::getInstance().current_slice->scene.extruders[extruder_plan.extruder_nr].settings.get<Ratio>("speed_equalize_flow_width_factor");
        if (back_pressure_compensation != 0.0)
        {
            extruder_plan.applyBackPressureCompensation(back_pressure_compensation);
        }
    }
}

int LayerPlan::getLayerNr() const
{
    return layer_nr;
}

Point LayerPlan::getLastPlannedPositionOrStartingPosition() const
{
    return last_planned_position.value_or(layer_start_pos_per_extruder[getExtruder()]);
}

bool LayerPlan::getIsInsideMesh() const
{
    return was_inside;
}

bool LayerPlan::getSkirtBrimIsPlanned(unsigned int extruder_nr) const
{
    return skirt_brim_is_processed[extruder_nr];
}

void LayerPlan::setSkirtBrimIsPlanned(unsigned int extruder_nr)
{
    skirt_brim_is_processed[extruder_nr] = true;
}

size_t LayerPlan::getExtruder() const
{
    return extruder_plans.back().extruder_nr;
}

void LayerPlan::setBridgeWallMask(const Polygons& polys)
{
    bridge_wall_mask = polys;
}

void LayerPlan::setOverhangMask(const Polygons& polys)
{
    overhang_mask = polys;
}

} // namespace cura<|MERGE_RESOLUTION|>--- conflicted
+++ resolved
@@ -2056,20 +2056,9 @@
             const RetractionAndWipeConfig& retraction_config = current_mesh ? current_mesh->retraction_wipe_config: storage.retraction_wipe_config_per_extruder[gcode.getExtruderNr()];
             gcode.writeRetraction(retraction_config.retraction_config);
             if (extruder_plan_idx == extruder_plans.size() - 1 || ! extruder.settings.get<bool>("machine_extruder_end_pos_abs"))
-<<<<<<< HEAD
             { // only do the z-hop if it's the last extruder plan; otherwise it's already at the switching bay area
                 // or do it anyway when we switch extruder in-place
                 gcode.writeZhopStart(MM2INT(3.0));
-=======
-            {   // Only move the head if it's the last extruder plan; otherwise it's already at the switching bay area or do it anyway when we switch extruder in-place.
-                gcode.setZ(gcode.getPositionZ() + MM2INT(3.0));
-                gcode.writeTravel(gcode.getPositionXY(), configs_storage.travel_config_per_extruder[extruder_nr].getSpeed());
-
-                const Point current_pos = gcode.getPositionXY();
-                const Point machine_middle = storage.machine_size.flatten().getMiddle();
-                const Point toward_middle_of_bed = current_pos - normal(current_pos - machine_middle, MM2INT(20.0));
-                gcode.writeTravel(toward_middle_of_bed, configs_storage.travel_config_per_extruder[extruder_nr].getSpeed());
->>>>>>> e9755925
             }
             gcode.writeDelay(extruder_plan.extraTime);
         }
