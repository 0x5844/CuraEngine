--- conflicted
+++ resolved
@@ -214,57 +214,23 @@
                     {
                         comb_boundary.add(part.outline.offset(offset).difference(part.inner_area.difference(part.infill_area)));
                     }
+                    else if (combing_mode == CombingMode::NO_OUTER_SURFACES)
+                    {
+                        Polygons top_and_bottom_most_fill;
+                        for (const SliceLayerPart& part : layer.parts)
+                        {
+                            for (const SkinPart& skin_part : part.skin_parts)
+                            {
+                                top_and_bottom_most_fill.add(skin_part.top_most_surface_fill);
+                                top_and_bottom_most_fill.add(skin_part.bottom_most_surface_fill);
+                            }
+                        }
+                        comb_boundary.add(part.outline.offset(offset).difference(top_and_bottom_most_fill));
+                    }
                     else if (combing_mode == CombingMode::INFILL) // Add the infill (infill only)
                     {
                         comb_boundary.add(part.infill_area);
                     }
-<<<<<<< HEAD
-                    else
-                    {
-                        Polygons inner; // inner boundary of wall combing region
-
-                        // the inside of the wall combing region is just inside the wall's inner edge so it can meet up with the infill (if any)
-
-                        if (num_insets == 1)
-                        {
-                            inner = part.insets[0].offset(-10-line_width_0/2);
-                        }
-                        else
-                        {
-                            inner = part.insets[num_insets - 1].offset(-10 - mesh.settings.get<coord_t>("wall_line_width_x") / 2);
-                        }
-
-                        Polygons infill(part.infill_area);
-                        if (part.perimeter_gaps.size() > 0)
-                        {
-                            infill = infill.unionPolygons(part.perimeter_gaps.offset(10)); // ensure polygons overlap slightly
-                        }
-
-                        // combine the wall combing region (outer - inner) with the infill (if any)
-                        comb_boundary.add(infill.unionPolygons(outer.difference(inner)));
-                    }
-                }
-            }
-            else if (combing_mode == CombingMode::NO_OUTER_SURFACES)
-            {
-                Polygons top_and_bottom_most_fill;
-                for (const SliceLayerPart& part : layer.parts)
-                {
-                    for (const SkinPart& skin_part : part.skin_parts)
-                    {
-                        top_and_bottom_most_fill.add(skin_part.top_most_surface_fill);
-                        top_and_bottom_most_fill.add(skin_part.bottom_most_surface_fill);
-                    }
-                }
-                comb_boundary.add(layer.getInnermostWalls(max_inset, mesh).difference(top_and_bottom_most_fill));
-            }
-            else if (combing_mode == CombingMode::INFILL)
-            {
-                for (const SliceLayerPart& part : layer.parts)
-                {
-                    comb_boundary.add(part.infill_area);
-=======
->>>>>>> dfbcaf99
                 }
             }
         }
