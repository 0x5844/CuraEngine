--- conflicted
+++ resolved
@@ -94,11 +94,7 @@
         mesh.first.setActualZ(known_z);
     }
 
-<<<<<<< HEAD
-    placed_support_lines_support_areas = std::vector<Shape>(storage.support.supportLayers.size(), Shape());
-=======
     fake_roof_areas = std::vector<std::vector<FakeRoofArea>>(storage.support.supportLayers.size(), std::vector<FakeRoofArea>());
->>>>>>> 8b1757ec
 }
 
 void TreeSupport::generateSupportAreas(SliceDataStorage& storage)
@@ -2138,15 +2134,11 @@
         dur_hole_removal);
 }
 
-<<<<<<< HEAD
-void TreeSupport::finalizeInterfaceAndSupportAreas(std::vector<Shape>& support_layer_storage, std::vector<Shape>& support_roof_storage, SliceDataStorage& storage)
-=======
 void TreeSupport::finalizeInterfaceAndSupportAreas(
-    std::vector<Polygons>& support_layer_storage,
-    std::vector<Polygons>& support_roof_storage,
-    std::vector<Polygons>& support_layer_storage_fractional,
+    std::vector<Shape>& support_layer_storage,
+    std::vector<Shape>& support_roof_storage,
+    std::vector<Shape>& support_layer_storage_fractional,
     SliceDataStorage& storage)
->>>>>>> 8b1757ec
 {
     InterfacePreference interface_pref = config.interface_preference; // InterfacePreference::SUPPORT_LINES_OVERWRITE_INTERFACE;
     double progress_total = TREE_PROGRESS_PRECALC_AVO + TREE_PROGRESS_PRECALC_COLL + TREE_PROGRESS_GENERATE_NODES + TREE_PROGRESS_AREA_CALC + TREE_PROGRESS_GENERATE_BRANCH_AREAS
@@ -2159,13 +2151,13 @@
         support_layer_storage.size(),
         [&](const LayerIndex layer_idx)
         {
-            Polygons fake_roof_lines;
+            Shape fake_roof_lines;
 
             for (FakeRoofArea& f_roof : fake_roof_areas[layer_idx])
             {
                 fake_roof_lines.add(
                     TreeSupportUtils::generateSupportInfillLines(f_roof.area_, config, false, layer_idx, f_roof.line_distance_, storage.support.cross_fill_provider, false)
-                        .offsetPolyLine(config.support_line_width / 2));
+                        .offset(config.support_line_width / 2));
             }
             fake_roof_lines = fake_roof_lines.unionPolygons();
 
@@ -2257,20 +2249,15 @@
         support_layer_storage.size(),
         [&](const LayerIndex layer_idx)
         {
-<<<<<<< HEAD
             constexpr bool convert_every_part = true; // Convert every part into a SingleShape for the support.
-=======
-            constexpr bool convert_every_part = true; // Convert every part into a PolygonsPart for the support.
-
-
->>>>>>> 8b1757ec
+
             storage.support.supportLayers[layer_idx]
                 .fillInfillParts(support_layer_storage[layer_idx], config.support_line_width, config.support_wall_count, false, convert_every_part);
 
 
             // This only works because fractional support is always just projected upwards regular support or skin.
             // Also technically violates skin height, but there is no good way to prevent that.
-            Polygons fractional_support;
+            Shape fractional_support;
 
             if (layer_idx > 0)
             {
@@ -2309,15 +2296,10 @@
 
 void TreeSupport::drawAreas(std::vector<std::set<TreeSupportElement*>>& move_bounds, SliceDataStorage& storage)
 {
-<<<<<<< HEAD
     std::vector<Shape> support_layer_storage(move_bounds.size());
+    std::vector<Shape> support_layer_storage_fractional(move_bounds.size());
+    std::vector<Shape> support_roof_storage_fractional(move_bounds.size());
     std::vector<Shape> support_roof_storage(move_bounds.size());
-=======
-    std::vector<Polygons> support_layer_storage(move_bounds.size());
-    std::vector<Polygons> support_layer_storage_fractional(move_bounds.size());
-    std::vector<Polygons> support_roof_storage_fractional(move_bounds.size());
-    std::vector<Polygons> support_roof_storage(move_bounds.size());
->>>>>>> 8b1757ec
     std::map<TreeSupportElement*, TreeSupportElement*>
         inverse_tree_order; // In the tree structure only the parents can be accessed. Inverse this to be able to access the children.
     std::vector<std::pair<LayerIndex, TreeSupportElement*>>
@@ -2405,20 +2387,12 @@
             }
         });
 
-<<<<<<< HEAD
-    // Single threaded combining all support areas to the right layers.
-    // Only copies data!
-    for (const auto layer_idx : ranges::views::iota(0UL, layer_tree_polygons.size()))
-    {
-        for (std::pair<TreeSupportElement*, Shape> data_pair : layer_tree_polygons[layer_idx])
-=======
     cura::parallel_for<size_t>(
         0,
         layer_tree_polygons.size(),
         [&](const size_t layer_idx)
->>>>>>> 8b1757ec
-        {
-            for (std::pair<TreeSupportElement*, Polygons> data_pair : layer_tree_polygons[layer_idx])
+        {
+            for (std::pair<TreeSupportElement*, Shape> data_pair : layer_tree_polygons[layer_idx])
             {
                 if (data_pair.first->parents_.empty() && ! data_pair.first->supports_roof_ && layer_idx + 1 < support_roof_storage_fractional.size()
                     && config.z_distance_top % config.layer_height > 0)
