<<<<<<< HEAD
// Copyright (c) 2019 Ultimaker B.V.
// CuraEngine is released under the terms of the AGPLv3 or higher.
=======
//Copyright (c) 2021 Ultimaker B.V.
//CuraEngine is released under the terms of the AGPLv3 or higher.
>>>>>>> 4a1ea129

#include "TreeSupport.h"
#include "Application.h" //To get settings.
#include "infill.h"
#include "infill/SierpinskiFillProvider.h"
#include "progress/Progress.h"
#include "settings/EnumSettings.h"
<<<<<<< HEAD
#include "settings/types/AngleRadians.h" //Creating the correct branch angles.
#include "support.h" //For precomputeCrossInfillTree
=======
#include "settings/types/Angle.h" //Creating the correct branch angles.
#include "settings/types/Ratio.h"
#include "utils/IntPoint.h" //To normalize vectors.
>>>>>>> 4a1ea129
#include "utils/logoutput.h"
#include "utils/math.h" //For round_up_divide and PI.
#include "utils/polygonUtils.h" //For moveInside.
#include <chrono>
#include <fstream>
#include <omp.h>
#include <optional>
#include <stdio.h>
#include <string>

#define SUPPORT_TREE_CIRCLE_RESOLUTION 25 // The number of vertices in each circle.

// The various stages of the process can be weighted differently in the progress bar.
// These weights are obtained experimentally using a small sample size. Sensible weights can differ drastically based on the assumed default settings and model.
#define PROGRESS_TOTAL 10000
#define PROGRESS_PRECALC_COLL PROGRESS_TOTAL * 0.1
#define PROGRESS_PRECALC_AVO PROGRESS_TOTAL * 0.4
#define PROGRESS_GENERATE_NODES PROGRESS_TOTAL * 0.1
#define PROGRESS_AREA_CALC PROGRESS_TOTAL * 0.3
#define PROGRESS_DRAW_AREAS PROGRESS_TOTAL * 0.1

#define PROGRESS_GENERATE_BRANCH_AREAS PROGRESS_DRAW_AREAS / 3
#define PROGRESS_SMOOTH_BRANCH_AREAS PROGRESS_DRAW_AREAS / 3
#define PROGRESS_FINALIZE_BRANCH_AREAS PROGRESS_DRAW_AREAS / 3


#define SUPPORT_TREE_ONLY_GRACIOUS_TO_MODEL false
#define SUPPORT_TREE_AVOID_SUPPORT_BLOCKER true
#define SUPPORT_TREE_USE_EXPONENTIAL_COLLISION_RESOLUTION true
#define SUPPORT_TREE_EXPONENTIAL_THRESHOLD 1000
#define SUPPORT_TREE_EXPONENTIAL_FACTOR 1.5
#define SUPPORT_TREE_COLLISION_RESOLUTION 500
#define SUPPORT_TREE_MAX_DEVIATION 0

namespace cura
{
bool TreeSupport::TreeSupportSettings::some_model_contains_thick_roof = false; // Explicit zero-initialization, because while a static variable should be always zero-initialized, the linker complains about "undefined reference" otherwise...

TreeSupport::TreeSupport(const SliceDataStorage& storage)
{
    // Group all meshes that can be processed together. NOTE this is different from mesh-groups! Only one setting object is needed per group, as different settings in the same group may only occur in the tip, which uses the original settings objects from the meshes.
    for (size_t mesh_idx = 0; mesh_idx < storage.meshes.size(); mesh_idx++)
    {
        SliceMeshStorage mesh = storage.meshes[mesh_idx];

        const bool non_supportable_mesh = mesh.settings.get<bool>("infill_mesh") || mesh.settings.get<bool>("anti_overhang_mesh") || storage.meshes[mesh_idx].settings.get<bool>("support_mesh");
        if (storage.meshes[mesh_idx].settings.get<ESupportStructure>("support_structure") != ESupportStructure::TREE || !storage.meshes[mesh_idx].settings.get<bool>("support_enable") || non_supportable_mesh)
        {
            continue;
        }

        bool added = false;
        TreeSupportSettings next_settings(mesh.settings);

        if (mesh.settings.get<coord_t>("support_roof_height") >= 2 * next_settings.layer_height)
        {
            TreeSupportSettings::some_model_contains_thick_roof = true;
        }

        for (size_t idx = 0; idx < grouped_meshes.size(); idx++)
        {
            if (next_settings == grouped_meshes[idx].first)
            {
                added = true;
                grouped_meshes[idx].second.emplace_back(mesh_idx);
                // handle some settings that are only used for performance reasons. This ensures that a horrible set setting intended to improve performance can not reduce it drastically.
                grouped_meshes[idx].first.performance_interface_skip_layers = std::min(grouped_meshes[idx].first.performance_interface_skip_layers, next_settings.performance_interface_skip_layers);
            }
        }
        if (!added)
        {
            grouped_meshes.emplace_back(next_settings, std::vector<size_t>{ mesh_idx });
        }
    }
}


// todo remove as only for debugging relevant
std::string getPolygonAsString(const Polygons& poly)
{
    std::string ret = "";
    for (auto path : poly)
    {
        for (Point p : path)
        {
            if (ret != "")
                ret += ",";
            ret += "(" + std::to_string(p.X) + "," + std::to_string(p.Y) + ")";
        }
    }
    return ret;
}

void TreeSupport::generateSupportAreas(SliceDataStorage& storage)
{
    if (grouped_meshes.empty())
    {
        return;
    }

    if (storage.support.cross_fill_provider == nullptr)
    {
        AreaSupport::precomputeCrossInfillTree(storage);
    }

    size_t counter = 0;

    // Process every mesh group. These groups can not be processed parallel, as the processing in each group is parallelized, and nested parallelization is disables and slow.
    for (std::pair<TreeSupportSettings, std::vector<size_t>> processing : grouped_meshes)
    {
        // process each combination of meshes
        std::vector<std::set<SupportElement*>> move_bounds(storage.support.supportLayers.size()); // value is the area where support may be placed. As this is calculated in CreateLayerPathing it is saved and reused in drawAreas
        log("Processing support tree mesh group %lld of %lld containing %lld meshes.\n", counter + 1, grouped_meshes.size(), grouped_meshes[counter].second.size());
        std::vector<Polygons> exclude(storage.support.supportLayers.size());
        auto t_start = std::chrono::high_resolution_clock::now();
        // get all already existing support areas and exclude them
#pragma omp parallel for
        for (LayerIndex layer_idx = 0; layer_idx < coord_t(storage.support.supportLayers.size()); layer_idx++)
        {
            Polygons exlude_at_layer;
            exlude_at_layer.add(storage.support.supportLayers[layer_idx].support_bottom);
            exlude_at_layer.add(storage.support.supportLayers[layer_idx].support_roof);
            for (auto part : storage.support.supportLayers[layer_idx].support_infill_parts)
            {
                exlude_at_layer.add(part.outline);
            }
            exclude[layer_idx] = exlude_at_layer.unionPolygons();
        }
        config = processing.first; // this struct is used to easy retrieve setting. No other function except those in ModelVolumes and generateInitalAreas have knowledge of the existence of multiple meshes being processed.
        progress_multiplier = 1.0 / double(grouped_meshes.size());
        progress_offset = counter == 0 ? 0 : PROGRESS_TOTAL * (double(counter) * progress_multiplier);
        volumes_ = ModelVolumes(storage, config.maximum_move_distance, config.maximum_move_distance_slow, processing.second.front(), progress_multiplier, progress_offset, exclude);

        // ### Precalculate avoidances, collision etc.
        precalculate(storage, processing.second);
        auto t_precalc = std::chrono::high_resolution_clock::now();

        // ### Place tips of the support tree
        for (size_t mesh_idx : processing.second)
        {
            generateInitalAreas(storage.meshes[mesh_idx], move_bounds, storage);
        }
        auto t_gen = std::chrono::high_resolution_clock::now();

        // ### Propagate the influence areas downwards.
        createLayerPathing(move_bounds);
        auto t_path = std::chrono::high_resolution_clock::now();

        // ### Set a point in each influence area
        createNodesFromArea(move_bounds);
        auto t_place = std::chrono::high_resolution_clock::now();

        // ### draw these points as circles
        drawAreas(move_bounds, storage);

        auto t_draw = std::chrono::high_resolution_clock::now();
        auto dur_pre_gen = 0.001 * std::chrono::duration_cast<std::chrono::microseconds>(t_precalc - t_start).count();
        auto dur_gen = 0.001 * std::chrono::duration_cast<std::chrono::microseconds>(t_gen - t_precalc).count();
        auto dur_path = 0.001 * std::chrono::duration_cast<std::chrono::microseconds>(t_path - t_gen).count();
        auto dur_place = 0.001 * std::chrono::duration_cast<std::chrono::microseconds>(t_place - t_path).count();
        auto dur_draw = 0.001 * std::chrono::duration_cast<std::chrono::microseconds>(t_draw - t_place).count();
        auto dur_total = 0.001 * std::chrono::duration_cast<std::chrono::microseconds>(t_draw - t_start).count();
        log("Total time used creating Tree support for the currently grouped meshes: %.3lf ms. Different subtasks:\nCalculating Avoidance: %.3lf ms Creating inital influence areas: %.3lf ms Influence area creation: %.3lf ms Placement of Points in InfluenceAreas: %.3lf ms Drawing result as support %.3lf ms\n", dur_total, dur_pre_gen, dur_gen, dur_path, dur_place, dur_draw);

        for (auto& layer : move_bounds)
        {
            for (auto elem : layer)
            {
                delete elem->area;
                delete elem;
            }
        }

        counter++;
    }

    storage.support.generated = true;
}


void TreeSupport::precalculate(const SliceDataStorage& storage, std::vector<size_t> currently_processing_meshes)
{
    // calculate top most layer that is relevant for support
    LayerIndex max_layer = 0;
    for (size_t mesh_idx : currently_processing_meshes)
    {
        const SliceMeshStorage& mesh = storage.meshes[mesh_idx];
        const coord_t layer_height = mesh.settings.get<coord_t>("layer_height");
        const coord_t z_distance_top = mesh.settings.get<coord_t>("support_top_distance");
        const size_t z_distance_top_layers = round_up_divide(z_distance_top,
                                                             layer_height) + 1; // Support must always be 1 layer below overhang.
        if (mesh.overhang_areas.size() <= z_distance_top_layers)
        {
            continue;
        }
        for (LayerIndex layer_idx = (mesh.overhang_areas.size() - z_distance_top_layers) - 1; layer_idx != 0; layer_idx--)
        {
            // look for max relevant layer
            const Polygons& overhang = mesh.overhang_areas[layer_idx + z_distance_top_layers];
            if (!overhang.empty())
            {
                if (layer_idx > max_layer) // iterates over multiple meshes
                {
                    max_layer = 1 + layer_idx; // plus one to avoid problems if something is of by one
                }
                break;
            }
        }
    }

    // ### The actual precalculation happens in ModelVolumes.
    volumes_.precalculate(max_layer);
}


std::vector<TreeSupport::LineInformation> TreeSupport::convertLinesToInternal(Polygons polylines, LayerIndex layer_idx)
{
    const bool xy_overrides = config.support_overrides == SupportDistPriority::XY_OVERRIDES_Z;

    std::vector<LineInformation> result;
    // Also checks if the position is valid, if it is NOT, it deletes that point
    for (auto line : polylines)
    {
        LineInformation res_line;
        for (Point p : line)
        {
            if (!volumes_.getAvoidance(config.getRadius(0), layer_idx, AvoidanceType::FAST_SAFE, false, !xy_overrides).inside(p, true))
            {
                res_line.emplace_back(p, LineStatus::TO_BP_SAFE);
            }
            else if (!volumes_.getAvoidance(config.getRadius(0), layer_idx, AvoidanceType::FAST, false, !xy_overrides).inside(p, true))
            {
                res_line.emplace_back(p, LineStatus::TO_BP);
            }
            else if (config.support_rests_on_model && !volumes_.getAvoidance(config.getRadius(0), layer_idx, AvoidanceType::FAST_SAFE, true, !xy_overrides).inside(p, true))
            {
                res_line.emplace_back(p, LineStatus::TO_MODEL_GRACIOUS_SAFE);
            }
            else if (config.support_rests_on_model && !volumes_.getAvoidance(config.getRadius(0), layer_idx, AvoidanceType::FAST, true, !xy_overrides).inside(p, true))
            {
                res_line.emplace_back(p, LineStatus::TO_MODEL_GRACIOUS);
            }
            else if (config.support_rests_on_model && !volumes_.getCollision(config.getRadius(0), layer_idx, !xy_overrides).inside(p, true))
            {
                res_line.emplace_back(p, LineStatus::TO_MODEL);
            }
            else
            {
                if (!res_line.empty())
                {
                    result.emplace_back(res_line);
                    res_line.clear();
                }
            }
        }
        if (!res_line.empty())
        {
            result.emplace_back(res_line);
            res_line.clear();
        }
    }

    return result;
}

Polygons TreeSupport::convertInternalToLines(std::vector<TreeSupport::LineInformation> lines)
{
    Polygons result;

    for (LineInformation line : lines)
    {
        Polygon path;
        for (auto point_data : line)
        {
            path.add(point_data.first);
        }
        result.add(path);
    }
    return result;
}


std::function<bool(std::pair<Point, TreeSupport::LineStatus>)> TreeSupport::getEvaluatePointForNextLayerFunction(size_t current_layer)
{
    const bool xy_overrides = config.support_overrides == SupportDistPriority::XY_OVERRIDES_Z;
    std::function<bool(std::pair<Point, LineStatus>)> evaluatePoint = [=](std::pair<Point, LineStatus> p) {
        if (!volumes_.getAvoidance(config.getRadius(0), current_layer - 1, p.second == LineStatus::TO_BP_SAFE ? AvoidanceType::FAST_SAFE : AvoidanceType::FAST, false, !xy_overrides).inside(p.first, true))
        {
            return true;
        }
        if (config.support_rests_on_model && (p.second != LineStatus::TO_BP && p.second != LineStatus::TO_BP_SAFE))
        {
            if (p.second == LineStatus::TO_MODEL_GRACIOUS || p.second == LineStatus::TO_MODEL_GRACIOUS_SAFE)
            {
                return !volumes_.getAvoidance(config.getRadius(0), current_layer - 1, p.second == LineStatus::TO_MODEL_GRACIOUS_SAFE ? AvoidanceType::FAST_SAFE : AvoidanceType::FAST, true, !xy_overrides).inside(p.first, true);
            }
            else
            {
                return !volumes_.getCollision(config.getRadius(0), current_layer - 1, !xy_overrides).inside(p.first, true);
            }
        }
        return false;
    };
    return evaluatePoint;
}


std::pair<std::vector<TreeSupport::LineInformation>, std::vector<TreeSupport::LineInformation>> TreeSupport::splitLines(std::vector<TreeSupport::LineInformation> lines, std::function<bool(std::pair<Point, TreeSupport::LineStatus>)> evaluatePoint)
{
    // assumes all Points on the current line are valid

    std::vector<LineInformation> keep(1);
    std::vector<LineInformation> set_free(1);
    enum STATE
    {
        keeping,
        freeing
    };
    for (std::vector<std::pair<Point, LineStatus>> line : lines)
    {
        STATE current = keeping;
        LineInformation resulting_line;
        for (std::pair<Point, LineStatus> me : line)
        {
            if (evaluatePoint(me))
            {
                if (keeping != current)
                {
                    if (!resulting_line.empty())
                    {
                        set_free.emplace_back(resulting_line);
                        resulting_line.clear();
                    }
                    current = keeping;
                }
                resulting_line.emplace_back(me);
            }
            else
            {
                if (freeing != current)
                {
                    if (!resulting_line.empty())
                    {
                        keep.emplace_back(resulting_line);
                        resulting_line.clear();
                    }
                    current = freeing;
                }
                resulting_line.emplace_back(me);
            }
        }
        if (!resulting_line.empty())
        {
            if (current == keeping)
            {
                keep.emplace_back(resulting_line);
            }
            else
            {
                set_free.emplace_back(resulting_line);
            }
        }
    }
    return std::pair<std::vector<std::vector<std::pair<Point, TreeSupport::LineStatus>>>, std::vector<std::vector<std::pair<Point, TreeSupport::LineStatus>>>>(keep, set_free);
}


void writePolylines(SVG& svg, Polygons polylines, SVG::Color color) // todo remove as only for debugging relevant
{
    for (auto path : polylines)
    {
        if (path.size() == 0)
        {
            continue;
        }
        Point before = path[0];
        for (size_t i = 1; i < path.size(); i++)
        {
            svg.writeLine(before, path[i], color, 2);
            before = path[i];
        }
    }
}


// ensures that every line segment is about distance in length. The resulting lines may differ from the original but all points are on the original
Polygons TreeSupport::ensureMaximumDistancePolyline(const Polygons& input, coord_t distance, size_t min_points) const
{
    Polygons result;
    for (auto part : input)
    {
        if (part.size() == 0)
        {
            continue;
        }
        coord_t length = Polygon(part).offset(0).polyLineLength();
        size_t points = length / distance;
        if (points < min_points)
        {
            points = min_points;
        }
        coord_t target_distance = length / points;
        Polygon line;
        if (points == 1)
        {
            target_distance = length / 2 + 10; // we will only have the point in the middle
        }
        else
        {
            line.add(part[0]);
        }
        coord_t used_distance = 0;
        for (size_t pos = 0; pos + 1 < part.size(); pos++)
        {
            Point me = part[(part.size() + pos) % part.size()];
            Point next = part[(part.size() + pos + 1) % part.size()];
            coord_t next_step_length;
            do
            {
                next_step_length = vSize(me - next);
                if (next_step_length + used_distance >= target_distance)
                {
                    double scale = (1.0 * (target_distance - used_distance)) / (next_step_length);
                    me = me + (next - me) * scale;
                    used_distance = 0;
                    line.add(me);
                    continue;
                }
                used_distance += next_step_length;
            } while (next_step_length > target_distance);
        }
        if (points > 1)
        {
            line.add(part.back());
        }
        result.add(line);
    }
    return result;
}

// adds the implizit line from the last vertex to the first explicitly
Polygons TreeSupport::toPolylines(const Polygons& poly) const
{
    Polygons result;
    for (auto path : poly)
    {
        Polygon part;
        for (size_t i = 0; i < path.size(); i++)
        {
            part.add(path[i]);
        }
        part.add(path[0]);
        result.add(part);
    }
    return result;
}


Polygons TreeSupport::generateSupportInfillLines(const Polygons& area, bool roof, LayerIndex layer_idx, coord_t support_infill_distance, SierpinskiFillProvider* cross_fill_provider)
{
    Polygons gaps;
    // as we effectivly use lines to place our supportPoints we may use the Infill class for it, while not made for it it works perfect


    const EFillMethod pattern = roof ? config.roof_pattern : config.support_pattern;

    const bool zig_zaggify_infill = pattern == EFillMethod::ZIG_ZAG;
    const bool connect_polygons = false;
    constexpr coord_t support_roof_overlap = 0; // the roofs should never be expanded outwards
    constexpr size_t infill_multiplier = 1;
    constexpr coord_t outline_offset = 0;
    constexpr coord_t extra_infill_shift = 0;
    constexpr size_t wall_line_count = 0;
    const Point infill_origin;
    constexpr Polygons* perimeter_gaps = nullptr;
    constexpr bool use_endpieces = true;
    constexpr bool connected_zigzags = false;
    constexpr bool skip_some_zags = false;
    constexpr size_t zag_skip_count = 0;
    constexpr coord_t pocket_size = 0;
    std::vector<AngleDegrees> angles = roof ? config.support_roof_angles : config.support_infill_angles;

    const coord_t z = layer_idx;
    int divisor = static_cast<int>(angles.size());
    int index = ((z % divisor) + divisor) % divisor;
    const AngleDegrees fill_angle = angles[index];
    Infill roof_computation(pattern, zig_zaggify_infill, connect_polygons, area, outline_offset, roof ? config.support_roof_line_width : config.support_line_width, support_infill_distance, support_roof_overlap, infill_multiplier, fill_angle, z, extra_infill_shift, config.maximum_resolution, config.maximum_deviation, wall_line_count, infill_origin, perimeter_gaps, connected_zigzags, use_endpieces, skip_some_zags, zag_skip_count, pocket_size);
    Polygons areas;
    Polygons lines;
    roof_computation.generate(areas, lines, cross_fill_provider);
    lines.add(toPolylines(areas));
    return lines;
}

Polygons TreeSupport::safeUnion(const Polygons first, const Polygons second) const
{
    // unionPolygons can slowly remove Polygons under certain circumstances, because of rounding issues (Polygons that have a thin area).
    // This does not cause a problem when actually using it on large areas, but as influence areas (representing centerpoints) can be very thin, this does occur so this ugly workaround is needed
    // Here is an example of a Polygons object that will loose vertices when unioning, and will be gone after a few times unionPolygons was called:
    /*
    Polygons example;
    Polygon exampleInner;
    exampleInner.add(Point(120410,83599));//A
    exampleInner.add(Point(120384,83643));//B
    exampleInner.add(Point(120399,83618));//C
    exampleInner.add(Point(120414,83591));//D
    exampleInner.add(Point(120423,83570));//E
    exampleInner.add(Point(120419,83580));//F
    example.add(exampleInner);
    for(int i=0;i<10;i++){
         log("Iteration %d Example area: %f\n",i,example.area());
         example=example.unionPolygons();
    }
*/


    bool was_empty = first.empty() && second.empty();

    Polygons result = first.unionPolygons(second);

    if (result.empty() && !was_empty) // error occurred
    {
        logDebug("Caught an area destroying union, enlarging areas a bit.\n");
        return toPolylines(first).offsetPolyLine(2).unionPolygons(toPolylines(second).offsetPolyLine(2)); // just take the few lines we have, and offset them a tiny bit. Needs to be offsetPolylines, as offset may aleady have problems with the area.
    }

    else
    {
        return result;
    }
}

Polygons TreeSupport::safeUnion(const Polygons first) const
{
    return safeUnion(first, Polygons());
}


SierpinskiFillProvider* TreeSupport::generateCrossFillProvider(const SliceMeshStorage& mesh, coord_t line_distance, coord_t line_width)
{
    const EFillMethod& support_pattern = mesh.settings.get<EFillMethod>("support_pattern");
    if (support_pattern == EFillMethod::CROSS || support_pattern == EFillMethod::CROSS_3D)
    {
        AABB3D aabb;
        if (mesh.settings.get<bool>("infill_mesh") || mesh.settings.get<bool>("anti_overhang_mesh"))
        {
            logWarning("Tree support tried to generate a CrossFillProvider for a non model mesh.\n");
            return nullptr;
        }

        const coord_t aabb_expansion = mesh.settings.get<coord_t>("support_offset");
        AABB3D aabb_here(mesh.bounding_box);
        aabb_here.include(aabb_here.min - Point3(-aabb_expansion, -aabb_expansion, 0));
        aabb_here.include(aabb_here.max + Point3(-aabb_expansion, -aabb_expansion, 0));
        aabb.include(aabb_here);

        std::string cross_subdisivion_spec_image_file = mesh.settings.get<std::string>("cross_support_density_image");
        std::ifstream cross_fs(cross_subdisivion_spec_image_file.c_str());
        if (cross_subdisivion_spec_image_file != "" && cross_fs.good())
        {
            return new SierpinskiFillProvider(aabb, line_distance, line_width, cross_subdisivion_spec_image_file);
        }
        else
        {
            return new SierpinskiFillProvider(aabb, line_distance, line_width);
        }
    }
    return nullptr;
}


void TreeSupport::generateInitalAreas(const SliceMeshStorage& mesh, std::vector<std::set<SupportElement*>>& move_bounds, SliceDataStorage& storage)
{
    Polygon base_circle;
    const int baseRadius = 10;
    for (unsigned int i = 0; i < SUPPORT_TREE_CIRCLE_RESOLUTION; i++)
    {
        const AngleRadians angle = static_cast<double>(i) / SUPPORT_TREE_CIRCLE_RESOLUTION * TAU;
        base_circle.emplace_back(cos(angle) * baseRadius, sin(angle) * baseRadius);
    }

    TreeSupportSettings mesh_config(mesh.settings);

    const size_t z_distance_delta = mesh_config.z_distance_top_layers + 1; // To ensure z_distance_top_layers are left empty between the overhang (zeroth empty layer), the support has to be added z_distance_top_layers+1 layers below
    const coord_t support_line_width = mesh_config.support_line_width;

    const coord_t support_roof_line_distance = mesh.settings.get<coord_t>("support_roof_line_distance");
    const double minimum_roof_area = mesh.settings.get<double>("minimum_roof_area");
    const double minimum_support_area = mesh.settings.get<double>("minimum_support_area"); // todo did i interpret this setting correctly, as in should minimum_support_area also guarantee that every tip has at least this area?
    const size_t support_roof_layers = mesh.settings.get<bool>("support_roof_enable") ? round_divide(mesh.settings.get<coord_t>("support_roof_height"), mesh_config.layer_height) : 0;
    const bool roof_enabled = support_roof_layers != 0;
    const bool only_gracious = SUPPORT_TREE_ONLY_GRACIOUS_TO_MODEL;
    const EFillMethod support_pattern = mesh.settings.get<EFillMethod>("support_pattern");
    const coord_t support_tree_branch_distance = (support_pattern == EFillMethod::TRIANGLES ? 3 : (support_pattern == EFillMethod::GRID ? 2 : 1)) * support_line_width * 100 / mesh.settings.get<double>("support_tree_top_rate");
    const coord_t connect_length = support_tree_branch_distance;
    const coord_t support_outset = (mesh_config.performance_increased_xy_min ? 100 : 0) + mesh.settings.get<coord_t>("support_offset");
    const coord_t roof_outset = (mesh_config.performance_increased_xy_min ? 100 : 0) + mesh.settings.get<coord_t>("support_roof_offset");

    const double support_overhang_angle = mesh.settings.get<AngleRadians>("support_angle");
    const coord_t max_overhang_speed = (support_overhang_angle < TAU / 4) ? (coord_t)(tan(support_overhang_angle) * mesh_config.layer_height) : std::numeric_limits<coord_t>::max();
    const size_t max_overhang_insert_lag = std::max((size_t)round_up_divide(mesh_config.xy_distance, max_overhang_speed / 2), 2 * mesh_config.z_distance_top_layers); // cap for how much layer below the overhang a new support point may be added, as other than with regular support every new inserted point may cause extra material and time cost.  Could also be an user setting or differently calculated. Idea is that if an overhang does not turn valid in double the amount of layers a slope of support angle would take to travel xy_distance, nothing reasonable will come from it. The 2*z_distance_delta is only a catch for when the support angle is very high.

    const bool xy_overrides = mesh_config.support_overrides == SupportDistPriority::XY_OVERRIDES_Z;
    SierpinskiFillProvider* cross_fill_provider = generateCrossFillProvider(mesh, support_tree_branch_distance, mesh_config.support_line_width);

    if (mesh.overhang_areas.size() <= z_distance_delta)
    {
        return;
    }
    logDebug("Distance between points of lines of initial influence areas %lld \n", connect_length);
    std::vector<std::unordered_set<Point>> already_inserted(mesh.overhang_areas.size() - z_distance_delta);

    // counting down as it is more likely to encounter areas that need much support at the top then at the bottom. This could improve performance because of the schedule(dynamic)
#pragma omp parallel for schedule(dynamic)
    for (LayerIndex layer_idx = mesh.overhang_areas.size() - z_distance_delta - 1; layer_idx >= 1; layer_idx--)
    {
        if (mesh.overhang_areas[layer_idx + z_distance_delta].empty())
        {
            continue;
        }

        Polygons relevant_forbidden = (mesh_config.support_rests_on_model ? (only_gracious ? volumes_.getAvoidance(mesh_config.getRadius(0), layer_idx, AvoidanceType::FAST, true, !xy_overrides) : volumes_.getCollision(mesh_config.getRadius(0), layer_idx, !xy_overrides)) : volumes_.getAvoidance(mesh_config.getRadius(0), layer_idx, AvoidanceType::FAST, false, !xy_overrides)); // take the least restrictive avoidance possible

        std::function<Polygons(const Polygons&, bool, size_t)> generateLines = [&](const Polygons& area, bool roof, LayerIndex layer_idx) {
            const coord_t support_infill_distance = roof ? support_roof_line_distance : support_tree_branch_distance;
            return generateSupportInfillLines(area, roof, layer_idx, support_infill_distance, cross_fill_provider);
        };

        std::function<void(std::pair<Point, LineStatus>, size_t, coord_t, size_t, bool)> addPointAsInfluenceArea = [&](std::pair<Point, LineStatus> p, size_t dtt, LayerIndex insert_layer, size_t dont_move_until, bool roof) {
            bool to_bp = p.second == LineStatus::TO_BP || p.second == LineStatus::TO_BP_SAFE;
            bool gracious = to_bp || p.second == LineStatus::TO_MODEL_GRACIOUS || p.second == LineStatus::TO_MODEL_GRACIOUS_SAFE;
            bool safe_radius = p.second == LineStatus::TO_BP_SAFE || p.second == LineStatus::TO_MODEL_GRACIOUS_SAFE;
            if (!mesh_config.support_rests_on_model && !to_bp)
            {
                logWarning("Tried to add an invalid support point\n");
                return;
            }
            Polygon circle;
            for (Point corner : base_circle)
            {
                circle.add(p.first + corner);
            }
            Polygons area = circle.offset(0);
#pragma omp critical(moveBounds)
            {
                if (!already_inserted[insert_layer].count(p.first / ((support_line_width + 1) / 10)))
                {
                    // normalize the point a bit to also catch points which are so close that inserting it would achieve nothing
                    already_inserted[insert_layer].emplace(p.first / ((support_line_width + 1) / 10));
                    SupportElement* elem = new SupportElement(dtt, insert_layer, p.first, to_bp, gracious, !xy_overrides, dont_move_until, roof, safe_radius);
                    elem->area = new Polygons(area);
                    move_bounds[insert_layer].emplace(elem);
                }
            }
        };


        std::vector<std::pair<Polygons, bool>> overhang_processing; // every overhang has saved if a roof should be generated for it. This can NOT be done in the for loop as an area may NOT have a roof even if it is larger than the minimum_roof_area when it is only larger because of the support horizontal expansion and it would not have a roof if the overhang is offset by support roof horizontal expansion instead. (At least this is the current behavior of the regular support)

        // If the xy distance overrides the z distance, some support needs to be inserted further down.
        //=> Analyze which support points do not fit on this layer and check if they will fit a few layers down (while adding them an infinite amount of layers down would technically be closer the the setting description, it would not produce reasonable results. )
        if (xy_overrides)
        {
            Polygons removed_overhang = mesh.overhang_areas[layer_idx + z_distance_delta].offset(support_outset).intersection(relevant_forbidden).offset(0.5 * support_line_width); // offset to ensure area already supported to not be supported below again.
            std::vector<LineInformation> overhang_lines;
            Polygons polylines = ensureMaximumDistancePolyline(generateLines(removed_overhang, false, layer_idx), support_line_width, 1); // support_line_width to form a line here as otherwise most will be unsupported. Technically this violates branch distance, but not only is this the only reasonable choice, but it ensures consistent behavior as some infill patterns generate each line segment as its own polyline part causing a similar line forming behavior. Also it is assumed that the area that is valid a layer below is to small for support roof.
            if (polylines.pointCount() <= 3)
            {
                // add the outer wall to ensure it is correct supported instead
                polylines = ensureMaximumDistancePolyline(toPolylines(removed_overhang), connect_length, 3);
            }

            for (auto line : polylines)
            {
                LineInformation res_line;
                for (Point p : line)
                {
                    res_line.emplace_back(p, LineStatus::INVALID);
                }
                overhang_lines.emplace_back(res_line);
            }
            for (size_t lag_ctr = 1; lag_ctr <= max_overhang_insert_lag && !overhang_lines.empty() && layer_idx - coord_t(lag_ctr) >= 1; lag_ctr++)
            {
                // get least restricted avoidance for layer_idx-lag_ctr
                Polygons relevant_forbidden_below = (mesh_config.support_rests_on_model ? (only_gracious ? volumes_.getAvoidance(mesh_config.getRadius(0), layer_idx - lag_ctr, AvoidanceType::FAST, true, !xy_overrides) : volumes_.getCollision(mesh_config.getRadius(0), layer_idx - lag_ctr, !xy_overrides)) : volumes_.getAvoidance(mesh_config.getRadius(0), layer_idx - lag_ctr, AvoidanceType::FAST, false, !xy_overrides));

                std::function<bool(std::pair<Point, LineStatus>)> evaluatePoint = [&](std::pair<Point, LineStatus> p) { return relevant_forbidden_below.inside(p.first, true); };

                std::pair<std::vector<TreeSupport::LineInformation>, std::vector<TreeSupport::LineInformation>> split = splitLines(overhang_lines, evaluatePoint); // keep all lines that are invalid
                overhang_lines = split.first;

                std::vector<LineInformation> fresh_valid_points = convertLinesToInternal(convertInternalToLines(split.second), layer_idx - lag_ctr); // set all now valid lines to their correct LineStatus. Easiest way is to just discard Avoidance information for each point and evaluate them again.
                for (LineInformation line : fresh_valid_points)
                {
                    for (auto point_data : line)
                    {
                        addPointAsInfluenceArea(point_data, 0, layer_idx - lag_ctr, 0, false);
                    }
                }
            }
        }

        Polygons overhang_regular = mesh.overhang_areas[layer_idx + z_distance_delta].offset(support_outset).difference(relevant_forbidden);
        Polygons overhang_roofs;
        if (roof_enabled)
        {
            overhang_roofs = mesh.overhang_areas[layer_idx + z_distance_delta].offset(roof_outset).difference(relevant_forbidden);
            overhang_roofs.removeSmallAreas(minimum_roof_area);
            overhang_regular = overhang_regular.difference(overhang_roofs);
            for (Polygons roof_part : overhang_roofs.splitIntoParts(true))
            {
                overhang_processing.emplace_back(roof_part, true);
            }
        }
        overhang_regular.removeSmallAreas(minimum_support_area);

        for (Polygons support_part : overhang_regular.splitIntoParts(true))
        {
            overhang_processing.emplace_back(support_part, false);
        }

        for (std::pair<Polygons, bool> overhang_pair : overhang_processing)
        {
            const bool roof_allowed_for_this_part = overhang_pair.second;
            Polygons overhang_outset = overhang_pair.first;

            std::vector<LineInformation> overhang_lines;
            Polygons last_overhang = overhang_outset;
            size_t dtt_roof = 0;
            std::vector<Polygons> added_roofs(support_roof_layers); // sometimes roofs could be empty as the pattern does not generate lines if the area is narrow enough (i am looking at you, concentric infill). To catch these cases the added roofs are saved to be evaluated later.

            if (roof_allowed_for_this_part)
            {
                for (dtt_roof = 0; dtt_roof < support_roof_layers && layer_idx - dtt_roof >= 1; dtt_roof++)
                {
                    // here the roof is handled. If roof can not be added the branches will try to not move instead
                    Polygons forbidden_next = (mesh_config.support_rests_on_model ? (only_gracious ? volumes_.getAvoidance(mesh_config.getRadius(0), layer_idx - (dtt_roof + 1), AvoidanceType::FAST, true, !xy_overrides) : volumes_.getCollision(mesh_config.getRadius(0), layer_idx - (dtt_roof + 1), !xy_overrides)) : volumes_.getAvoidance(mesh_config.getRadius(0), layer_idx - (dtt_roof + 1), AvoidanceType::FAST, false, !xy_overrides));
                    Polygons overhang_outset_next = overhang_outset.difference(forbidden_next);
                    if (overhang_outset_next.area() / (1000 * 1000) < minimum_roof_area) // next layer down the roof area would be to small so we have to insert our roof support here. Also convert squaremicrons to squaremilimeter
                    {
                        size_t dtt_before = dtt_roof > 0 ? dtt_roof - 1 : 0;
                        if (dtt_roof != 0)
                        {
                            overhang_lines = convertLinesToInternal(ensureMaximumDistancePolyline(generateLines(last_overhang, true, layer_idx - dtt_before), connect_length, 1), layer_idx - dtt_before);
                            overhang_lines = splitLines(overhang_lines, getEvaluatePointForNextLayerFunction(layer_idx - dtt_before)).first;
                        }

                        break;
                    }
                    added_roofs[dtt_roof] = overhang_outset;
                    last_overhang = overhang_outset;
                    overhang_outset = overhang_outset_next;
                }
            }

            size_t layer_generation_dtt = std::max(dtt_roof, size_t(1)) - 1; // 1 inside max and -1 outside to avoid underflow. layer_generation_dtt=dtt_roof-1 if dtt_roof!=0;
            if (overhang_lines.empty() && dtt_roof != 0 && generateLines(overhang_outset, true, layer_idx - layer_generation_dtt).empty()) // if the roof should be valid, check that the area does generate lines. This is NOT guaranteed.
            {
                for (size_t idx = 0; idx < dtt_roof; idx++)
                {
                    // check for every roof area that it has resulting lines. Remember idx 1 means the 2. layer of roof => higher idx == lower layer
                    if (generateLines(added_roofs[idx], true, layer_idx - idx).empty())
                    {
                        dtt_roof = idx;
                        layer_generation_dtt = std::max(dtt_roof, size_t(1)) - 1;
                        break;
                    }
                }
            }
#pragma omp critical(storage)
            {
                for (size_t idx = 0; idx < dtt_roof; idx++)
                {
                    storage.support.supportLayers[layer_idx - idx].support_roof.add(added_roofs[idx]);
                }
            }

            if (overhang_lines.empty())
            {
                Polygons polylines = ensureMaximumDistancePolyline(generateLines(overhang_outset, dtt_roof != 0, layer_idx - layer_generation_dtt), dtt_roof == 0 ? support_line_width : connect_length, 1); // support_line_width to form a line here as otherwise most will be unsupported. Technically this violates branch distance, but not only is this the only reasonable choice, but it ensures consistant behaviour as some infill patterns generate each line segment as its own polyline part causing a similar line forming behaviour. This is not doen when a roof is above as the roof will support the model and the trees only need to support the roof
                if (polylines.pointCount() <= 3)
                {
                    // add the outer wall to ensure it is correct supported instead
                    polylines = ensureMaximumDistancePolyline(toPolylines(overhang_outset), connect_length, 3);
                }
                LayerIndex last_insert_layer = layer_idx - dtt_roof;
                overhang_lines = convertLinesToInternal(polylines, last_insert_layer);
            }


            if (int(dtt_roof) >= layer_idx && roof_allowed_for_this_part) // reached buildplate
            {
#pragma omp critical(storage)
                {
                    storage.support.supportLayers[0].support_roof.add(overhang_outset);
                }
            }
            else // normal trees have to be generated
            {
                for (LineInformation line : overhang_lines)
                {
                    for (auto point_data : line)
                    {
                        addPointAsInfluenceArea(point_data, 0, layer_idx - dtt_roof, support_roof_layers - dtt_roof, dtt_roof != 0);
                    }
                }
            }
        }
    }

    delete cross_fill_provider;
}

Polygons TreeSupport::safeOffsetInc(const Polygons& me, coord_t distance, const Polygons& collision, coord_t safe_step_size, coord_t last_safe_step_size, size_t min_amount_offset) const
{
    Polygons ret = safeUnion(me); // ensure sane input
    if (distance == 0)
    {
        return ret.difference(collision).unionPolygons();
    }
    if (safe_step_size < 0 || last_safe_step_size < 0)
    {
        logError("Offset increase got negative distance!\n");
        return ret.difference(collision).unionPolygons();
    }

    coord_t step_size = safe_step_size;
    size_t steps = distance > last_safe_step_size ? (distance - last_safe_step_size) / step_size : 0;
    if (steps + (distance < last_safe_step_size || distance % step_size != 0) < min_amount_offset) // yes one can add a bool as the standard specifies that a result from compare operators has to be 0 or 1
    {
        // we need to reduce the stepsize to ensure we offset the required amount (could be avoided if arcRadiance were exposed as we could just increase this when me has not enough vertices)
        step_size = distance / (min_amount_offset - 1);
        steps = distance / step_size;
    }

    // offset in steps
    for (size_t i = 0; i < steps; i++)
    {
        ret = ret.offset(step_size, ClipperLib::jtRound).difference(collision).unionPolygons();
        // ensure that if many offsets are done the performance does not suffer extremely by the new vertices of jtRound.
        if (i % 10 == 7)
        {
            ret.simplify(15);
        }
    }

    ret = ret.offset(distance - steps * step_size, ClipperLib::jtRound); // offset the remainder

    return ret.difference(collision).unionPolygons(); // ensure sane output
}


void TreeSupport::mergeHelper(std::map<SupportElement, AABB>& reduced_aabb, std::map<SupportElement, AABB>& input_aabb, const std::unordered_map<SupportElement, Polygons>& to_bp_areas, const std::unordered_map<SupportElement, Polygons>& to_model_areas, const std::map<SupportElement, Polygons>& influence_areas, std::unordered_map<SupportElement, Polygons>& insert_bp_areas, std::unordered_map<SupportElement, Polygons>& insert_model_areas, std::unordered_map<SupportElement, Polygons>& insert_influence, std::vector<SupportElement>& erase, const LayerIndex layer_idx)
{
    const bool first_merge_iteration = reduced_aabb.empty(); // If this is the first iteration, all elements in input have to be merged with each other
    for (std::map<SupportElement, AABB>::iterator influence_iter = input_aabb.begin(); influence_iter != input_aabb.end(); influence_iter++)
    {
        bool merged = false;
        AABB influence_aabb = influence_iter->second;
        for (std::map<SupportElement, AABB>::iterator reduced_check_iter = reduced_aabb.begin(); reduced_check_iter != reduced_aabb.end(); reduced_check_iter++)
        {
            // As every area has to be checked for overlaps with other areas, some fast heuristic is needed to abort early if clearly possible
            // This is so performance critical that using a map lookup instead of the direct access of the cached AABBs can have a surprisingly large performance impact
            AABB aabb = reduced_check_iter->second;
            if (aabb.hit(influence_aabb))
            {
                if (!first_merge_iteration && input_aabb.count(reduced_check_iter->first))
                {
                    break; // Do not try to merge elements that already should have been merged. Done for potential performance improvement.
                }

                bool merging_gracious_and_non_gracious = reduced_check_iter->first.to_model_gracious != influence_iter->first.to_model_gracious; // we do not want to merge a gracious with a non gracious area as bad placement could negatively impact the dependability of the whole subtree
                bool merging_to_bp = reduced_check_iter->first.to_buildplate && influence_iter->first.to_buildplate;
                bool merging_min_and_regular_xy = reduced_check_iter->first.use_min_xy_dist != influence_iter->first.use_min_xy_dist; // could cause some issues with the increase of one area, as it is assumed that if the smaller is increased by the delta to the larger it is engulfed by it already. But because a different collision may be removed from the in drawArea generated circles, this assumption could be wrong.
                coord_t increased_to_model_radius = 0;
                size_t larger_to_model_dtt = 0;

                if (!merging_to_bp)
                {
                    coord_t infl_radius = config.getRadius(influence_iter->first); // get the real radius increase as the user does not care for the collision model.
                    coord_t redu_radius = config.getRadius(reduced_check_iter->first);
                    if (reduced_check_iter->first.to_buildplate != influence_iter->first.to_buildplate)
                    {
                        if (reduced_check_iter->first.to_buildplate)
                        {
                            if (infl_radius < redu_radius)
                            {
                                increased_to_model_radius = influence_iter->first.increased_to_model_radius + redu_radius - infl_radius;
                            }
                        }
                        else
                        {
                            if (infl_radius > redu_radius)
                            {
                                increased_to_model_radius = reduced_check_iter->first.increased_to_model_radius + infl_radius - redu_radius;
                            }
                        }
                    }
                    larger_to_model_dtt = std::max(influence_iter->first.distance_to_top, reduced_check_iter->first.distance_to_top);
                }

                // if a merge could place a stable branch on unstable ground, would be increasing the radius further than allowed to when merging to model and to_bp trees or would merge to model before it is known they will even been drawn the merge is skipped
                if (merging_min_and_regular_xy || merging_gracious_and_non_gracious || increased_to_model_radius > config.max_to_model_radius_increase || (!merging_to_bp && larger_to_model_dtt < config.min_dtt_to_model && !reduced_check_iter->first.supports_roof && !influence_iter->first.supports_roof))
                {
                    continue;
                }

                Polygons relevant_infl;
                Polygons relevant_redu;

                if (merging_to_bp)
                {
                    relevant_infl = to_bp_areas.count(influence_iter->first) ? to_bp_areas.at(influence_iter->first) : Polygons(); // influence_iter->first is a new element => not required to check if it was changed
                    relevant_redu = insert_bp_areas.count(reduced_check_iter->first) ? insert_bp_areas[reduced_check_iter->first] : (to_bp_areas.count(reduced_check_iter->first) ? to_bp_areas.at(reduced_check_iter->first) : Polygons());
                }
                else
                {
                    relevant_infl = to_model_areas.count(influence_iter->first) ? to_model_areas.at(influence_iter->first) : Polygons();
                    relevant_redu = insert_model_areas.count(reduced_check_iter->first) ? insert_model_areas[reduced_check_iter->first] : (to_model_areas.count(reduced_check_iter->first) ? to_model_areas.at(reduced_check_iter->first) : Polygons());
                }

                const bool red_bigger = config.getCollisionRadius(reduced_check_iter->first) > config.getCollisionRadius(influence_iter->first);
                const bool equal_collision_radiis = config.getCollisionRadius(reduced_check_iter->first) == config.getCollisionRadius(influence_iter->first);
                std::pair<SupportElement, Polygons> smaller_rad = red_bigger ? std::pair<SupportElement, Polygons>(influence_iter->first, relevant_infl) : std::pair<SupportElement, Polygons>(reduced_check_iter->first, relevant_redu);
                std::pair<SupportElement, Polygons> bigger_rad = red_bigger ? std::pair<SupportElement, Polygons>(reduced_check_iter->first, relevant_redu) : std::pair<SupportElement, Polygons>(influence_iter->first, relevant_infl);
                const coord_t real_radius_delta = std::abs(config.getRadius(bigger_rad.first) - config.getRadius(smaller_rad.first));
                const coord_t smaller_collision_radius = config.getCollisionRadius(smaller_rad.first);

                // the area of the bigger radius is used to ensure correct placement regarding the relevant avoidance, so if that would change an invalid area may be created
                if (!bigger_rad.first.can_use_safe_radius && smaller_rad.first.can_use_safe_radius && !equal_collision_radiis)
                {
                    continue;
                }


                // the bigger radius is used to verify that the area is still valid after the increase with the delta. If there were a point where the big influence area could be valid with can_use_safe_radius the element would already be can_use_safe_radius
                // the smaller radius, which gets increased by delta may reach into the area where use_min_xy_dist is no longer required.
                bool use_min_radius = bigger_rad.first.use_min_xy_dist && smaller_rad.first.use_min_xy_dist;

                // The idea is that the influence area with the smaller collision radius is increased by the radius difference.
                // If this area has any intersections with the influence area of the larger collision radius, a branch (of the larger collision radius) placed in this intersection, has already engulfed the branch of the smaller collision radius.
                // Because of this a merge may happen even if the influence areas (that represent possible center points of branches) do not intersect yet.
                // Remember that collision radius <= real radius as otherwise this assumption would be false.
                Polygons small_rad_increased_by_big_minus_small = safeOffsetInc(smaller_rad.second, real_radius_delta, volumes_.getCollision(smaller_collision_radius, layer_idx - 1, use_min_radius), 2 * (config.xy_distance + smaller_collision_radius - 3), 2 * (config.xy_distance + smaller_collision_radius - 3), 0); // -3 avoids possible rounding errors
                Polygons intersect = small_rad_increased_by_big_minus_small.intersection(bigger_rad.second);

                if (intersect.area() > 1) // dont use empty as a line is not empty, but for this use-case it very well may be (and would be one layer down as union does not keep lines)
                {
                    if (intersect.offset(-25).area() <= 1) // check if the overlap is large enough (Small ares tend to attract rounding errors in clipper). While 25 was guessed as enough, i did not have reason to change it.
                    {
                        continue;
                    }

                    // Do the actual merge now that the branches are confirmed to be able to intersect.

                    // calculate which point is closest to the point of the last merge (or tip center if no merge above it has happened)
                    // used at the end to estimate where to best place the branch on the bottom most layer
                    // could be replaced with a random point inside the new area
                    Point new_pos = reduced_check_iter->first.next_position;
                    if (!intersect.inside(new_pos, true))
                    {
                        PolygonUtils::moveInside(intersect, new_pos);
                    }

                    if (increased_to_model_radius == 0)
                    {
                        increased_to_model_radius = std::max(reduced_check_iter->first.increased_to_model_radius, influence_iter->first.increased_to_model_radius);
                    }

                    SupportElement key(reduced_check_iter->first, influence_iter->first, layer_idx - 1, new_pos, increased_to_model_radius, config);

                    Polygons intersect_influence;
                    Polygons infl_small = insert_influence.count(smaller_rad.first) ? insert_influence[smaller_rad.first] : (influence_areas.count(smaller_rad.first) ? influence_areas.at(smaller_rad.first) : Polygons());
                    Polygons infl_big = insert_influence.count(bigger_rad.first) ? insert_influence[bigger_rad.first] : (influence_areas.count(bigger_rad.first) ? influence_areas.at(bigger_rad.first) : Polygons());
                    Polygons small_rad_increased_by_big_minus_small_infl = safeOffsetInc(infl_small, real_radius_delta, volumes_.getCollision(smaller_collision_radius, layer_idx - 1, use_min_radius), 2 * (config.xy_distance + smaller_collision_radius - 3), 2 * (config.xy_distance + smaller_collision_radius - 3), 0);
                    intersect_influence = small_rad_increased_by_big_minus_small_infl.intersection(infl_big); // if the one with the bigger radius with the lower radius removed overlaps we can merge
                    intersect_influence = safeUnion(intersect_influence, intersect); // Rounding errors again. Do not ask me where or why.

                    Polygons intersect_sec;
                    if (merging_to_bp && config.support_rests_on_model)
                    {
                        if (key.to_model_gracious)
                        {
                            Polygons sec_small = insert_model_areas.count(smaller_rad.first) ? insert_model_areas[smaller_rad.first] : (to_model_areas.count(smaller_rad.first) ? to_model_areas.at(smaller_rad.first) : Polygons());
                            Polygons sec_big = insert_model_areas.count(bigger_rad.first) ? insert_model_areas[bigger_rad.first] : (to_model_areas.count(bigger_rad.first) ? to_model_areas.at(bigger_rad.first) : Polygons());
                            Polygons small_rad_increased_by_big_minus_small_sec = safeOffsetInc(sec_small, real_radius_delta, volumes_.getCollision(smaller_collision_radius, layer_idx - 1, use_min_radius), 2 * (config.xy_distance + smaller_collision_radius - 3), 2 * (config.xy_distance + smaller_collision_radius - 3), 0);
                            intersect_sec = small_rad_increased_by_big_minus_small_sec.intersection(sec_big); // if the one with the bigger radius with the lower radius removed overlaps we can merge
                            intersect_influence = safeUnion(intersect_influence, intersect_sec); // still rounding errors
                        }
                        else
                        {
                            intersect_sec = intersect_influence;
                        }
                    }

                    // remove the now merged elements from all buckets, as they do not exist anymore in their old form
                    insert_bp_areas.erase(reduced_check_iter->first);
                    insert_bp_areas.erase(influence_iter->first);
                    insert_model_areas.erase(reduced_check_iter->first);
                    insert_model_areas.erase(influence_iter->first);
                    insert_influence.erase(reduced_check_iter->first);
                    insert_influence.erase(influence_iter->first);

                    (merging_to_bp ? insert_bp_areas : insert_model_areas).emplace(key, intersect);
                    if (merging_to_bp && config.support_rests_on_model)
                    {
                        insert_model_areas.emplace(key, intersect_sec);
                    }
                    insert_influence.emplace(key, intersect_influence);

                    erase.emplace_back(reduced_check_iter->first);
                    erase.emplace_back(influence_iter->first);
                    Polygons merge = intersect.unionPolygons(intersect_sec).offset(config.getRadius(key), ClipperLib::jtRound).difference(volumes_.getCollision(0, layer_idx - 1)); // regular union should be preferable here as Polygons tend to only become smaller through rounding errors (smaller!=has smaller area as holes have a negative area.)

                    reduced_aabb.erase(reduced_check_iter->first); // this invalidates reduced_check_iter
                    reduced_aabb.emplace(key, AABB(merge));

                    merged = true;
                    break;
                }
            }
        }

        if (!merged)
        {
            reduced_aabb[influence_iter->first] = influence_aabb;
        }
    }
}


void TreeSupport::mergeInfluenceAreas(std::unordered_map<SupportElement, Polygons>& to_bp_areas, std::unordered_map<SupportElement, Polygons>& to_model_areas, std::map<SupportElement, Polygons>& influence_areas, LayerIndex layer_idx)
{
    /*
     * Idea behind this is that the calculation of merges can be accelerated a bit using divide and conquer:
     * If two groups of areas are already merged, only all elements in group 2 have to be merged into group one.
     * This can only accelerate by factor 2 (as half the work is merging the last two groups).
     * The actual merge logic is found in mergeHelper. This function only manages parallelization of different mergeHelper calls.
     */


    const size_t input_size = influence_areas.size();
    size_t num_threads = 1;
#if defined(_OPENMP)
    num_threads = omp_get_max_threads();
#endif
    if (input_size == 0)
    {
        return;
    }
    constexpr int min_elements_per_bucket = 2;

    // max_bucket_count is input_size/min_elements_per_bucket round down to the next 2^n.
    // The rounding to 2^n is to ensure improved performance, as every iteration two buckets will be merged, halving the amount of buckets.
    // If halving would cause an uneven count, e.g. 3 Then bucket 0 and 1 would have to be merged, and in the next iteration the last remaining buckets. This is assumed to not be optimal performance-wise.
    const size_t max_bucket_count = std::pow(2, std::floor(std::log(round_up_divide(input_size, min_elements_per_bucket))));
    int bucket_count = std::min(max_bucket_count, num_threads); // do not use more buckets than available threads.

    // To achieve that every element in a bucket is already correctly merged with other elements in this bucket
    // an extra empty bucket is created for each bucket, and the elements are merged into the empty one.
    // Each thread will then process two buckets by merging all elements in the second bucket into the first one as mergeHelper will disable not trying to merge elements from the same bucket in this case.
    std::vector<std::map<SupportElement, Polygons>> buckets_area(2 * bucket_count);
    std::vector<std::map<SupportElement, AABB>> buckets_aabb(2 * bucket_count);


    size_t position = 0, counter = 0;
    const size_t over_elements = input_size % bucket_count;
    const size_t elements_per_step = input_size / bucket_count;

    // split the data in x parts to be able to divide and conquer
    // the first "over_elements" of buckets gets elements_per_step+1 elements
    for (std::map<SupportElement, Polygons>::iterator iter = influence_areas.begin(); iter != influence_areas.end(); iter++)
    {
        buckets_area[position * 2 + 1].emplace(iter->first, iter->second); // only use every second bucket beginning with 1 as this makes the parallel call later easier as we assume everything in a bucket i%2==0 is already processed
        counter++;
        if ((counter == elements_per_step && position >= over_elements) || counter > elements_per_step)
        {
            position++;
            counter = 0;
        }
    }

    // precalculate the AABBs from the influence areas.
#pragma omp parallel for
    for (size_t idx = 1; idx < buckets_area.size(); idx += 2) // +=2 as in the beginning only uneven buckets will be filled
    {
        for (const std::pair<SupportElement, Polygons>& input_pair : buckets_area[idx])
        {
            AABB outer_support_wall_aabb = AABB(input_pair.second);
            outer_support_wall_aabb.expand(config.getRadius(input_pair.first));
            buckets_aabb[idx].emplace(input_pair.first, outer_support_wall_aabb);
        }
    }

    while (buckets_area.size() > 1)
    {
        // Some temporary storage, of elements that have to be inserted or removed from the background storage. Only one per two buckets required
        std::vector<std::unordered_map<SupportElement, Polygons>> insert_main(buckets_area.size() / 2);
        std::vector<std::unordered_map<SupportElement, Polygons>> insert_secondary(buckets_area.size() / 2);
        std::vector<std::unordered_map<SupportElement, Polygons>> insert_influence(buckets_area.size() / 2);
        std::vector<std::vector<SupportElement>> erase(buckets_area.size() / 2);

#pragma omp parallel for schedule(dynamic)
        for (coord_t i = 0; i < (coord_t)buckets_area.size() - 1; i = i + 2)
        {
            // Merge bucket_count adjacent to each other, merging uneven bucket numbers into even buckets
            mergeHelper(buckets_aabb[i], buckets_aabb[i + 1], to_bp_areas, to_model_areas, influence_areas, insert_main[i / 2], insert_secondary[i / 2], insert_influence[i / 2], erase[i / 2], layer_idx);
            buckets_area[i + 1].clear(); // clear now irrelevant max_bucket_count, and delete them later
            buckets_aabb[i + 1].clear();
        }

        for (coord_t i = 0; i < (coord_t)buckets_area.size() - 1; i = i + 2)
        {
            for (SupportElement& del : erase[i / 2])
            {
                to_bp_areas.erase(del);
                to_model_areas.erase(del);
                influence_areas.erase(del);
            }

            for (const std::pair<SupportElement, Polygons>& tup : insert_main[i / 2])
            {
                to_bp_areas.emplace(tup);
            }

            for (const std::pair<SupportElement, Polygons>& tup : insert_secondary[i / 2])
            {
                to_model_areas.emplace(tup);
            }
            for (const std::pair<SupportElement, Polygons>& tup : insert_influence[i / 2])
            {
                influence_areas.emplace(tup);
            }
        }

        auto position = std::remove_if(buckets_area.begin(), buckets_area.end(), [&](const std::map<SupportElement, Polygons> x) mutable { return x.empty(); });
        buckets_area.erase(position, buckets_area.end());

        auto position_aabb = std::remove_if(buckets_aabb.begin(), buckets_aabb.end(), [&](const std::map<SupportElement, AABB> x) mutable { return x.empty(); });
        buckets_aabb.erase(position_aabb, buckets_aabb.end());
    }
}


std::optional<TreeSupport::SupportElement> TreeSupport::increaseSingleArea(AreaIncreaseSettings settings, LayerIndex layer_idx, SupportElement* parent, const Polygons& relevant_offset, Polygons& to_bp_data, Polygons& to_model_data, Polygons& increased, const coord_t overspeed, const bool mergelayer)
{
    SupportElement current_elem(parent); // also increases DTT by one
    Polygons check_layer_data;
    if (settings.increase_radius)
    {
        current_elem.effective_radius_height += 1;
    }
    coord_t radius = config.getCollisionRadius(current_elem);

    if (settings.move)
    {
        increased = relevant_offset;
        if (overspeed > 0)
        {
            increased = safeOffsetInc(increased, overspeed, volumes_.getWallRestiction(config.getCollisionRadius(*parent), layer_idx, parent->use_min_xy_dist), current_elem.use_min_xy_dist ? config.xy_min_distance : config.xy_distance, radius + (current_elem.use_min_xy_dist ? config.xy_min_distance : config.xy_distance), 1); // offsetting in 2 steps makes our offsetted area rounder preventing (rounding) errors created by to pointy areas. May not be a problem anymore though.
        }
        if (settings.no_error && settings.move)
        {
            increased.simplify(25); // as ClipperLib::jtRound has to be used for offsets this simplify is VERY important for performance.
        }
    }
    else // if no movement is done the areas keep parent area as no move == offset(0)
    {
        increased = *parent->area;
    }

    if (mergelayer || current_elem.to_buildplate)
    {
        to_bp_data = safeUnion(increased.difference(volumes_.getAvoidance(radius, layer_idx - 1, settings.type, false, settings.use_min_distance)));
        if (!current_elem.to_buildplate && to_bp_data.area() > 1) // mostly happening in the tip, but with merges one should check every time, just to be sure.
        {
            current_elem.to_buildplate = true; // sometimes nodes that can reach the buildplate are marked as cant reach, tainting subtrees. This corrects it.
            logDebug("Corrected taint leading to a wrong to model value on layer %lld targeting %lld with radius %lld\n", layer_idx - 1, current_elem.target_height, radius);
        }
    }
    if (config.support_rests_on_model)
    {
        if (mergelayer || current_elem.to_model_gracious)
        {
            to_model_data = safeUnion(increased.difference(volumes_.getAvoidance(radius, layer_idx - 1, settings.type, true, settings.use_min_distance)));
        }

        if (!current_elem.to_model_gracious)
        {
            if (mergelayer && to_model_data.area() >= 1)
            {
                current_elem.to_model_gracious = true;
                logDebug("Corrected taint leading to a wrong non gracious value on layer %lld targeting %lld with radius %lld\n", layer_idx - 1, current_elem.target_height, radius);
            }
            else
            {
                to_model_data = safeUnion(increased.difference(volumes_.getCollision(radius, layer_idx - 1, settings.use_min_distance)));
            }
        }
    }

    check_layer_data = current_elem.to_buildplate ? to_bp_data : to_model_data;

    if (settings.increase_radius && check_layer_data.area() > 1)
    {
        std::function<bool(coord_t)> validWithRadius = [&](coord_t next_radius) {
            if (volumes_.ceilRadius(next_radius, settings.use_min_distance) <= volumes_.ceilRadius(radius, settings.use_min_distance))
            {
                return true;
            }

            Polygons to_bp_data_2;
            if (current_elem.to_buildplate)
            {
                to_bp_data_2 = increased.difference(volumes_.getAvoidance(next_radius, layer_idx - 1, settings.type, false, settings.use_min_distance)).unionPolygons(); // regular union as output will not be used later => this area should always be a subset of the safeUnion one (i think)
            }
            Polygons to_model_data_2;
            if (config.support_rests_on_model && !current_elem.to_buildplate)
            {
                if (!current_elem.to_model_gracious)
                {
                    to_model_data_2 = increased.difference(volumes_.getCollision(next_radius, layer_idx - 1, settings.use_min_distance)).unionPolygons();
                }
                else
                {
                    to_model_data_2 = increased.difference(volumes_.getAvoidance(next_radius, layer_idx - 1, settings.type, true, settings.use_min_distance)).unionPolygons();
                }
            }
            Polygons check_layer_data_2 = current_elem.to_buildplate ? to_bp_data_2 : to_model_data_2;

            return check_layer_data_2.area() > 1;
        };
        coord_t ceil_radius_before = volumes_.ceilRadius(radius, settings.use_min_distance);


        if (config.getCollisionRadius(current_elem) < config.increase_radius_until_radius && config.getCollisionRadius(current_elem) < config.getRadius(current_elem))
        {
            coord_t target_radius = std::min(config.getRadius(current_elem), config.increase_radius_until_radius);
            coord_t current_ceil_radius = volumes_.getRadiusNextCeil(radius, settings.use_min_distance);

            while (current_ceil_radius < target_radius && validWithRadius(volumes_.getRadiusNextCeil(current_ceil_radius + 1, settings.use_min_distance)))
            {
                current_ceil_radius = volumes_.getRadiusNextCeil(current_ceil_radius + 1, settings.use_min_distance);
            }
            size_t resulting_eff_dtt = current_elem.effective_radius_height;
            while (resulting_eff_dtt + 1 < current_elem.distance_to_top && config.getRadius(resulting_eff_dtt + 1, current_elem.elephant_foot_increases) <= current_ceil_radius && config.getRadius(resulting_eff_dtt + 1, current_elem.elephant_foot_increases) <= config.getRadius(current_elem))
            {
                resulting_eff_dtt++;
            }
            current_elem.effective_radius_height = resulting_eff_dtt;
        }
        radius = config.getCollisionRadius(current_elem);

        const coord_t foot_radius_increase = config.branch_radius * (std::max(config.diameter_scale_bp_radius - config.diameter_angle_scale_factor, 0.0));
        double planned_foot_increase = std::min(1.0, double(config.recommendedMinRadius(layer_idx - 1) - config.getRadius(current_elem)) / foot_radius_increase); // Is nearly all of the time 1, but sometimes an increase of 1 could cause the radius to become bigger than recommendedMinRadius, which could cause the radius to become bigger than precalculated.
        bool increase_bp_foot = planned_foot_increase > 0 && current_elem.to_buildplate;

        if (increase_bp_foot && config.getRadius(current_elem) >= config.branch_radius && config.getRadius(current_elem) >= config.increase_radius_until_radius)
        {
            if (validWithRadius(config.getRadius(current_elem.effective_radius_height, current_elem.elephant_foot_increases + planned_foot_increase)))
            {
                current_elem.elephant_foot_increases += planned_foot_increase;
                radius = config.getCollisionRadius(current_elem);
            }
        }

        if (ceil_radius_before != volumes_.ceilRadius(radius, settings.use_min_distance))
        {
            if (current_elem.to_buildplate)
            {
                to_bp_data = safeUnion(increased.difference(volumes_.getAvoidance(radius, layer_idx - 1, settings.type, false, settings.use_min_distance)));
            }
            if (config.support_rests_on_model && (!current_elem.to_buildplate || mergelayer))
            {
                if (!current_elem.to_model_gracious)
                {
                    to_model_data = safeUnion(increased.difference(volumes_.getCollision(radius, layer_idx - 1, settings.use_min_distance)));
                }
                else
                {
                    to_model_data = safeUnion(increased.difference(volumes_.getAvoidance(radius, layer_idx - 1, settings.type, true, settings.use_min_distance)));
                }
            }
            check_layer_data = current_elem.to_buildplate ? to_bp_data : to_model_data;
            if (check_layer_data.area() < 1)
            {
                logError("Lost area by doing catch up from %lld to radius %lld radius %d\n", ceil_radius_before, volumes_.ceilRadius(config.getCollisionRadius(current_elem), settings.use_min_distance));
            }
        }
    }

    return check_layer_data.area() > 1 ? std::optional<SupportElement>(current_elem) : std::optional<SupportElement>();
}


void TreeSupport::increaseAreas(std::unordered_map<SupportElement, Polygons>& to_bp_areas, std::unordered_map<SupportElement, Polygons>& to_model_areas, std::map<SupportElement, Polygons>& influence_areas, std::vector<SupportElement*>& bypass_merge_areas, const std::vector<SupportElement*>& last_layer, const LayerIndex layer_idx, const bool mergelayer)
{
#pragma omp parallel for schedule(dynamic)
    for (long long unsigned int i = 0; i < last_layer.size(); i++)
    {
        SupportElement* parent = last_layer[i];

        SupportElement elem(parent); // also increases dtt

        Polygons wall_restriction = volumes_.getWallRestiction(config.getCollisionRadius(*parent), layer_idx, parent->use_min_xy_dist); // Abstract representation of the model outline. If an influence area would move through it, it could teleport through a wall.

        Polygons to_bp_data, to_model_data;
        coord_t radius = config.getCollisionRadius(elem);

        // When the radius increases, the outer "support wall" of the branch will have been moved farther away from the center (as this is the definition of radius).
        // As it is not specified that the support_tree_angle has to be one of the center of the branch, it is here seen as the smaller angle of the outer wall of the branch, to the outer wall of the same branch one layer above.
        // As the branch may have become larger the distance between these 2 walls is smaller than the distance of the center points.
        // These extra distance is added to the movement distance possible for this layer.

        coord_t extra_speed = 5; // The extra speed is added to both movement distances. Also move 5 microns faster than allowed to avoid rounding errors, this may cause issues at VERY VERY small layer heights.
        coord_t extra_slow_speed = 0; // Only added to the slow movement distance.
        const coord_t ceiled_parent_radius = volumes_.ceilRadius(config.getCollisionRadius(*parent), parent->use_min_xy_dist);
        coord_t projected_radius_increased = config.getRadius(parent->effective_radius_height + 1, parent->elephant_foot_increases);
        coord_t projected_radius_delta = projected_radius_increased - config.getCollisionRadius(*parent);
        if (ceiled_parent_radius == volumes_.ceilRadius(projected_radius_increased, parent->use_min_xy_dist) || projected_radius_increased < config.increase_radius_until_radius)
        {
            // If it is guaranteed possible to increase the radius, the maximum movement speed can be increased, as it is assumed that the maximum movement speed is the one of the slower moving wall
            extra_speed += projected_radius_delta;
        }
        else
        {
            // if a guaranteed radius increase is not possible, only increase the slow speed
            extra_slow_speed += std::min(projected_radius_delta, (config.maximum_move_distance + extra_speed) - (config.maximum_move_distance_slow + extra_slow_speed)); // Ensure that the slow movement distance can not become larger than the fast one.
        }

        if (config.layer_start_bp_radius > layer_idx && config.recommendedMinRadius(layer_idx - 1) < config.getRadius(elem.effective_radius_height + 1, elem.elephant_foot_increases))
        {
            // can guarantee elephant foot radius increase
            if (ceiled_parent_radius == volumes_.ceilRadius(config.getRadius(parent->effective_radius_height + 1, parent->elephant_foot_increases + 1), parent->use_min_xy_dist))
            {
                extra_speed += config.branch_radius * config.diameter_scale_bp_radius;
            }
            else
            {
                extra_slow_speed += std::min(coord_t(config.branch_radius * config.diameter_scale_bp_radius), config.maximum_move_distance - (config.maximum_move_distance_slow + extra_slow_speed));
            }
        }

        const coord_t fast_speed = config.maximum_move_distance + extra_speed;
        const coord_t slow_speed = config.maximum_move_distance_slow + extra_speed + extra_slow_speed;

        Polygons offset_slow, offset_fast;

        bool add = false;
        bool bypass_merge = false;
        constexpr bool increase_radius = true, no_error = true, use_min_radius = true, move = true; // aliases for better readability

        // Determine in which order configurations are checked if they result in a valid influence area. Check will stop if a valid area is found
        std::deque<AreaIncreaseSettings> order;
        std::function<void(AreaIncreaseSettings, bool)> insertSetting = [&](AreaIncreaseSettings settings, bool back) {
            if (std::find(order.begin(), order.end(), settings) == order.end())
            {
                if (back)
                {
                    order.emplace_back(settings);
                }
                else
                {
                    order.emplace_front(settings);
                }
            }
        };

        const bool parent_moved_slow = elem.last_area_increase.increase_speed < config.maximum_move_distance;
        const bool avoidance_speed_mismatch = parent_moved_slow && elem.last_area_increase.type != AvoidanceType::SLOW;
        if (elem.last_area_increase.move && elem.last_area_increase.no_error && elem.can_use_safe_radius && !mergelayer && !avoidance_speed_mismatch && (elem.distance_to_top >= config.tip_layers || parent_moved_slow))
        {
            // assume that the avoidance type that was best for the parent is best for me. Makes this function about 7% faster.
            insertSetting(AreaIncreaseSettings(elem.last_area_increase.type, elem.last_area_increase.increase_speed < config.maximum_move_distance ? slow_speed : fast_speed, increase_radius, elem.last_area_increase.no_error, !use_min_radius, elem.last_area_increase.move), true);
            insertSetting(AreaIncreaseSettings(elem.last_area_increase.type, elem.last_area_increase.increase_speed < config.maximum_move_distance ? slow_speed : fast_speed, !increase_radius, elem.last_area_increase.no_error, !use_min_radius, elem.last_area_increase.move), true);
        }
        // branch may still go though a hole, so a check has to be done whether the hole was already passed, and the regular avoidance can be used.
        if (!elem.can_use_safe_radius)
        {
            // if the radius until which it is always increased can not be guaranteed, move fast. This is to avoid holes smaller than the real branch radius. This does not guarantee the avoidance of such holes, but ensures they are avoided if possible.
            // order.emplace_back(AvoidanceType::SLOW,!increase_radius,no_error,!use_min_radius,move);
            insertSetting(AreaIncreaseSettings(AvoidanceType::SLOW, slow_speed, increase_radius, no_error, !use_min_radius, !move), true); // did we go through the hole
            // in many cases the definition of hole is overly restrictive, so to avoid unnecessary fast movement in the tip, it is ignored there for a bit. This CAN cause a branch to go though a hole it otherwise may have avoided.
            if (elem.distance_to_top < round_up_divide(config.tip_layers, 2))
            {
                insertSetting(AreaIncreaseSettings(AvoidanceType::FAST, slow_speed, increase_radius, no_error, !use_min_radius, !move), true);
            }
            insertSetting(AreaIncreaseSettings(AvoidanceType::FAST_SAFE, fast_speed, increase_radius, no_error, !use_min_radius, !move), true); // did we manage to avoid the hole
            insertSetting(AreaIncreaseSettings(AvoidanceType::FAST_SAFE, fast_speed, !increase_radius, no_error, !use_min_radius, move), true);
            insertSetting(AreaIncreaseSettings(AvoidanceType::FAST, fast_speed, !increase_radius, no_error, !use_min_radius, move), true);
        }
        else
        {
            insertSetting(AreaIncreaseSettings(AvoidanceType::SLOW, slow_speed, increase_radius, no_error, !use_min_radius, move), true);
            // while moving fast to be able to increase the radius (b) may seems preferable (over a) this can cause the a sudden skip in movement, which looks similar to a layer shift and can reduce stability.
            // as such i have chosen to only use the user setting for radius increases as a friendly recommendation.
            insertSetting(AreaIncreaseSettings(AvoidanceType::SLOW, slow_speed, !increase_radius, no_error, !use_min_radius, move), true); // a
            if (elem.distance_to_top < config.tip_layers)
            {
                insertSetting(AreaIncreaseSettings(AvoidanceType::FAST_SAFE, slow_speed, increase_radius, no_error, !use_min_radius, move), true);
            }
            insertSetting(AreaIncreaseSettings(AvoidanceType::FAST_SAFE, fast_speed, increase_radius, no_error, !use_min_radius, move), true); // b
            insertSetting(AreaIncreaseSettings(AvoidanceType::FAST_SAFE, fast_speed, !increase_radius, no_error, !use_min_radius, move), true);
        }

        if (elem.use_min_xy_dist)
        {
            std::deque<AreaIncreaseSettings> new_order;
            // if the branch currently has to use min_xy_dist check if the configuration would also be valid with the regular xy_distance before checking with use_min_radius (Only happens when Support Distance priority is z overrides xy )
            for (AreaIncreaseSettings settings : order)
            {
                new_order.emplace_back(settings);
                new_order.emplace_back(settings.type, settings.increase_speed, settings.increase_radius, settings.no_error, use_min_radius, settings.move);
            }
            order = new_order;
        }
        if (elem.to_buildplate || (elem.to_model_gracious && (parent->area->intersection(volumes_.getPlaceableAreas(radius, layer_idx)).empty()))) // error case
        {
            // it is normal that we wont be able to find a new area at some point in time if we wont be able to reach layer 0 aka have to connect with the model
            insertSetting(AreaIncreaseSettings(AvoidanceType::FAST, fast_speed, !increase_radius, !no_error, elem.use_min_xy_dist, move), true);
        }
        if (elem.distance_to_top < elem.dont_move_until && elem.can_use_safe_radius) // only do not move when holes would be avoided in every case.
        {
            insertSetting(AreaIncreaseSettings(AvoidanceType::SLOW, 0, increase_radius, no_error, !use_min_radius, !move), false); // Only do not move when already in a no hole avoidance with the regular xy distance.
        }

        Polygons inc_wo_collision;

        for (AreaIncreaseSettings settings : order)
        {
            coord_t overspeed = settings.no_error ? 0 : config.maximum_move_distance / 2;
            if (offset_slow.empty())
            {
                offset_slow = safeOffsetInc(*parent->area, extra_speed + extra_slow_speed + config.maximum_move_distance_slow, wall_restriction, elem.use_min_xy_dist ? config.xy_min_distance : config.xy_distance, (elem.use_min_xy_dist ? config.xy_min_distance : config.xy_distance), 2).unionPolygons(); // offsetting in 2 steps makes our offsetted area rounder preventing (rounding) errors created by to pointy areas. At this point one can see that the Polygons class was never made for precision in the single digit micron range.
            }

            if ((settings.increase_speed != slow_speed) && offset_fast.empty())
            {
                const coord_t delta_slow_fast = config.maximum_move_distance - (config.maximum_move_distance_slow + extra_slow_speed);
                offset_fast = safeOffsetInc(offset_slow, delta_slow_fast, wall_restriction, elem.use_min_xy_dist ? config.xy_min_distance : config.xy_distance, (elem.use_min_xy_dist ? config.xy_min_distance : config.xy_distance), 1).unionPolygons();
            }
            std::optional<SupportElement> result;
            if (!settings.no_error) // ERROR CASE
            {
                // if the area becomes for whatever reason something that clipper sees as a line, offset would stop working, so ensure that even if if wrongly would be a line, it still actually has an area that can be increased
                Polygons lines_offset = safeOffsetInc(toPolylines(*parent->area).offsetPolyLine(5), extra_speed + config.maximum_move_distance, wall_restriction, elem.use_min_xy_dist ? config.xy_min_distance : config.xy_distance, (elem.use_min_xy_dist ? config.xy_min_distance : config.xy_distance), 2).unionPolygons();
                result = increaseSingleArea(settings, layer_idx, parent, offset_fast.unionPolygons(lines_offset), to_bp_data, to_model_data, inc_wo_collision, overspeed, mergelayer);
                logError("Influence area could not be increased! Data about the Influence area: "
                         "Radius: %lld at layer: %d NextTarget: %lld Distance to top: %lld Elephant foot increases %llf  use_min_xy_dist %d to buildplate %d gracious %d safe %d until move %d \n "
                         "Parent %lld: Radius: %lld at layer: %d NextTarget: %lld Distance to top: %lld Elephant foot increases %llf  use_min_xy_dist %d to buildplate %d gracious %d safe %d until move %d\n",
                         radius, layer_idx - 1, elem.next_height, elem.distance_to_top, elem.elephant_foot_increases, elem.use_min_xy_dist, elem.to_buildplate, elem.to_model_gracious, elem.can_use_safe_radius, elem.dont_move_until, parent, config.getCollisionRadius(*parent), layer_idx, parent->next_height, parent->distance_to_top, parent->elephant_foot_increases, parent->use_min_xy_dist, parent->to_buildplate, parent->to_model_gracious, parent->can_use_safe_radius, parent->dont_move_until);
            }
            else
            {
                result = increaseSingleArea(settings, layer_idx, parent, settings.increase_speed == slow_speed ? offset_slow : offset_fast, to_bp_data, to_model_data, inc_wo_collision, overspeed, mergelayer);
            }

            if (result)
            {
                elem = result.value();
                radius = config.getCollisionRadius(elem);
                elem.last_area_increase = settings;
                add = true;
                bypass_merge = !settings.move || (settings.use_min_distance && elem.distance_to_top < config.tip_layers); // do not merge if the branch should not move or the priority has to be to get farther away from the model.
                if (settings.move)
                {
                    elem.dont_move_until = 0;
                }
                else
                {
                    elem.result_on_layer = parent->result_on_layer;
                }

                elem.can_use_safe_radius = settings.type != AvoidanceType::FAST;

                if (!settings.use_min_distance)
                {
                    elem.use_min_xy_dist = false;
                }
                if (!settings.no_error)
                {
                    logError("Trying to keep area by moving faster than intended: Success \n");
                }
                break;
            }
            else if (!settings.no_error)
            {
                logError("Trying to keep area by moving faster than intended: FAILURE! WRONG BRANCHES LIKLY! \n");
            }
        }

        if (add)
        {
            Polygons max_influence_area = safeUnion(inc_wo_collision.difference(volumes_.getCollision(radius, layer_idx - 1, elem.use_min_xy_dist)), safeUnion(to_bp_data, to_model_data)); // union seems useless, but some rounding errors somewhere can cause to_bp_data to be slightly bigger than it should be

#pragma omp critical(newLayer)
            {
                if (bypass_merge)
                {
                    Polygons* new_area = new Polygons(max_influence_area);
                    SupportElement* next = new SupportElement(elem, new_area);
                    bypass_merge_areas.emplace_back(next);
                }
                else
                {
                    influence_areas.emplace(elem, max_influence_area);
                    if (elem.to_buildplate)
                    {
                        to_bp_areas.emplace(elem, to_bp_data);
                    }
                    if (config.support_rests_on_model)
                    {
                        to_model_areas.emplace(elem, to_model_data);
                    }
                }
            }
        }
        else
        {
            parent->result_on_layer = Point(-1, -1); // If the bottom most point of a branch is set, later functions will assume that the position is valid, and ignore it. But as branches connecting with the model that are to small have to be culled, the bottom most point has to be not set. A point can be set on the top most tip layer (maybe more if it should not move for a few layers).
        }
    }
}


void TreeSupport::createLayerPathing(std::vector<std::set<SupportElement*>>& move_bounds)
{
    const double data_size_inverse = 1 / double(move_bounds.size());
    double progress_total = PROGRESS_PRECALC_AVO + PROGRESS_PRECALC_COLL + PROGRESS_GENERATE_NODES;

    auto dur_inc = std::chrono::duration_values<std::chrono::nanoseconds>::zero();
    auto dur_merge = std::chrono::duration_values<std::chrono::nanoseconds>::zero();


    const size_t merge_every_x_layers = std::min(std::min(5000 / (std::max(config.maximum_move_distance, coord_t(100))), 1000 / std::max(config.maximum_move_distance_slow, coord_t(20))), 3000 / config.layer_height); // Ensures at least one merge operation per 3mm height, 50 layers, 1 mm movement of slow speed or 5mm movement of fast speed (whatever is lowest). Values were guessed.

    // Calculate the influence areas for each layer below (Top down)
    // This is done by first increasing the influence area by the allowed movement distance, and merging them with other influence areas if possible
    for (LayerIndex layer_idx = move_bounds.size() - 1; layer_idx > 0; layer_idx--)
    {
        std::map<SupportElement, Polygons> influence_areas; // Over this map will be iterated when merging, as such it has to be ordered to ensure deterministic results.
        std::unordered_map<SupportElement, Polygons> to_bp_areas, to_model_areas; // The area of these SupportElement is not set, to avoid to much allocation and deallocation on the heap
        std::vector<SupportElement*> bypass_merge_areas; // Different to the other maps of SupportElements as these here have the area already set, as they are already to be inserted into move_bounds.

        auto ta = std::chrono::high_resolution_clock::now();

        std::vector<SupportElement*> last_layer;
        last_layer.insert(last_layer.begin(), move_bounds[layer_idx].begin(), move_bounds[layer_idx].end());

        // merging is expensive and only parallelized to a max speedup of 2. As such it may be useful to only merge every few layers to improve performance.
        bool merge_this_layer = layer_idx % merge_every_x_layers == 0;
        // ### Increase the influence areas by the allowed movement distance
        increaseAreas(to_bp_areas, to_model_areas, influence_areas, bypass_merge_areas, last_layer, layer_idx, merge_this_layer);

        auto tb = std::chrono::high_resolution_clock::now();

        if (merge_this_layer)
        {
            // ### Calculate which influence areas overlap, and merge them into a new influence area (simplified: an intersection of influence areas that have such an intersection)
            mergeInfluenceAreas(to_bp_areas, to_model_areas, influence_areas, layer_idx);
        }

        auto tc = std::chrono::high_resolution_clock::now();

        dur_inc += tb - ta;
        dur_merge += tc - tb;

        // Save calculated elements to output, and allocate Polygons on heap, as they will not be changed again.
        for (std::pair<SupportElement, Polygons> tup : influence_areas)
        {
            const SupportElement elem = tup.first;
            Polygons* new_area = new Polygons(safeUnion(tup.second));
            SupportElement* next = new SupportElement(elem, new_area);
            move_bounds[layer_idx - 1].emplace(next);

            if (new_area->area() < 1)
            {
                logError("Insert Error of Influence area on layer %lld. Origin of %lld areas. Was to bp %d\n", layer_idx - 1, elem.parents.size(), elem.to_buildplate);
            }
        }

        // Place already fully constructed elements in the output.
        for (SupportElement* elem : bypass_merge_areas)
        {
            if (elem->area->area() < 1)
            {
                logError("Insert Error of Influence area bypass on layer %lld.\n", layer_idx - 1);
            }
            move_bounds[layer_idx - 1].emplace(elem);
        }

        progress_total += data_size_inverse * PROGRESS_AREA_CALC;
        Progress::messageProgress(Progress::Stage::SUPPORT, progress_total * progress_multiplier + progress_offset, PROGRESS_TOTAL);
    }

    log("Time spent with creating influence areas' subtasks: Increasing areas %lld ms merging areas: %lld ms\n", dur_inc.count() / 1000000, dur_merge.count() / 1000000);
}


void TreeSupport::setPointsOnAreas(const SupportElement* elem)
{
    // Based on the branch center point of the current layer, the point on the next (further up) layer is calculated.

    if (elem->result_on_layer == Point(-1, -1))
    {
        logError("Uninitialized support element\n");
        return;
    }

    for (SupportElement* next_elem : elem->parents)
    {
        if (next_elem->result_on_layer != Point(-1, -1)) // if the value was set somewhere else it it kept. This happens when a branch tries not to move after being unable to create a roof.
        {
            continue;
        }

        Point from = elem->result_on_layer;
        if (!(next_elem->area->inside(from, true)))
        {
            PolygonUtils::moveInside(*next_elem->area, from, 0); // Move inside has edgecases (see tests) so DONT use Polygons.inside to confirm correct move, Error with distance 0 is <= 1
            // it is not required to check if how far this move moved a point as is can be larger than maximum_movement_distance. While this seems like a problem it may for example occur after merges.
        }
        next_elem->result_on_layer = from;
        // do not call recursive because then amount of layers would be restricted by the stack size
    }
}

bool TreeSupport::setToModelContact(std::vector<std::set<SupportElement*>>& move_bounds, SupportElement* first_elem, const LayerIndex layer_idx)
{
    if (first_elem->to_model_gracious)
    {
        SupportElement* check = first_elem;

        std::vector<SupportElement*> checked;
        LayerIndex last_successfull_layer = layer_idx;
        bool set = false;

        // check for every layer upwards, up to the point where this influence area was created (either by initial insert or merge) if the branch could be placed on it, and highest up layer index.

        for (LayerIndex layer_check = layer_idx; check->next_height >= layer_check; layer_check++)
        {
            if (!check->area->intersection(volumes_.getPlaceableAreas(config.getCollisionRadius(*check), layer_check)).empty())
            {
                set = true;
                last_successfull_layer = layer_check;
            }
            checked.emplace_back(check);
            if (check->parents.size() == 1)
            {
                check = check->parents[0];
            }
            else
            {
                break; // reached merge point
            }
        }

        // Could not find valid placement, even though it should exist => error handling
        if (!set)
        {
            if (SUPPORT_TREE_ONLY_GRACIOUS_TO_MODEL)
            {
                logWarning("No valid placement found for to model gracious element on layer %lld: REMOVING BRANCH\n", layer_idx);
                for (LayerIndex layer = layer_idx; layer <= first_elem->next_height; layer++)
                {
                    move_bounds[layer].erase(checked[layer - layer_idx]);
                    delete checked[layer - layer_idx]->area;
                    delete checked[layer - layer_idx];
                }
            }
            else
            {
                logWarning("No valid placement found for to model gracious element on layer %lld\n", layer_idx);
                first_elem->to_model_gracious = false;
                return setToModelContact(move_bounds, first_elem, layer_idx);
            }
        }

        for (LayerIndex layer = layer_idx + 1; layer < last_successfull_layer - 1; layer++)
        {
            move_bounds[layer].erase(checked[layer - layer_idx]);
            delete checked[layer - layer_idx]->area;
            delete checked[layer - layer_idx];
        }

        // Guess a point inside the influence area, in which the branch will be placed in.
        Point best = checked[last_successfull_layer - layer_idx]->next_position;
        if (!checked[last_successfull_layer - layer_idx]->area->inside(best, true))
        {
            PolygonUtils::moveInside(*checked[last_successfull_layer - layer_idx]->area, best);
        }
        checked[last_successfull_layer - layer_idx]->result_on_layer = best;

        logDebug("Added gracious Support On Model Point (%lld,%lld). The current layer is %lld\n", best.X, best.Y, last_successfull_layer);

        return last_successfull_layer != layer_idx;
    }
    else // can not add graceful => just place it here and hope for the best
    {
        Point best = first_elem->next_position;
        if (!first_elem->area->inside(best, true))
        {
            PolygonUtils::moveInside(*first_elem->area, best);
        }
        first_elem->result_on_layer = best;
        first_elem->to_model_gracious = false;
        logDebug("Added NON gracious Support On Model Point (%lld,%lld). The current layer is %lld\n", best.X, best.Y, layer_idx);
        return false;
    }
}


void TreeSupport::createNodesFromArea(std::vector<std::set<SupportElement*>>& move_bounds)
{
    // Initialize points on layer 0, with a "random" point in the influence area. Point is chosen based on an inaccurate estimate where the branches will split into two, but every point inside the influence area would produce a valid result.
    for (SupportElement* init : move_bounds[0])
    {
        Point p = init->next_position;
        if (!(init->area->inside(p, true)))
        {
            PolygonUtils::moveInside(*init->area, p, 0);
        }
        init->result_on_layer = p;

        setPointsOnAreas(init); // also set the parent nodes, as these will be required for the first iteration of the loop below
    }


    for (LayerIndex layer_idx = 1; layer_idx < LayerIndex(move_bounds.size()); layer_idx++)
    {
        std::unordered_set<SupportElement*> remove;
        for (SupportElement* elem : move_bounds[layer_idx])
        {
            bool removed = false;
            if (elem->result_on_layer == Point(-1, -1)) // check if the resulting center point is not yet set
            {
                if (elem->to_buildplate || (!elem->to_buildplate && elem->distance_to_top < config.min_dtt_to_model && !elem->supports_roof))
                {
                    if (elem->to_buildplate)
                    {
                        logError("Uninitialized Influence area targeting (%lld,%lld) at target_height: %lld layer: %lld\n", elem->target_position.X, elem->target_position.Y, elem->target_height, layer_idx);
                    }
                    remove.emplace(elem); // we dont need to remove yet the parents as they will have a lower dtt and also no result_on_layer set
                    removed = true;
                    for (SupportElement* parent : elem->parents)
                    {
                        parent->result_on_layer = Point(-1, -1); // When the roof was not able to generate downwards enough, the top elements may have not moved, and have result_on_layer already set. As this branch needs to be removed => all parents result_on_layer have to be invalidated.
                    }
                    continue;
                }
                else
                {
                    // set the point where the branch will be placed on the model
                    removed = setToModelContact(move_bounds, elem, layer_idx);
                    if (removed)
                    {
                        remove.emplace(elem);
                    }
                }
            }

            if (!removed)
            {
                setPointsOnAreas(elem); // element is valid now setting points in the layer above
            }
        }

        // delete all not needed support elements
        for (SupportElement* del : remove)
        {
            move_bounds[layer_idx].erase(del);
            delete del->area;
            delete del;
        }
        remove.clear();
    }
}

void TreeSupport::generateBranchAreas(std::vector<std::pair<LayerIndex, SupportElement*>>& linear_data, std::vector<std::unordered_map<SupportElement*, Polygons>>& layer_tree_polygons, const std::map<SupportElement*, SupportElement*>& inverese_tree_order)
{
    double progress_total = PROGRESS_PRECALC_AVO + PROGRESS_PRECALC_COLL + PROGRESS_GENERATE_NODES + PROGRESS_AREA_CALC;
    constexpr int progress_report_steps = 10;
    Polygon branch_circle; // Pre-generate a circle with correct diameter so that we don't have to recompute those (co)sines every time.
    for (unsigned int i = 0; i < SUPPORT_TREE_CIRCLE_RESOLUTION; i++)
    {
        const AngleRadians angle = static_cast<double>(i) / SUPPORT_TREE_CIRCLE_RESOLUTION * TAU;
        branch_circle.emplace_back(cos(angle) * config.branch_radius, sin(angle) * config.branch_radius);
    }

    std::vector<Polygons> linear_inserts(linear_data.size());
    const size_t progress_inserts_check_interval = linear_data.size() / progress_report_steps;

    // parallel iterating over all elements
#pragma omp parallel for
    for (coord_t i = 0; i < static_cast<coord_t>(linear_data.size()); i++)
    {
        SupportElement* elem = linear_data[i].second;
        coord_t radius = config.getRadius(*elem);
        bool parent_uses_min = false;
        SupportElement* child_elem = inverese_tree_order.count(elem) ? inverese_tree_order.at(elem) : nullptr;

        // Calculate multiple ovalized circles, to connect with every parent and child. Also generate regular circle for the current layer. Merge all these into one area.
        std::vector<std::pair<Point, coord_t>> movement_directions{ std::pair<Point, coord_t>(Point(0, 0), radius) };
        if (child_elem != nullptr)
        {
            Point movement = (child_elem->result_on_layer - elem->result_on_layer);
            movement_directions.emplace_back(movement, radius);
        }
        for (SupportElement* parent : elem->parents)
        {
            Point movement = (parent->result_on_layer - elem->result_on_layer);
            movement_directions.emplace_back(movement, std::max(config.getRadius(parent), config.support_line_width));
            parent_uses_min |= parent->use_min_xy_dist;
        }

        coord_t max_speed = 0;
        std::function<Polygons(coord_t)> generateArea = [&](coord_t offset) {
            Polygons poly;

            for (std::pair<Point, coord_t> movement : movement_directions)
            {
                max_speed = std::max(max_speed, vSize(movement.first));

                // Visualization: https://jsfiddle.net/0zvcq39L/2/
                // Ovalizes the circle to an ellipse, that contains both old center and new target position.
                double used_scale = (movement.second + offset) / (1.0 * config.branch_radius);
                Point center_position = elem->result_on_layer + movement.first / 2;
                const double moveX = movement.first.X / (used_scale * config.branch_radius);
                const double moveY = movement.first.Y / (used_scale * config.branch_radius);
                const double vsize_inv = 0.5 / (0.01 + std::sqrt(moveX * moveX + moveY * moveY));

                double matrix[] = {
                    used_scale * (1 + moveX * moveX * vsize_inv),
                    used_scale * (0 + moveX * moveY * vsize_inv),
                    used_scale * (0 + moveX * moveY * vsize_inv),
                    used_scale * (1 + moveY * moveY * vsize_inv),
                };
                Polygon circle;
                for (Point vertex : branch_circle)
                {
                    vertex = Point(matrix[0] * vertex.X + matrix[1] * vertex.Y, matrix[2] * vertex.X + matrix[3] * vertex.Y);
                    circle.add(center_position + vertex);
                }
                poly.add(circle.offset(0));
            }
            poly = poly.unionPolygons().difference(volumes_.getCollision(0, linear_data[i].first, parent_uses_min || elem->use_min_xy_dist)).unionPolygons();
            return poly;
        };


        bool fast_relative_movement = max_speed > radius * 0.75;

        // ensure branch area will not overlap with model/collision. This can happen because of e.g. ovalization or increase_until_radius.
        linear_inserts[i] = generateArea(0);

        if (fast_relative_movement || config.getRadius(*elem) - config.getCollisionRadius(*elem) > config.support_line_width)
        {
            // simulate the path the nozzle will take on the outermost wall
            // if multiple parts exist, the outer line will not go all around the support part potentially causing support material to be printed mid air
            Polygons nozzle_path = linear_inserts[i].offset(-config.support_line_width / 2);
            if (nozzle_path.splitIntoParts(false).size() > 1)
            {
                // Just try to make the area a tiny bit larger.
                linear_inserts[i] = generateArea(config.support_line_width / 2);
                nozzle_path = linear_inserts[i].offset(-config.support_line_width / 2);

                // if larger area did not fix the problem, all parts off the nozzle path that do not contain the center point are removed, hoping for the best
                if (nozzle_path.splitIntoParts(false).size() > 1)
                {
                    Polygons polygons_with_correct_center;
                    for (PolygonsPart part : nozzle_path.splitIntoParts(false))
                    {
                        if (part.inside(elem->result_on_layer, true))
                        {
                            polygons_with_correct_center = polygons_with_correct_center.unionPolygons(part);
                        }
                        else
                        {
                            // try a fuzzy inside as sometimes the point should be on the border, but is not because of rounding errors...
                            Point from = elem->result_on_layer;
                            PolygonUtils::moveInside(part, from, 0);
                            if (vSize(elem->result_on_layer - from) < 25)
                            {
                                polygons_with_correct_center = polygons_with_correct_center.unionPolygons(part);
                            }
                        }
                    }
                    linear_inserts[i] = polygons_with_correct_center.offset(config.support_line_width / 2).unionPolygons(); // Increase the area again, to ensure the nozzle path when calculated later is very similar to the one assumed above.
                    linear_inserts[i] = linear_inserts[i].difference(volumes_.getCollision(0, linear_data[i].first, parent_uses_min || elem->use_min_xy_dist)).unionPolygons();
                }
            }
        }

        if (i % progress_inserts_check_interval == 0)
        {
#pragma omp critical(progress)
            {
                progress_total += PROGRESS_GENERATE_BRANCH_AREAS / progress_report_steps;
                Progress::messageProgress(Progress::Stage::SUPPORT, progress_total * progress_multiplier + progress_offset, PROGRESS_TOTAL);
            }
        }
    }

    // single threaded combining all elements to the right layers. ONLY COPYS DATA!
    for (coord_t i = 0; i < static_cast<coord_t>(linear_data.size()); i++)
    {
        layer_tree_polygons[linear_data[i].first].emplace(linear_data[i].second, linear_inserts[i]);
    }
}

void TreeSupport::smoothBranchAreas(std::vector<std::unordered_map<SupportElement*, Polygons>>& layer_tree_polygons)
{
    double progress_total = PROGRESS_PRECALC_AVO + PROGRESS_PRECALC_COLL + PROGRESS_GENERATE_NODES + PROGRESS_AREA_CALC + PROGRESS_GENERATE_BRANCH_AREAS;
    const coord_t max_radius_change_per_layer = 1 + config.support_line_width / 2; // this is the upper limit a radius may change per layer. +1 to avoid rounding errors

    // smooth upwards
    for (LayerIndex layer_idx = 0; layer_idx < LayerIndex(layer_tree_polygons.size()) - 1; layer_idx++)
    {
        std::vector<std::pair<SupportElement*, Polygons>> processing;
        processing.insert(processing.end(), layer_tree_polygons[layer_idx].begin(), layer_tree_polygons[layer_idx].end());
        std::vector<std::vector<std::pair<SupportElement*, Polygons>>> update_next(processing.size()); // with this a lock can be avoided
#pragma omp parallel for schedule(static, 1)
        for (coord_t processing_idx = 0; processing_idx < coord_t(processing.size()); processing_idx++)
        {
            std::pair<SupportElement*, Polygons> data_pair = processing[processing_idx];

            coord_t max_outer_wall_distance = 0;
            bool do_something = false;
            for (SupportElement* parent : data_pair.first->parents)
            {
                if (config.getRadius(*parent) != config.getCollisionRadius(*parent))
                {
                    do_something = true;
                    max_outer_wall_distance = std::max(max_outer_wall_distance, vSize(data_pair.first->result_on_layer - parent->result_on_layer) - (config.getRadius(*data_pair.first) - config.getRadius(*parent)));
                }
            }
            max_outer_wall_distance += max_radius_change_per_layer; // As this change is a bit larger than what usually appears, lost radius can be slowly reclaimed over the layers.
            if (do_something)
            {
                Polygons max_allowed_area = data_pair.second.offset(max_outer_wall_distance);
                for (SupportElement* parent : data_pair.first->parents)
                {
                    if (config.getRadius(*parent) != config.getCollisionRadius(*parent))
                    {
                        update_next[processing_idx].emplace_back(std::pair<SupportElement*, Polygons>(parent, layer_tree_polygons[layer_idx + 1][parent].intersection(max_allowed_area)));
                    }
                }
            }
        }
        for (std::vector<std::pair<SupportElement*, Polygons>> data_vector : update_next)
        {
            for (std::pair<SupportElement*, Polygons> data_pair : data_vector)
            {
                layer_tree_polygons[layer_idx + 1][data_pair.first] = data_pair.second;
            }
        }
    }


    progress_total += PROGRESS_SMOOTH_BRANCH_AREAS / 2;
    Progress::messageProgress(Progress::Stage::SUPPORT, progress_total * progress_multiplier + progress_offset, PROGRESS_TOTAL); // It is just assumed that both smoothing loops together are one third of the time spent in this function. This was guessed. As the whole function is only 10%, and the smoothing is hard to predict a progress report in the loop may be not useful.

    // smooth downwards
    std::unordered_set<SupportElement*> updated_last_iteration;
    for (LayerIndex layer_idx = layer_tree_polygons.size() - 2; layer_idx >= 0; layer_idx--)
    {
        std::vector<std::pair<SupportElement*, Polygons>> processing;
        processing.insert(processing.end(), layer_tree_polygons[layer_idx].begin(), layer_tree_polygons[layer_idx].end());
        std::vector<std::pair<SupportElement*, Polygons>> update_next(processing.size(), std::pair<SupportElement*, Polygons>(nullptr, Polygons())); // with this a lock can be avoided
#pragma omp parallel for schedule(static, 1)
        for (int processing_idx = 0; processing_idx < int(processing.size()); processing_idx++)
        {
            std::pair<SupportElement*, Polygons> data_pair = processing[processing_idx];
            bool do_something = false;
            Polygons max_allowed_area;
            for (size_t idx = 0; idx < data_pair.first->parents.size(); idx++)
            {
                SupportElement* parent = data_pair.first->parents[idx];
                coord_t max_outer_line_increase = max_radius_change_per_layer;
                Polygons result = layer_tree_polygons[layer_idx + 1][parent].offset(max_outer_line_increase);
                Point direction = data_pair.first->result_on_layer - parent->result_on_layer;
                // move the polygons object
                for (auto& outer : result)
                {
                    for (Point& p : outer)
                    {
                        p += direction;
                    }
                }
                max_allowed_area.add(result);
                do_something = do_something || updated_last_iteration.count(parent) || config.getCollisionRadius(*parent) != config.getRadius(*parent);
            }

            if (do_something)
            {
                Polygons result = max_allowed_area.unionPolygons().intersection(data_pair.second);
                if (result.area() < data_pair.second.area())
                {
                    update_next[processing_idx] = std::pair<SupportElement*, Polygons>(data_pair.first, result);
                }
            }
        }
        updated_last_iteration.clear();
        for (std::pair<cura::TreeSupport::SupportElement*, Polygons> data_pair : update_next)
        {
            if (data_pair.first != nullptr)
            {
                updated_last_iteration.emplace(data_pair.first);
                layer_tree_polygons[layer_idx][data_pair.first] = data_pair.second;
            }
        }
    }

    progress_total += PROGRESS_SMOOTH_BRANCH_AREAS / 2;
    Progress::messageProgress(Progress::Stage::SUPPORT, progress_total * progress_multiplier + progress_offset, PROGRESS_TOTAL);
}

void TreeSupport::dropNonGraciousAreas(std::vector<std::unordered_map<SupportElement*, Polygons>>& layer_tree_polygons, const std::vector<std::pair<LayerIndex, SupportElement*>>& linear_data, std::vector<std::vector<std::pair<LayerIndex, Polygons>>> dropped_down_areas, const std::map<SupportElement*, SupportElement*>& inverese_tree_order)
{
#pragma omp parallel for schedule(static, 1)
    for (coord_t idx = 0; idx < coord_t(linear_data.size()); idx++)
    {
        SupportElement* elem = linear_data[idx].second;
        bool non_gracious_model_contact = !elem->to_model_gracious && !inverese_tree_order.count(elem); // if a element has no child, it connects to whatever is below as no support further down for it will exist.

        if (non_gracious_model_contact)
        {
            Polygons rest_support = layer_tree_polygons[linear_data[idx].first][elem];
            LayerIndex counter = 1;
            while (rest_support.area() > 1 && counter < linear_data[idx].first)
            {
                rest_support = rest_support.difference(volumes_.getCollision(0, linear_data[idx].first - counter));
                dropped_down_areas[idx].emplace_back(linear_data[idx].first - counter, rest_support);
                counter++;
            }
        }
    }
}


void TreeSupport::finalizeInterfaceAndSupportAreas(std::vector<Polygons>& support_layer_storage, SliceDataStorage& storage)
{
    double progress_total = PROGRESS_PRECALC_AVO + PROGRESS_PRECALC_COLL + PROGRESS_GENERATE_NODES + PROGRESS_AREA_CALC + PROGRESS_GENERATE_BRANCH_AREAS + PROGRESS_SMOOTH_BRANCH_AREAS;

    // Iterate over the generated circles in parallel and clean them up. Also add support floor.
#pragma omp parallel for shared(support_layer_storage, storage) schedule(dynamic)
    for (LayerIndex layer_idx = 0; layer_idx < static_cast<coord_t>(support_layer_storage.size()); layer_idx++)
    {
        support_layer_storage[layer_idx] = support_layer_storage[layer_idx].unionPolygons().smooth(50);
        if (!storage.support.supportLayers[layer_idx].support_roof.empty() && support_layer_storage[layer_idx].intersection(storage.support.supportLayers[layer_idx].support_roof).area() < 1)
        {
            Polygons tree_lines = toPolylines(support_layer_storage[layer_idx].offset(-config.support_line_width / 2)).offsetPolyLine(config.support_line_width / 2);
            tree_lines = tree_lines.unionPolygons(toPolylines(generateSupportInfillLines(support_layer_storage[layer_idx], false, layer_idx, config.support_line_distance, storage.support.cross_fill_provider)).offsetPolyLine(config.support_line_width / 2));
            storage.support.supportLayers[layer_idx].support_roof = storage.support.supportLayers[layer_idx].support_roof.unionPolygons().difference(tree_lines); // do not draw roof where the tree is. I prefer it this way as otherwise the roof may cut of a branch from its support below.
        }

        support_layer_storage[layer_idx].simplify(std::min(coord_t(30), config.maximum_resolution), std::min(coord_t(10), config.maximum_deviation)); // simplify a bit, to ensure the output does not contain outrageous amounts of vertices. Should not be necessary, just a precaution.

        // Subtract support floors from the support area and add them to the support floor instead.
        if (config.support_bottom_layers > 0 && !support_layer_storage[layer_idx].empty())
        {
            Polygons floor_layer = storage.support.supportLayers[layer_idx].support_bottom;
            Polygons layer_outset = support_layer_storage[layer_idx].offset(config.support_bottom_offset).difference(volumes_.getCollision(0, layer_idx, false));
            size_t layers_below = 0;
            while (layers_below <= config.support_bottom_layers)
            {
                // one sample at 0 layers below, another at config.support_bottom_layers. In-between samples at config.performance_interface_skip_layers distance from each other.
                const size_t sample_layer = static_cast<size_t>(std::max(0, (static_cast<int>(layer_idx) - static_cast<int>(layers_below)) - static_cast<int>(config.z_distance_bottom_layers)));
                constexpr bool no_support = false;
                constexpr bool no_prime_tower = false;
                floor_layer.add(layer_outset.intersection(storage.getLayerOutlines(sample_layer, no_support, no_prime_tower)));
                if (layers_below < config.support_bottom_layers)
                {
                    layers_below = std::min(layers_below + config.performance_interface_skip_layers, config.support_bottom_layers);
                }
                else
                {
                    break;
                }
            }
            floor_layer = floor_layer.unionPolygons();
            storage.support.supportLayers[layer_idx].support_bottom = storage.support.supportLayers[layer_idx].support_bottom.unionPolygons(floor_layer);
            support_layer_storage[layer_idx] = support_layer_storage[layer_idx].difference(floor_layer.offset(10)); // Subtract the support floor from the normal support.
        }

        for (PolygonsPart part : support_layer_storage[layer_idx].splitIntoParts(true)) // Convert every part into a PolygonsPart for the support.
        {
            PolygonsPart outline;
            outline.add(part);
            storage.support.supportLayers[layer_idx].support_infill_parts.emplace_back(outline, config.support_line_width, config.support_wall_count);
        }

#pragma omp critical(progress)
        {
            progress_total += PROGRESS_FINALIZE_BRANCH_AREAS / support_layer_storage.size();
            Progress::messageProgress(Progress::Stage::SUPPORT, progress_total * progress_multiplier + progress_offset, PROGRESS_TOTAL);
        }

#pragma omp critical(storage)
        {
            if (!storage.support.supportLayers[layer_idx].support_infill_parts.empty() || !storage.support.supportLayers[layer_idx].support_roof.empty())
            {
                storage.support.layer_nr_max_filled_layer = std::max(storage.support.layer_nr_max_filled_layer, static_cast<int>(layer_idx));
            }
        }
    }
}

void TreeSupport::drawAreas(std::vector<std::set<SupportElement*>>& move_bounds, SliceDataStorage& storage)
{
    std::vector<Polygons> support_layer_storage(move_bounds.size());
    std::map<SupportElement*, SupportElement*> inverese_tree_order; // in the tree structure only the parents can be accessed. Inverse this to be able to access the children.
    std::vector<std::pair<LayerIndex, SupportElement*>> linear_data; // All SupportElements are put into a layer independent storage to improve parallelization. Was added at a point in time where this function had performance issues.
                                                                     // These were fixed by creating less initial points, but i do not see a good reason to remove a working performance optimization.
    for (LayerIndex layer_idx = 0; layer_idx < LayerIndex(move_bounds.size()); layer_idx++)
    {
        for (SupportElement* elem : move_bounds[layer_idx])
        {
            if ((layer_idx > 0 && ((!inverese_tree_order.count(elem) && elem->target_height == layer_idx) || (inverese_tree_order.count(elem) && inverese_tree_order[elem]->result_on_layer == Point(-1, -1))))) // we either come from nowhere at the final layer or we had invalid parents 2. should never happen but just to be sure
            {
                continue;
            }

            for (SupportElement* par : elem->parents)
            {
                if (par->result_on_layer == Point(-1, -1))
                {
                    continue;
                }
                inverese_tree_order.emplace(par, elem);
            }
            linear_data.emplace_back(layer_idx, elem);
        }
    }

    std::vector<std::unordered_map<SupportElement*, Polygons>> layer_tree_polygons(move_bounds.size()); // reorder the processed data by layers again. The map also could be a vector<pair<SupportElement*,Polygons>>.

    // Generate the circles that will be the branches.
    generateBranchAreas(linear_data, layer_tree_polygons, inverese_tree_order);

    // In some edgecases a branch may go though a hole, where the regular radius does not fit. This can result in an apparent jump in branch radius. As such this cases need to be caught and smoothed out.
    smoothBranchAreas(layer_tree_polygons);

    // drop down all trees that connect non gracefully with the model
    std::vector<std::vector<std::pair<LayerIndex, Polygons>>> dropped_down_areas(linear_data.size());
    dropNonGraciousAreas(layer_tree_polygons, linear_data, dropped_down_areas, inverese_tree_order);

    // single threaded combining all dropped down support areas to the right layers. ONLY COPYS DATA!
    for (coord_t i = 0; i < static_cast<coord_t>(dropped_down_areas.size()); i++)
    {
        for (std::pair<LayerIndex, Polygons> pair : dropped_down_areas[i])
        {
            support_layer_storage[pair.first].add(pair.second);
        }
    }

    // single threaded combining all support areas to the right layers. ONLY COPYS DATA!
    for (LayerIndex layer_idx = 0; layer_idx < LayerIndex(layer_tree_polygons.size()); layer_idx++)
    {
        for (std::pair<SupportElement*, Polygons> data_pair : layer_tree_polygons[layer_idx])
        {
            support_layer_storage[layer_idx].add(data_pair.second);
        }
    }

    finalizeInterfaceAndSupportAreas(support_layer_storage, storage);
}


ModelVolumes::ModelVolumes(const SliceDataStorage& storage, const coord_t max_move, const coord_t max_move_slow, size_t current_mesh_idx, double progress_multiplier, double progress_offset, const std::vector<Polygons>& additional_excluded_areas) : max_move_{ std::max(max_move - 2, coord_t(0)) }, max_move_slow_{ std::max(max_move_slow - 2, coord_t(0)) }, progress_multiplier{ progress_multiplier }, progress_offset{ progress_offset }, machine_border_{ calculateMachineBorderCollision(storage.getMachineBorder()) } // -2 to avoid rounding errors
{
    anti_overhang_ = std::vector<Polygons>(storage.support.supportLayers.size(), Polygons());
    std::unordered_map<size_t, size_t> mesh_to_layeroutline_idx;
    min_maximum_deviation_ = std::numeric_limits<coord_t>::max();
    min_maximum_resolution_ = std::numeric_limits<coord_t>::max();
    support_rests_on_model = false;
    for (size_t mesh_idx = 0; mesh_idx < storage.meshes.size(); mesh_idx++)
    {
        SliceMeshStorage mesh = storage.meshes[mesh_idx];
        bool added = false;
        for (size_t idx = 0; idx < layer_outlines_.size(); idx++)
        {
            if (checkSettingsEquality(layer_outlines_[idx].first, mesh.settings))
            {
                added = true;
                mesh_to_layeroutline_idx[mesh_idx] = idx;
            }
        }
        if (!added)
        {
            mesh_to_layeroutline_idx[mesh_idx] = layer_outlines_.size();
            layer_outlines_.emplace_back(mesh.settings, std::vector<Polygons>(storage.support.supportLayers.size(), Polygons()));
        }
    }

    for (auto data_pair : layer_outlines_)
    {
        support_rests_on_model |= data_pair.first.get<ESupportType>("support_type") == ESupportType::EVERYWHERE;
        min_maximum_deviation_ = std::min(min_maximum_deviation_, data_pair.first.get<coord_t>("meshfix_maximum_deviation"));
        min_maximum_resolution_ = std::min(min_maximum_resolution_, data_pair.first.get<coord_t>("meshfix_maximum_resolution"));
    }

    min_maximum_deviation_ = std::min(coord_t(SUPPORT_TREE_MAX_DEVIATION), min_maximum_deviation_);
    current_outline_idx = mesh_to_layeroutline_idx[current_mesh_idx];
    TreeSupport::TreeSupportSettings config(layer_outlines_[current_outline_idx].first);

    if (config.support_overrides == SupportDistPriority::Z_OVERRIDES_XY)
    {
        current_min_xy_dist = std::max(config.xy_min_distance, coord_t(100));
        current_min_xy_dist_delta = std::max(config.xy_distance, coord_t(100)) - current_min_xy_dist;
    }
    else
    {
        current_min_xy_dist = config.xy_distance;
        current_min_xy_dist_delta = 0;
    }
    increase_until_radius = config.increase_radius_until_radius;

    for (size_t mesh_idx = 0; mesh_idx < storage.meshes.size(); mesh_idx++)
    {
        SliceMeshStorage mesh = storage.meshes[mesh_idx];
#pragma omp parallel for
        for (LayerIndex layer_idx = 0; layer_idx < coord_t(layer_outlines_[mesh_to_layeroutline_idx[mesh_idx]].second.size()); layer_idx++)
        {
            if (mesh.layer_nr_max_filled_layer < layer_idx)
            {
                continue; // cant break as omp for loop wont allow it
            }
            Polygons outline = extractOutlineFromMesh(mesh, layer_idx);
            layer_outlines_[mesh_to_layeroutline_idx[mesh_idx]].second[layer_idx].add(outline);
        }
    }
#pragma omp parallel for
    for (LayerIndex layer_idx = 0; layer_idx < coord_t(anti_overhang_.size()); layer_idx++)
    {
        if (layer_idx < coord_t(additional_excluded_areas.size()))
        {
            anti_overhang_[layer_idx].add(additional_excluded_areas[layer_idx]);
        }

        if (SUPPORT_TREE_AVOID_SUPPORT_BLOCKER)
        {
            anti_overhang_[layer_idx].add(storage.support.supportLayers[layer_idx].anti_overhang);
        }

        if (storage.primeTower.enabled)
        {
            anti_overhang_[layer_idx].add(layer_idx == 0 ? storage.primeTower.outer_poly_first_layer : storage.primeTower.outer_poly);
        }
        anti_overhang_[layer_idx] = anti_overhang_[layer_idx].unionPolygons();
    }
    for (size_t idx = 0; idx < layer_outlines_.size(); idx++)
    {
#pragma omp parallel for
        for (LayerIndex layer_idx = 0; layer_idx < coord_t(anti_overhang_.size()); layer_idx++)
        {
            layer_outlines_[idx].second[layer_idx] = layer_outlines_[idx].second[layer_idx].unionPolygons();
        }
    }
}


void ModelVolumes::precalculate(coord_t max_layer)
{
    auto t_start = std::chrono::high_resolution_clock::now();
    precalculated = true;

    // Get the config corresponding to one mesh that is in the current group. Which one has to be irrelevant. Not the prettiest way to do this, but it ensures some calculations that may be a bit more complex like inital layer diameter are only done in once.
    TreeSupport::TreeSupportSettings config(layer_outlines_[current_outline_idx].first);

    // calculate which radius each layer in the tip may have.
    std::unordered_set<coord_t> possible_tip_radiis;
    for (size_t dtt = 0; dtt <= config.tip_layers; dtt++)
    {
        possible_tip_radiis.emplace(ceilRadius(config.getRadius(dtt)));
        possible_tip_radiis.emplace(ceilRadius(config.getRadius(dtt) + current_min_xy_dist_delta));
    }
    // It theoretically may happen in the tip, that the radius can change so much in-between 2 layers, that a ceil step is skipped (as in there is a radius r so that ceilRadius(radius(dtt))<ceilRadius(r)<ceilRadius(radius(dtt+1))). As such a radius will not reasonable happen in the tree and it will most likely not be requested, there is no need to calculate them. So just skip these.
    for (coord_t radius_eval = ceilRadius(1); radius_eval <= config.branch_radius; radius_eval = ceilRadius(radius_eval + 1))
    {
        if (!possible_tip_radiis.count(radius_eval))
        {
            ignorable_radii_.emplace(radius_eval);
        }
    }

    // it may seem that the required avoidance can be of a smaller radius when going to model (no initial layer diameter for to model branches)
    // but as for every branch going towards the bp, the to model avoidance is required to check for possible merges with to model branches, this assumption is in-fact wrong.
    std::unordered_map<coord_t, LayerIndex> radius_until_layer;
    // while it is possible to calculate, up to which layer the avoidance should be calculated, this simulation is easier to understand, and does not need to be adjusted if something of the radius calculation is changed.
    // Overhead with an assumed worst case of 6600 layers was about 2ms
    for (LayerIndex simulated_dtt = 0; simulated_dtt <= max_layer; simulated_dtt++)
    {
        const LayerIndex current_layer = max_layer - simulated_dtt;
        const coord_t max_regular_radius = ceilRadius(config.getRadius(simulated_dtt, 0) + current_min_xy_dist_delta);
        const coord_t max_min_radius = ceilRadius(config.getRadius(simulated_dtt, 0)); // the maximal radius that the radius with the min_xy_dist can achieve
        const coord_t max_initial_layer_diameter_radius = ceilRadius(config.recommendedMinRadius(current_layer) + current_min_xy_dist_delta);
        if (!radius_until_layer.count(max_regular_radius))
        {
            radius_until_layer[max_regular_radius] = current_layer;
        }
        if (!radius_until_layer.count(max_min_radius))
        {
            radius_until_layer[max_min_radius] = current_layer;
        }
        if (!radius_until_layer.count(max_initial_layer_diameter_radius))
        {
            radius_until_layer[max_initial_layer_diameter_radius] = current_layer;
        }
    }

    // Copy to deque to use in parallel for later.
    std::deque<RadiusLayerPair> relevant_avoidance_radiis;
    std::deque<RadiusLayerPair> relevant_avoidance_radiis_to_model;
    relevant_avoidance_radiis.insert(relevant_avoidance_radiis.end(), radius_until_layer.begin(), radius_until_layer.end());
    relevant_avoidance_radiis_to_model.insert(relevant_avoidance_radiis_to_model.end(), radius_until_layer.begin(), radius_until_layer.end());

    // Append additional radiis needed for collision.

    radius_until_layer[ceilRadius(increase_until_radius, false)] = max_layer; // To calculate collision holefree for every radius, the collision of radius increase_until_radius will be required.
    // Collision for radius 0 needs to be calculated everywhere, as it will be used to ensure valid xy_distance in drawAreas.
    radius_until_layer[0] = max_layer;
    if (current_min_xy_dist_delta != 0)
    {
        radius_until_layer[current_min_xy_dist_delta] = max_layer;
    }

    std::deque<RadiusLayerPair> relevant_collision_radiis;
    relevant_collision_radiis.insert(relevant_collision_radiis.end(), radius_until_layer.begin(), radius_until_layer.end()); // Now that required_avoidance_limit contains the maximum of ild and regular required radius just copy.


    // ### Calculate the relevant collisions
    calculateCollision(relevant_collision_radiis);

    // calculate a separate Collisions with all holes removed. These are relevant for some avoidances that try to avoid holes (called safe)
    std::deque<RadiusLayerPair> relevant_hole_collision_radiis;
    for (RadiusLayerPair key : relevant_avoidance_radiis)
    {
        if (key.first < increase_until_radius + current_min_xy_dist_delta)
        {
            relevant_hole_collision_radiis.emplace_back(key);
        }
    }

    // ### Calculate collisions without holes, build from regular collision
    calculateCollisionHolefree(relevant_hole_collision_radiis);

    auto t_coll = std::chrono::high_resolution_clock::now();

    // ### Calculate the relevant avoidances

#pragma omp parallel // calculateAvoidance does NOT include a parallel block to enable working on multiple calculations at the same time
    {
        calculateAvoidance(relevant_avoidance_radiis);
        calculateWallRestictions(relevant_avoidance_radiis);

        if (support_rests_on_model)
        {
            calculatePlaceables(relevant_avoidance_radiis_to_model);
            calculateAvoidanceToModel(relevant_avoidance_radiis_to_model);
        }
    }
    auto t_end = std::chrono::high_resolution_clock::now();
    auto dur_col = 0.001 * std::chrono::duration_cast<std::chrono::microseconds>(t_coll - t_start).count();
    auto dur_avo = 0.001 * std::chrono::duration_cast<std::chrono::microseconds>(t_end - t_coll).count();

    log("Precalculating collision took %.3lf ms. Precalculating avoidance took %.3lf ms.\n", dur_col, dur_avo);
}

const Polygons& ModelVolumes::getCollision(coord_t radius, LayerIndex layer_idx, bool min_xy_dist)
{
    coord_t orig_radius = radius;
    std::optional<std::reference_wrapper<const Polygons>> result;
    if (!min_xy_dist)
    {
        radius += current_min_xy_dist_delta;
    }

    // special case as if a radius 0 is requested it could be to ensure correct xy distance. As such it is beneficial if the collision is as close to the configured values as possible.
    if (orig_radius != 0)
    {
        radius = ceilRadius(radius);
    }
    RadiusLayerPair key{ radius, layer_idx };

#pragma omp critical(collision_cache_)
    {
        result = getArea(collision_cache_, key);
    }
    if (result)
    {
        return result.value().get();
    }
    if (precalculated)
    {
        logWarning("Had to calculate collision at radius %lld and layer %lld, but precalculate was called. Performance may suffer!\n", key.first, key.second);
    }
    calculateCollision(key);
    return getCollision(orig_radius, layer_idx, min_xy_dist);
}

const Polygons& ModelVolumes::getCollisionHolefree(coord_t radius, LayerIndex layer_idx, bool min_xy_dist)
{
    coord_t orig_radius = radius;
    std::optional<std::reference_wrapper<const Polygons>> result;
    if (!min_xy_dist)
    {
        radius += current_min_xy_dist_delta;
    }
    if (radius >= increase_until_radius + current_min_xy_dist_delta)
    {
        return getCollision(orig_radius, layer_idx, min_xy_dist);
    }
    RadiusLayerPair key{ radius, layer_idx };

#pragma omp critical(collision_cache_holefree_)
    {
        result = getArea(collision_cache_holefree_, key);
    }
    if (result)
    {
        return result.value().get();
    }
    if (precalculated)
    {
        logWarning("Had to calculate collision holefree at radius %lld and layer %lld, but precalculate was called. Performance may suffer!\n", key.first, key.second);
    }
    calculateCollisionHolefree(key);
    return getCollisionHolefree(orig_radius, layer_idx, min_xy_dist);
}

const Polygons& ModelVolumes::getAvoidance(coord_t radius, LayerIndex layer_idx, AvoidanceType type, bool to_model, bool min_xy_dist)
{
    if (layer_idx == 0) // What on the layer directly above buildplate do i have to avoid to reach the buildplate ...
    {
        return getCollision(radius, layer_idx, min_xy_dist);
    }

    coord_t orig_radius = radius;

    std::optional<std::reference_wrapper<const Polygons>> result;

    if (!min_xy_dist)
    {
        radius += current_min_xy_dist_delta;
    }
    radius = ceilRadius(radius);

    if (radius >= increase_until_radius + current_min_xy_dist_delta && type == AvoidanceType::FAST_SAFE) // no holes anymore by definition at this request
    {
        type = AvoidanceType::FAST;
    }

    const RadiusLayerPair key{ radius, layer_idx };

    std::unordered_map<RadiusLayerPair, Polygons>* cache_ptr = nullptr;
    if (!to_model && type == AvoidanceType::FAST)
    {
        cache_ptr = &avoidance_cache_;
    }
    else if (!to_model && type == AvoidanceType::SLOW)
    {
        cache_ptr = &avoidance_cache_slow_;
    }
    else if (!to_model && type == AvoidanceType::FAST_SAFE)
    {
        cache_ptr = &avoidance_cache_hole_;
    }
    else if (to_model && type == AvoidanceType::FAST)
    {
        cache_ptr = &avoidance_cache_to_model_;
    }
    else if (to_model && type == AvoidanceType::SLOW)
    {
        cache_ptr = &avoidance_cache_to_model_slow_;
    }
    else if (to_model && type == AvoidanceType::FAST_SAFE)
    {
        cache_ptr = &avoidance_cache_hole_to_model;
    }
    else
    {
        logError("Invalid Avoidance Request\n");
    }


    if (to_model)
    {
#pragma omp critical(avoidance_cache_to_model_)
        {
            result = getArea(*cache_ptr, key);
        }
        if (result)
        {
            return result.value().get();
        }
        if (precalculated)
        {
            logWarning("Had to calculate Avoidance to model at radius %lld and layer %lld, but precalculate was called. Performance may suffer!\n", key.first, key.second);
        }
        calculateAvoidanceToModel(key);
    }
    else
    {
#pragma omp critical(avoidance_cache_)
        {
            result = getArea(*cache_ptr, key);
        }
        if (result)
        {
            return result.value().get();
        }
        if (precalculated)
        {
            logWarning("Had to calculate Avoidance at radius %lld and layer %lld, but precalculate was called. Performance may suffer!\n", key.first, key.second);
        }
        calculateAvoidance(key);
    }
    return getAvoidance(orig_radius, layer_idx, type, to_model, min_xy_dist); // retrive failed and correct result was calculated. Now it has to be retrived.
}

const Polygons& ModelVolumes::getPlaceableAreas(coord_t radius, LayerIndex layer_idx)
{
    std::optional<std::reference_wrapper<const Polygons>> result;
    const coord_t orig_radius = radius;
    radius = ceilRadius(radius);
    RadiusLayerPair key{ radius, layer_idx };

#pragma omp critical(placeable_areas_cache_)
    {
        result = getArea(placeable_areas_cache_, key);
    }
    if (result)
    {
        return result.value().get();
    }
    if (precalculated)
    {
        logWarning("Had to calculate Placeable Areas at radius %lld and layer %lld, but precalculate was called. Performance may suffer!\n", radius, layer_idx);
    }
    if (radius != 0)
    {
        calculatePlaceables(key);
    }
    else
    {
        getCollision(0, layer_idx, true);
    }
    return getPlaceableAreas(orig_radius, layer_idx);
}


const Polygons& ModelVolumes::getWallRestiction(coord_t radius, LayerIndex layer_idx, bool min_xy_dist)
{
    if (layer_idx == 0) // Should never be requested as there will be no going below layer 0 ..., but just to be sure some semi-sane catch. Alternative would be empty Polygon.
    {
        return getCollision(radius, layer_idx, min_xy_dist);
    }

    coord_t orig_radius = radius;
    min_xy_dist = min_xy_dist && current_min_xy_dist_delta > 0;

    std::optional<std::reference_wrapper<const Polygons>> result;

    radius = ceilRadius(radius);
    const RadiusLayerPair key{ radius, layer_idx };

    std::unordered_map<RadiusLayerPair, Polygons>* cache_ptr;
    if (min_xy_dist)
    {
        cache_ptr = &wall_restictions_cache_min_;
    }
    else
    {
        cache_ptr = &wall_restictions_cache_;
    }


    if (min_xy_dist)
    {
#pragma omp critical(wall_restictions_cache_min_)
        {
            result = getArea(*cache_ptr, key);
        }
        if (result)
        {
            return result.value().get();
        }
        if (precalculated)
        {
            logWarning("Had to calculate Wall restricions at radius %lld and layer %lld, but precalculate was called. Performance may suffer!\n", key.first, key.second);
        }
    }
    else
    {
#pragma omp critical(wall_restictions_cache_)
        {
            result = getArea(*cache_ptr, key);
        }
        if (result)
        {
            return result.value().get();
        }
        if (precalculated)
        {
            logWarning("Had to calculate Wall restricions at radius %lld and layer %lld, but precalculate was called. Performance may suffer!\n", key.first, key.second);
        }
    }
    calculateWallRestictions(key);
    return getWallRestiction(orig_radius, layer_idx, min_xy_dist); // Retrieve failed and correct result was calculated. Now it has to be retrieved.
}

coord_t ModelVolumes::ceilRadius(coord_t radius, bool min_xy_dist) const
{
    if (!min_xy_dist)
    {
        radius += current_min_xy_dist_delta;
    }
    return ceilRadius(radius);
}
coord_t ModelVolumes::getRadiusNextCeil(coord_t radius, bool min_xy_dist) const
{
    coord_t ceiled_radius = ceilRadius(radius, min_xy_dist);

    if (!min_xy_dist)
        ceiled_radius -= current_min_xy_dist_delta;
    return ceiled_radius;
}

bool ModelVolumes::checkSettingsEquality(const Settings& me, const Settings& other) const
{
    return TreeSupport::TreeSupportSettings(me) == TreeSupport::TreeSupportSettings(other);
}


Polygons ModelVolumes::extractOutlineFromMesh(const SliceMeshStorage& mesh, LayerIndex layer_idx) const
{
    constexpr bool external_polys_only = false;
    Polygons total;

    // similar to SliceDataStorage.getLayerOutlines but only for one mesh instead of for everyone

    if (mesh.settings.get<bool>("infill_mesh") || mesh.settings.get<bool>("anti_overhang_mesh"))
    {
        return Polygons();
    }
    const SliceLayer& layer = mesh.layers[layer_idx];

    layer.getOutlines(total, external_polys_only);
    if (mesh.settings.get<ESurfaceMode>("magic_mesh_surface_mode") != ESurfaceMode::NORMAL)
    {
        total = total.unionPolygons(layer.openPolyLines.offsetPolyLine(100));
    }
    coord_t maximum_resolution = mesh.settings.get<coord_t>("meshfix_maximum_resolution");
    coord_t maximum_deviation = mesh.settings.get<coord_t>("meshfix_maximum_deviation");
    total.simplify(maximum_resolution, maximum_deviation);
    return total;
}

LayerIndex ModelVolumes::getMaxCalculatedLayer(coord_t radius, const std::unordered_map<RadiusLayerPair, Polygons>& map) const
{
    coord_t max_layer = -1;

    // the placeable on model areas do not exist on layer 0, as there can not be model below it. As such it may be possible that layer 1 is available, but layer 0 does not exist.
    const RadiusLayerPair key_layer_1(radius, 1);
    if (getArea(map, key_layer_1))
    {
        max_layer = 1;
    }

    while (map.count(RadiusLayerPair(radius, max_layer + 1)))
    {
        max_layer++;
    }

    return max_layer;
}


void ModelVolumes::calculateCollision(std::deque<RadiusLayerPair> keys)
{
#pragma omp parallel for schedule(static, 1)
    for (long long unsigned int i = 0; i < keys.size(); i++)
    {
        coord_t radius = keys[i].first;
        RadiusLayerPair key(radius, 0);
        std::unordered_map<RadiusLayerPair, Polygons> data_outer;
        std::unordered_map<RadiusLayerPair, Polygons> data_placeable_outer;
        for (size_t outline_idx = 0; outline_idx < layer_outlines_.size(); outline_idx++)
        {
            std::unordered_map<RadiusLayerPair, Polygons> data;
            std::unordered_map<RadiusLayerPair, Polygons> data_placeable;

            const coord_t layer_height = layer_outlines_[outline_idx].first.get<coord_t>("layer_height");
            const bool support_rests_on_this_model = layer_outlines_[outline_idx].first.get<ESupportType>("support_type") == ESupportType::EVERYWHERE;
            const coord_t z_distance_bottom = layer_outlines_[outline_idx].first.get<coord_t>("support_bottom_distance");
            const size_t z_distance_bottom_layers = round_up_divide(z_distance_bottom, layer_height);
            const coord_t z_distance_top_layers = round_up_divide(layer_outlines_[outline_idx].first.get<coord_t>("support_top_distance"), layer_height);
            const LayerIndex max_anti_overhang_layer = anti_overhang_.size() - 1;
            const LayerIndex max_required_layer = keys[i].second + std::max(coord_t(1), z_distance_top_layers);
            const coord_t xy_distance = outline_idx == current_outline_idx ? current_min_xy_dist : layer_outlines_[outline_idx].first.get<coord_t>("support_xy_distance");
            // technically this causes collision for the normal xy_distance to be larger by current_min_xy_dist_delta for all not currently processing meshes as this delta will be added at request time.
            // avoiding this would require saving each collision for each outline_idx separately.
            // and later for each avoidance... But avoidance calculation has to be for the whole scene and can NOT be done for each outline_idx separately and combined later.
            // so avoiding this inaccuracy seems infeasible as it would require 2x the avoidance calculations => 0.5x the performance.
            coord_t min_layer_bottom;
#pragma omp critical(collision_cache_)
            {
                min_layer_bottom = getMaxCalculatedLayer(radius, collision_cache_) - z_distance_bottom_layers;
            }

            if (min_layer_bottom < 0)
            {
                min_layer_bottom = 0;
            }
            for (LayerIndex layer_idx = min_layer_bottom; layer_idx <= max_required_layer; layer_idx++)
            {
                key.second = layer_idx;
                Polygons collision_areas = machine_border_;
                if (size_t(layer_idx) < layer_outlines_[outline_idx].second.size())
                {
                    collision_areas.add(layer_outlines_[outline_idx].second[layer_idx]);
                }
                collision_areas = collision_areas.offset(radius + xy_distance); // jtRound is not needed here, as the overshoot can not cause errors in the algorithm, because no assumptions are made about the model.
                data[key].add(collision_areas); // if a key does not exist when it is accessed it is added!
            }


            // Add layers below, to ensure correct support_bottom_distance. Also save placeable areas of radius 0, if required for this mesh.
            for (LayerIndex layer_idx = max_required_layer; layer_idx >= min_layer_bottom; layer_idx--)
            {
                key.second = layer_idx;
                for (size_t layer_offset = 1; layer_offset <= z_distance_bottom_layers && layer_idx - coord_t(layer_offset) > min_layer_bottom; layer_offset++)
                {
                    data[key].add(data[RadiusLayerPair(radius, layer_idx - layer_offset)]);
                }
                if (support_rests_on_this_model && radius == 0 && layer_idx < coord_t(1 + keys[i].second))
                {
                    data[key] = data[key].unionPolygons();
                    Polygons above = data[RadiusLayerPair(radius, layer_idx + 1)];
                    if (max_anti_overhang_layer >= layer_idx + 1)
                    {
                        above = above.unionPolygons(anti_overhang_[layer_idx]);
                    }
                    else
                    {
                        above = above.unionPolygons(); // just to be sure the area is correctly unioned as otherwise difference may behave unexpectedly.
                    }
                    Polygons placeable = data[key].difference(above);
                    data_placeable[RadiusLayerPair(radius, layer_idx + 1)] = data_placeable[RadiusLayerPair(radius, layer_idx + 1)].unionPolygons(placeable);
                }
            }

            // Add collision layers above to ensure correct support_top_distance.
            for (LayerIndex layer_idx = min_layer_bottom; layer_idx <= max_required_layer; layer_idx++)
            {
                key.second = layer_idx;
                for (coord_t layer_offset = 1; layer_offset <= z_distance_top_layers && layer_offset + layer_idx <= max_required_layer; layer_offset++)
                {
                    data[key].add(data[RadiusLayerPair(radius, layer_idx + layer_offset)]);
                }
                if (max_anti_overhang_layer >= layer_idx)
                {
                    data[key] = data[key].unionPolygons(anti_overhang_[layer_idx].offset(radius));
                }
                else
                {
                    data[key] = data[key].unionPolygons();
                }
            }

            for (LayerIndex layer_idx = max_required_layer; layer_idx > keys[i].second; layer_idx--)
            {
                data.erase(RadiusLayerPair(radius, layer_idx)); // all these dont have the correct z_distance_top_layers as they can still have areas above them
            }

            for (auto pair : data)
            {
                pair.second.simplify(min_maximum_resolution_, min_maximum_deviation_);
                data_outer[pair.first] = data_outer[pair.first].unionPolygons(pair.second);
            }
            if (radius == 0)
            {
                for (auto pair : data_placeable)
                {
                    pair.second.simplify(min_maximum_resolution_, min_maximum_deviation_);
                    data_placeable_outer[pair.first] = data_placeable_outer[pair.first].unionPolygons(pair.second);
                }
            }
        }
#pragma omp critical(progress)
        {
            if (precalculated && precalculation_progress < PROGRESS_PRECALC_COLL)
            {
                precalculation_progress += PROGRESS_PRECALC_COLL / keys.size();
                Progress::messageProgress(Progress::Stage::SUPPORT, precalculation_progress * progress_multiplier + progress_offset, PROGRESS_TOTAL);
            }
        }
#pragma omp critical(collision_cache_)
        {
            collision_cache_.insert(data_outer.begin(), data_outer.end());
        }
        if (radius == 0)
        {
#pragma omp critical(placeable_areas_cache_)
            {
                placeable_areas_cache_.insert(data_placeable_outer.begin(), data_placeable_outer.end());
            }
        }
    }
}
void ModelVolumes::calculateCollisionHolefree(std::deque<RadiusLayerPair> keys)
{
    LayerIndex max_layer = 0;
    for (long long unsigned int i = 0; i < keys.size(); i++)
    {
        max_layer = std::max(max_layer, keys[i].second);
    }

#pragma omp parallel
    {
        std::unordered_map<RadiusLayerPair, Polygons> data;
#pragma omp for schedule(guided)
        for (coord_t layer_idx = 0; layer_idx <= max_layer; layer_idx++)
        {
            for (RadiusLayerPair key : keys)
            {
                // Logically increase the collision by increase_until_radius
                coord_t radius = key.first;
                coord_t increase_radius_ceil = ceilRadius(increase_until_radius, false) - ceilRadius(radius, true);
                Polygons col = getCollision(increase_until_radius, layer_idx, false).offset(5 - increase_radius_ceil, ClipperLib::jtRound).unionPolygons(); // this union is important as otherwise holes(in form of lines that will increase to holes in a later step) can get unioned onto the area.
                col.simplify(min_maximum_resolution_, min_maximum_deviation_);
                data[RadiusLayerPair(radius, layer_idx)] = col;
            }
        }
#pragma omp critical(collision_cache_holefree_)
        {
            collision_cache_holefree_.insert(data.begin(), data.end());
        }
    }
}


// ensures offsets are only done in sizes with a max step size per offset while adding the collision offset after each step, this ensures that areas cannot glitch through walls defined by the collision when offsetting to fast
Polygons ModelVolumes::safeOffset(const Polygons& me, coord_t distance, ClipperLib::JoinType jt, coord_t max_safe_step_distance, const Polygons& collision) const
{
    const size_t steps = std::abs(distance / max_safe_step_distance);
    assert(distance * max_safe_step_distance >= 0);
    Polygons ret = me;

    for (size_t i = 0; i < steps; i++)
    {
        ret = ret.offset(max_safe_step_distance, jt).unionPolygons(collision);
    }
    ret = ret.offset(distance % max_safe_step_distance, jt);

    return ret.unionPolygons(collision);
}

void ModelVolumes::calculateAvoidance(std::deque<RadiusLayerPair> keys)
{
    const std::vector<AvoidanceType> all_types = { AvoidanceType::SLOW, AvoidanceType::FAST_SAFE, AvoidanceType::FAST };
    for (long long unsigned int i = 0; i < keys.size(); i++)
    {
#pragma omp for schedule(dynamic) nowait
        for (size_t type_idx = 0; type_idx < all_types.size(); type_idx++)
        {
            AvoidanceType type = all_types[type_idx];
            const bool slow = type == AvoidanceType::SLOW;
            const bool hole = type == AvoidanceType::FAST_SAFE;

            coord_t radius = keys[i].first;
            LayerIndex max_required_layer = keys[i].second;

            // do not calculate not needed safe avoidances
            if (hole && radius >= increase_until_radius + current_min_xy_dist_delta)
            {
                continue;
            }

            const coord_t offset_speed = slow ? max_move_slow_ : max_move_;
            const coord_t max_step_move = std::max(1.9 * radius, current_min_xy_dist * 1.9);
            RadiusLayerPair key(radius, 0);
            Polygons latest_avoidance;
            LayerIndex start_layer;
#pragma omp critical(avoidance_cache_)
            {
                start_layer = 1 + getMaxCalculatedLayer(radius, slow ? avoidance_cache_slow_ : hole ? avoidance_cache_hole_ : avoidance_cache_);
            }
            if (start_layer > max_required_layer)
            {
                logDebug("Requested calculation for value already calculated ?\n");
                continue;
            }
            start_layer = std::max(start_layer, LayerIndex(1)); // Ensure StartLayer is at least 1 as if no avoidance was calculated getMaxCalculatedLayer returns -1
            std::vector<std::pair<RadiusLayerPair, Polygons>> data(max_required_layer + 1, std::pair<RadiusLayerPair, Polygons>(RadiusLayerPair(radius, -1), Polygons()));


            latest_avoidance = getAvoidance(radius, start_layer - 1, type, false, true); // minDist as the delta was already added, also avoidance for layer 0 will return the collision.

            // ### main loop doing the calculation
            for (LayerIndex layer = start_layer; layer <= max_required_layer; layer++)
            {
                key.second = layer;
                Polygons col;
                if ((slow && radius < increase_until_radius + current_min_xy_dist_delta) || hole)
                {
                    col = getCollisionHolefree(radius, layer, true);
                }
                else
                {
                    col = getCollision(radius, layer, true);
                }
                latest_avoidance = safeOffset(latest_avoidance, -offset_speed, ClipperLib::jtRound, -max_step_move, col);
                latest_avoidance.simplify(min_maximum_resolution_, min_maximum_deviation_);
                data[layer] = std::pair<RadiusLayerPair, Polygons>(key, latest_avoidance);
            }
#pragma omp critical(progress)
            {
                if (precalculated && precalculation_progress < PROGRESS_PRECALC_COLL + PROGRESS_PRECALC_AVO)
                {
                    precalculation_progress += support_rests_on_model ? 0.4 : 1 * PROGRESS_PRECALC_AVO / (keys.size() * 3);
                    Progress::messageProgress(Progress::Stage::SUPPORT, precalculation_progress * progress_multiplier + progress_offset, PROGRESS_TOTAL);
                }
            }
#pragma omp critical(avoidance_cache_)
            {
                if (slow)
                {
                    avoidance_cache_slow_.insert(data.begin(), data.end());
                }
                else
                {
                    if (hole)
                    {
                        avoidance_cache_hole_.insert(data.begin(), data.end());
                    }
                    else
                    {
                        avoidance_cache_.insert(data.begin(), data.end());
                    }
                }
            }
        }
    }
}

void ModelVolumes::calculatePlaceables(std::deque<RadiusLayerPair> keys)
{
#pragma omp for schedule(static, 1)
    for (long long unsigned int i = 0; i < keys.size(); i++)
    {
        const coord_t radius = keys[i].first;
        const LayerIndex max_required_layer = keys[i].second;
        std::vector<std::pair<RadiusLayerPair, Polygons>> data(max_required_layer + 1, std::pair<RadiusLayerPair, Polygons>(RadiusLayerPair(radius, -1), Polygons()));
        RadiusLayerPair key(radius, 0);

        LayerIndex start_layer;
#pragma omp critical(placeable_areas_cache_)
        {
            start_layer = 1 + getMaxCalculatedLayer(radius, placeable_areas_cache_);
        }
        if (start_layer > max_required_layer)
        {
            logDebug("Requested calculation for value already calculated ?\n");
            continue;
        }

        if (start_layer == 0)
        {
            data[0] = std::pair<RadiusLayerPair, Polygons>(key, machine_border_.difference(getCollision(radius, 0, true)));
            start_layer = 1;
        }

        for (LayerIndex layer = start_layer; layer <= max_required_layer; layer++)
        {
            key.second = layer;
            Polygons placeable = getPlaceableAreas(0, layer);
            placeable.simplify(min_maximum_resolution_, min_maximum_deviation_); // it is faster to do this here in each thread than once in calculateCollision.
            placeable = placeable.offset(-radius);

            data[layer] = std::pair<RadiusLayerPair, Polygons>(key, placeable);
        }
#pragma omp critical(progress)
        {
            if (precalculated && precalculation_progress < PROGRESS_PRECALC_COLL + PROGRESS_PRECALC_AVO)
            {
                precalculation_progress += 0.2 * PROGRESS_PRECALC_AVO / (keys.size());
                Progress::messageProgress(Progress::Stage::SUPPORT, precalculation_progress * progress_multiplier + progress_offset, PROGRESS_TOTAL);
            }
        }


#pragma omp critical(placeable_areas_cache_)
        {
            placeable_areas_cache_.insert(data.begin(), data.end());
        }
    }
}


void ModelVolumes::calculateAvoidanceToModel(std::deque<RadiusLayerPair> keys)
{
    const std::vector<AvoidanceType> all_types = { AvoidanceType::SLOW, AvoidanceType::FAST_SAFE, AvoidanceType::FAST };

    for (long long unsigned int i = 0; i < keys.size(); i++)
    {
#pragma omp for schedule(dynamic) nowait
        for (size_t type_idx = 0; type_idx < all_types.size(); type_idx++)
        {
            AvoidanceType type = all_types[type_idx];
            bool slow = type == AvoidanceType::SLOW;
            bool hole = type == AvoidanceType::FAST_SAFE;
            coord_t radius = keys[i].first;
            LayerIndex max_required_layer = keys[i].second;

            // do not calculate not needed safe avoidances
            if (hole && radius >= increase_until_radius + current_min_xy_dist_delta)
            {
                continue;
            }
            getPlaceableAreas(radius, max_required_layer); // ensuring Placeableareas are calculated
            const coord_t offset_speed = slow ? max_move_slow_ : max_move_;
            const coord_t max_step_move = std::max(1.9 * radius, current_min_xy_dist * 1.9);
            Polygons latest_avoidance;
            std::vector<std::pair<RadiusLayerPair, Polygons>> data(max_required_layer + 1, std::pair<RadiusLayerPair, Polygons>(RadiusLayerPair(radius, -1), Polygons()));
            RadiusLayerPair key(radius, 0);

            LayerIndex start_layer;
#pragma omp critical(avoidance_cache_to_model_)
            {
                start_layer = 1 + getMaxCalculatedLayer(radius, slow ? avoidance_cache_to_model_slow_ : hole ? avoidance_cache_hole_to_model : avoidance_cache_to_model_);
            }
            if (start_layer > max_required_layer)
            {
                logDebug("Requested calculation for value already calculated ?\n");
                continue;
            }
            start_layer = std::max(start_layer, LayerIndex(1));
            latest_avoidance = getAvoidance(radius, start_layer - 1, type, true, true); // minDist as the delta was already added, also avoidance for layer 0 will return the collision.

            // ### main loop doing the calculation
            for (LayerIndex layer = start_layer; layer <= max_required_layer; layer++)
            {
                key.second = layer;
                Polygons col = getCollision(radius, layer, true);

                if ((slow && radius < increase_until_radius + current_min_xy_dist_delta) || hole)
                {
                    col = getCollisionHolefree(radius, layer, true);
                }
                else
                {
                    col = getCollision(radius, layer, true);
                }

                latest_avoidance = safeOffset(latest_avoidance, -offset_speed, ClipperLib::jtRound, -max_step_move, col).difference(getPlaceableAreas(radius, layer));

                latest_avoidance.simplify(min_maximum_resolution_, min_maximum_deviation_);
                data[layer] = std::pair<RadiusLayerPair, Polygons>(key, latest_avoidance);
            }
#pragma omp critical(progress)
            {
                if (precalculated && precalculation_progress < PROGRESS_PRECALC_COLL + PROGRESS_PRECALC_AVO)
                {
                    precalculation_progress += 0.4 * PROGRESS_PRECALC_AVO / (keys.size() * 3);
                    Progress::messageProgress(Progress::Stage::SUPPORT, precalculation_progress * progress_multiplier + progress_offset, PROGRESS_TOTAL);
                }
            }
#pragma omp critical(avoidance_cache_to_model_)
            {
                if (slow)
                {
                    avoidance_cache_to_model_slow_.insert(data.begin(), data.end());
                }
                else
                {
                    if (hole)
                    {
                        avoidance_cache_hole_to_model.insert(data.begin(), data.end());
                    }
                    else
                    {
                        avoidance_cache_to_model_.insert(data.begin(), data.end());
                    }
                }
            }
        }
    }
}


void ModelVolumes::calculateWallRestictions(std::deque<RadiusLayerPair> keys)
{
#pragma omp for nowait schedule(dynamic)
    for (long long unsigned int i = 0; i < keys.size(); i++)
    {
        coord_t radius = keys[i].first;
        RadiusLayerPair key(radius, 0);
        coord_t min_layer_bottom;
        std::unordered_map<RadiusLayerPair, Polygons> data;
        std::unordered_map<RadiusLayerPair, Polygons> data_min;

#pragma omp critical(wall_restictions_cache_)
        {
            min_layer_bottom = getMaxCalculatedLayer(radius, wall_restictions_cache_);
        }

        if (min_layer_bottom < 1)
        {
            min_layer_bottom = 1;
        }
        for (LayerIndex layer_idx = min_layer_bottom; layer_idx <= keys[i].second; layer_idx++)
        {
            key.second = layer_idx;
            coord_t layer_idx_below = layer_idx - 1;
            Polygons wall_restriction = getCollision(0, layer_idx, false).intersection(getCollision(radius, layer_idx_below, true)); // radius contains current_min_xy_dist_delta already if required
            wall_restriction.simplify(min_maximum_resolution_, min_maximum_deviation_);
            data.emplace(key, wall_restriction);
            if (current_min_xy_dist_delta > 0)
            {
                Polygons wall_restriction_min = getCollision(0, layer_idx, true).intersection(getCollision(radius, layer_idx_below, true));
                wall_restriction_min.simplify(min_maximum_resolution_, min_maximum_deviation_);
                data_min.emplace(key, wall_restriction_min);
            }
        }

#pragma omp critical(wall_restictions_cache_)
        {
            wall_restictions_cache_.insert(data.begin(), data.end());
        }
#pragma omp critical(wall_restictions_cache_min_)
        {
            wall_restictions_cache_min_.insert(data_min.begin(), data_min.end());
        }
    }
}

coord_t ModelVolumes::ceilRadius(coord_t radius) const
{
    coord_t exponential_result = SUPPORT_TREE_EXPONENTIAL_THRESHOLD;
    if (radius >= SUPPORT_TREE_EXPONENTIAL_THRESHOLD && SUPPORT_TREE_USE_EXPONENTIAL_COLLISION_RESOLUTION)
    {
        while (exponential_result < radius || ignorable_radii_.count(exponential_result))
        {
            exponential_result = std::max(coord_t(exponential_result * SUPPORT_TREE_EXPONENTIAL_FACTOR), exponential_result + SUPPORT_TREE_COLLISION_RESOLUTION);
        }
        return exponential_result;
    }
    const auto remainder = radius % SUPPORT_TREE_COLLISION_RESOLUTION;
    const auto delta = remainder != 0 ? SUPPORT_TREE_COLLISION_RESOLUTION - remainder : 0;

    if (ignorable_radii_.count(radius + delta))
    {
        return ceilRadius(radius + delta + 1);
    }

    return radius + delta;
}

template <typename KEY>
const std::optional<std::reference_wrapper<const Polygons>> ModelVolumes::getArea(const std::unordered_map<KEY, Polygons>& cache, const KEY key) const
{
    const auto it = cache.find(key);
    if (it != cache.end())
    {
        return std::optional<std::reference_wrapper<const Polygons>>{ it->second };
    }
    else
    {
        return std::optional<std::reference_wrapper<const Polygons>>();
    }
}


Polygons ModelVolumes::calculateMachineBorderCollision(Polygon machine_border)
{
    Polygons machine_volume_border;
    machine_volume_border.add(machine_border.offset(1000000)); // Put a border of 1m around the print volume so that we don't collide.
    machine_border.reverse(); // Makes the polygon negative so that we subtract the actual volume from the collision area.
    machine_volume_border.add(machine_border);
    return machine_volume_border;
}

} // namespace cura<|MERGE_RESOLUTION|>--- conflicted
+++ resolved
@@ -1,10 +1,5 @@
-<<<<<<< HEAD
 // Copyright (c) 2019 Ultimaker B.V.
 // CuraEngine is released under the terms of the AGPLv3 or higher.
-=======
-//Copyright (c) 2021 Ultimaker B.V.
-//CuraEngine is released under the terms of the AGPLv3 or higher.
->>>>>>> 4a1ea129
 
 #include "TreeSupport.h"
 #include "Application.h" //To get settings.
@@ -12,14 +7,7 @@
 #include "infill/SierpinskiFillProvider.h"
 #include "progress/Progress.h"
 #include "settings/EnumSettings.h"
-<<<<<<< HEAD
-#include "settings/types/AngleRadians.h" //Creating the correct branch angles.
 #include "support.h" //For precomputeCrossInfillTree
-=======
-#include "settings/types/Angle.h" //Creating the correct branch angles.
-#include "settings/types/Ratio.h"
-#include "utils/IntPoint.h" //To normalize vectors.
->>>>>>> 4a1ea129
 #include "utils/logoutput.h"
 #include "utils/math.h" //For round_up_divide and PI.
 #include "utils/polygonUtils.h" //For moveInside.
