#ifndef SETTINGS_H
#define SETTINGS_H

#include <vector>
#include <map>
#include <unordered_map>
#include <sstream>

#include "utils/floatpoint.h"

#include "FlowTempGraph.h"

namespace cura
{

#ifndef VERSION
#define VERSION "DEV"
#endif

/*!
 * Different flavors of GCode. Some machines require different types of GCode.
 * The GCode flavor definition handles this as a big setting to make major or minor modifications to the GCode.
 */
enum class EGCodeFlavor
{
/**
 * RepRap flavored GCode is Marlin/Sprinter/Repetier based GCode.
 *  This is the most commonly used GCode set.
 *  G0 for moves, G1 for extrusion.
 *  E values give mm of filament extrusion.
 *  Retraction is done on E values with G1. Start/end code is added.
 *  M106 Sxxx and M107 are used to turn the fan on/off.
 **/
    REPRAP = 0,
/**
 * UltiGCode flavored is Marlin based GCode.
 *  UltiGCode uses less settings on the slicer and puts more settings in the firmware. This makes for more hardware/material independed GCode.
 *  G0 for moves, G1 for extrusion.
 *  E values give mm^3 of filament extrusion. Ignores the filament diameter setting.
 *  Retraction is done with G10 and G11. Retraction settings are ignored. G10 S1 is used for multi-extruder switch retraction.
 *  Start/end code is not added.
 *  M106 Sxxx and M107 are used to turn the fan on/off.
 **/
    ULTIGCODE = 1,
/**
 * Makerbot flavored GCode.
 *  Looks a lot like RepRap GCode with a few changes. Requires MakerWare to convert to X3G files.
 *   Heating needs to be done with M104 Sxxx T0
 *   No G21 or G90
 *   Fan ON is M126 T0 (No fan strength control?)
 *   Fan OFF is M127 T0
 *   Homing is done with G162 X Y F2000
 **/
    MAKERBOT = 2,

/**
 * Bits From Bytes GCode.
 *  BFB machines use RPM instead of E. Which is coupled to the F instead of independed. (M108 S[deciRPM])
 *  Need X,Y,Z,F on every line.
 *  Needs extruder ON/OFF (M101, M103), has auto-retrection (M227 S[2560*mm] P[2560*mm])
 **/
    BFB = 3,

/**
 * MACH3 GCode
 *  MACH3 is CNC control software, which expects A/B/C/D for extruders, instead of E.
 **/
    MACH3 = 4,
/**
 * RepRap volumatric flavored GCode is Marlin based GCode.
 *  Volumatric uses less settings on the slicer and puts more settings in the firmware. This makes for more hardware/material independed GCode.
 *  G0 for moves, G1 for extrusion.
 *  E values give mm^3 of filament extrusion. Ignores the filament diameter setting.
 *  Retraction is done with G10 and G11. Retraction settings are ignored. G10 S1 is used for multi-extruder switch retraction.
 *  M106 Sxxx and M107 are used to turn the fan on/off.
 **/
    REPRAP_VOLUMATRIC = 5,
};

/*!
 * Converts a gcode flavor type to string so that it can be included in the gcode.
 */
std::string toString(EGCodeFlavor flavor);

/*!
 * In Cura different infill methods are available.
 * This enum defines which fill patterns are available to get a uniform naming troughout the engine.
 * The different methods are used for top/bottom, support and sparse infill.
 */
enum class EFillMethod
{
    LINES,
    GRID,
    TRIANGLES,
    CONCENTRIC,
    ZIG_ZAG,
    NONE
};

/*!
 * Type of platform adheasion
 */
enum class EPlatformAdhesion
{
    SKIRT,
    BRIM,
    RAFT
};

/*!
 * Type of support material to generate
 */
enum class ESupportType
{
    NONE,
    PLATFORM_ONLY,
    EVERYWHERE
};

enum class EZSeamType
{
    RANDOM,
    SHORTEST,
    BACK
};

enum class ESurfaceMode
{
    NORMAL,
    SURFACE,
    BOTH
};

enum class FillPerimeterGapMode
{
    NOWHERE,
    EVERYWHERE,
    SKIN
};

#define MAX_EXTRUDERS 16

//Maximum number of infill layers that can be combined into a single infill extrusion area.
#define MAX_INFILL_COMBINE 8
    
class SettingsBase;

/*!
 * An abstract class for classes that can provide setting values.
 * These are: SettingsBase, which contains setting information 
 * and SettingsMessenger, which can pass on setting information from a SettingsBase
 */
class SettingsBaseVirtual
{
protected:
    SettingsBaseVirtual* parent;
public:
    virtual std::string getSettingString(std::string key) const = 0;
    
    virtual void setSetting(std::string key, std::string value) = 0;
    
    virtual ~SettingsBaseVirtual() {}
    
    SettingsBaseVirtual(); //!< SettingsBaseVirtual without a parent settings object
    SettingsBaseVirtual(SettingsBaseVirtual* parent); //!< construct a SettingsBaseVirtual with a parent settings object
    
    void setParent(SettingsBaseVirtual* parent) { this->parent = parent; }
    SettingsBaseVirtual* getParent() { return parent; }
    
    int getSettingAsIndex(std::string key) const;
    int getSettingAsCount(std::string key) const;
    
<<<<<<< HEAD
    double getSettingInAngleRadians(std::string key) const;
    int getSettingInMicrons(std::string key) const;
    bool getSettingBoolean(std::string key) const;
    double getSettingInDegreeCelsius(std::string key) const;
    double getSettingInMillimetersPerSecond(std::string key) const;
    double getSettingInCubicMillimeters(std::string key) const;
    double getSettingInPercentage(std::string key) const;
    double getSettingInSeconds(std::string key) const;
=======
    double getSettingInAngleRadians(std::string key);
    double getSettingInMillimeters(std::string key);
    int getSettingInMicrons(std::string key);
    bool getSettingBoolean(std::string key);
    double getSettingInDegreeCelsius(std::string key);
    double getSettingInMillimetersPerSecond(std::string key);
    double getSettingInCubicMillimeters(std::string key);
    double getSettingInPercentage(std::string key);
    double getSettingInSeconds(std::string key);
>>>>>>> d18843ab
    
    FlowTempGraph getSettingAsFlowTempGraph(std::string key) const;
    
    std::vector<std::pair<double, double>> getSettingAsPointVector(std::string key) const;
    
    EGCodeFlavor getSettingAsGCodeFlavor(std::string key) const;
    EFillMethod getSettingAsFillMethod(std::string key) const;
    EPlatformAdhesion getSettingAsPlatformAdhesion(std::string key) const;
    ESupportType getSettingAsSupportType(std::string key) const;
    EZSeamType getSettingAsZSeamType(std::string key) const;
    ESurfaceMode getSettingAsSurfaceMode(std::string key) const;
    FillPerimeterGapMode getSettingAsFillPerimeterGapMode(std::string key) const;
};

/*!
 * Base class for every object that can hold settings.
 * The SettingBase object can hold multiple key-value pairs that define settings.
 * The settings that are set on a SettingBase are checked against the SettingRegistry to ensure keys are valid.
 * Different conversion functions are available for settings to increase code clarity and in the future make
 * unit conversions possible.
 */
class SettingsBase : public SettingsBaseVirtual
{
private:
    std::unordered_map<std::string, std::string> setting_values;
public:
    SettingsBase(); //!< SettingsBase without a parent settings object
    SettingsBase(SettingsBaseVirtual* parent); //!< construct a SettingsBase with a parent settings object
    
    /*!
     * Retrieve the defaults for each extruder train from the machine_extruder_trains settings 
     * and set the general settings to those defaults if they haven't been set yet.
     * 
     * Only sets those settings which haven't already been set on that level - not looking at its parent (FffProcessor, meshgroup) or children (meshes).
     * 
     * \param extruder_nr The index of which extruder train in machine_extruder_trains to get the settings from
     */
    void setExtruderTrainDefaults(unsigned int extruder_nr);
    
    void setSetting(std::string key, std::string value);
    std::string getSettingString(std::string key) const; //!< Get a setting from this SettingsBase (or any ancestral SettingsBase)
    
    std::string getAllLocalSettingsString() const
    {
        std::stringstream sstream;
        for (auto pair : setting_values)
        {
            if (!pair.second.empty())
            {
                sstream << " -s " << pair.first << "=\"" << pair.second << "\"";
            }
        }
        return sstream.str();
    }
    
    void debugOutputAllLocalSettings()  const
    {
        for (auto pair : setting_values)
            std::cerr << pair.first << " : " << pair.second << std::endl;
    }
};

/*!
 * Base class for an object which passes on settings from another object.
 * An object which is a subclass of SettingsMessenger can be handled as a SettingsBase;
 * the difference is that such an object cannot hold any settings, but can only pass on the settings from its parent.
 */
class SettingsMessenger : public SettingsBaseVirtual
{
public:
    SettingsMessenger(SettingsBaseVirtual* parent); //!< construct a SettingsMessenger with a parent settings object
    
    void setSetting(std::string key, std::string value); //!< Set a setting of the parent SettingsBase to a given value
    std::string getSettingString(std::string key) const; //!< Get a setting from the parent SettingsBase (or any further ancestral SettingsBase)
};


}//namespace cura
#endif//SETTINGS_H
<|MERGE_RESOLUTION|>--- conflicted
+++ resolved
@@ -170,8 +170,8 @@
     int getSettingAsIndex(std::string key) const;
     int getSettingAsCount(std::string key) const;
     
-<<<<<<< HEAD
     double getSettingInAngleRadians(std::string key) const;
+    double getSettingInMillimeters(std::string key) const;
     int getSettingInMicrons(std::string key) const;
     bool getSettingBoolean(std::string key) const;
     double getSettingInDegreeCelsius(std::string key) const;
@@ -179,17 +179,6 @@
     double getSettingInCubicMillimeters(std::string key) const;
     double getSettingInPercentage(std::string key) const;
     double getSettingInSeconds(std::string key) const;
-=======
-    double getSettingInAngleRadians(std::string key);
-    double getSettingInMillimeters(std::string key);
-    int getSettingInMicrons(std::string key);
-    bool getSettingBoolean(std::string key);
-    double getSettingInDegreeCelsius(std::string key);
-    double getSettingInMillimetersPerSecond(std::string key);
-    double getSettingInCubicMillimeters(std::string key);
-    double getSettingInPercentage(std::string key);
-    double getSettingInSeconds(std::string key);
->>>>>>> d18843ab
     
     FlowTempGraph getSettingAsFlowTempGraph(std::string key) const;
     
